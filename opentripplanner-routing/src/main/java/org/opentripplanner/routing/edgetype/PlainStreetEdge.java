/* This program is free software: you can redistribute it and/or
 modify it under the terms of the GNU Lesser General Public License
 as published by the Free Software Foundation, either version 3 of
 the License, or (at your option) any later version.

 This program is distributed in the hope that it will be useful,
 but WITHOUT ANY WARRANTY; without even the implied warranty of
 MERCHANTABILITY or FITNESS FOR A PARTICULAR PURPOSE.  See the
 GNU General Public License for more details.

 You should have received a copy of the GNU General Public License
 along with this program.  If not, see <http://www.gnu.org/licenses/>. */

package org.opentripplanner.routing.edgetype;

import java.io.IOException;
import java.io.ObjectOutputStream;
import java.util.ArrayList;
import java.util.Collections;
import java.util.List;
import java.util.Set;

import org.opentripplanner.common.TurnRestriction;
import org.opentripplanner.common.TurnRestrictionType;
import org.opentripplanner.common.geometry.DirectionUtils;
import org.opentripplanner.common.geometry.PackedCoordinateSequence;
import org.opentripplanner.routing.core.State;
import org.opentripplanner.routing.core.StateEditor;
import org.opentripplanner.routing.core.TraverseMode;
import org.opentripplanner.routing.core.RoutingRequest;
import org.opentripplanner.routing.graph.Edge;
import org.opentripplanner.routing.patch.Alert;
import org.opentripplanner.routing.util.ElevationProfileSegment;
import org.opentripplanner.routing.vertextype.StreetVertex;

import com.vividsolutions.jts.geom.Coordinate;
import com.vividsolutions.jts.geom.LineString;

/**
 * This represents a street segment.
 * 
 * @author novalis
 * 
 */
public class PlainStreetEdge extends StreetEdge implements Cloneable {

    private static final long serialVersionUID = 1L;

    private static final double GREENWAY_SAFETY_FACTOR = 0.1;

    private ElevationProfileSegment elevationProfileSegment;

    private double length;

    private LineString geometry;

    private String name;

    private boolean wheelchairAccessible = true;

    private StreetTraversalPermission permission;

    private String id;

    private int streetClass = CLASS_OTHERPATH;

    public boolean back;
    
    private boolean roundabout = false;

    private Set<Alert> notes;

    private boolean hasBogusName;

    private boolean noThruTraffic;

    /**
     * This street is a staircase
     */
    private boolean stairs;
    
    /** The speed in meters per second that an automobile can traverse this street segment at */
    private float carSpeed;
    
    /** This street has a toll */
    private boolean toll;

    private Set<Alert> wheelchairNotes;

    private List<TurnRestriction> turnRestrictions = Collections.emptyList();

    public int inAngle;

    public int outAngle;

    /**
     * No-arg constructor used only for customization -- do not call this unless you know
     * what you are doing
     */
    public PlainStreetEdge() {
        super(null, null);
    }

    public PlainStreetEdge(StreetVertex v1, StreetVertex v2, LineString geometry, 
            String name, double length,
            StreetTraversalPermission permission, boolean back) {
        // use a default car speed of ~25 mph for splitter vertices and the like
        this(v1, v2, geometry, name, length, permission, back, 11.2f);
    }
    
    // Presently, we have plainstreetedges that connect both IntersectionVertexes and
    // TurnVertexes
    public PlainStreetEdge(StreetVertex v1, StreetVertex v2, LineString geometry, 
            String name, double length,
            StreetTraversalPermission permission, boolean back, float carSpeed) {
        super(v1, v2);
        this.geometry = geometry;
        this.length = length;
        this.elevationProfileSegment = new ElevationProfileSegment(length);
        this.name = name;
        this.permission = permission;
        this.back = back;
        this.carSpeed = carSpeed;
        if (geometry != null) {
            for (Coordinate c : geometry.getCoordinates()) {
                if (Double.isNaN(c.x)) {
                    System.out.println("DOOM");
                }
            }
            double angleR = DirectionUtils.getLastAngle(geometry);
            outAngle = ((int) (180 * angleR / Math.PI) + 180 + 360) % 360;
            angleR = DirectionUtils.getFirstAngle(geometry);
            inAngle = ((int) (180 * angleR / Math.PI) + 180 + 360) % 360;
        }
    }

    @Override
    public boolean canTraverse(RoutingRequest options) {
        if (options.wheelchairAccessible) {
            if (!wheelchairAccessible) {
                return false;
            }
            if (elevationProfileSegment.getMaxSlope() > options.maxSlope) {
                return false;
            }
        }
        if (options.getModes().getWalk() && permission.allows(StreetTraversalPermission.PEDESTRIAN)) {
            return true;
        }
        if (options.getModes().getBicycle() && permission.allows(StreetTraversalPermission.BICYCLE)) {
            return true;
        }
        if (options.getModes().getCar() && permission.allows(StreetTraversalPermission.CAR)) {
            return true;
        }
        return false;
    }

    private boolean canTraverse(RoutingRequest options, TraverseMode mode) {
        if (options.wheelchairAccessible) {
            if (!wheelchairAccessible) {
                return false;
            }
            if (elevationProfileSegment.getMaxSlope() > options.maxSlope) {
                return false;
            }
        }
        if (mode == TraverseMode.WALK && permission.allows(StreetTraversalPermission.PEDESTRIAN)) {
            return true;
        }
        if (mode == TraverseMode.BICYCLE && permission.allows(StreetTraversalPermission.BICYCLE)) {
            return true;
        }
        if (mode == TraverseMode.CAR && permission.allows(StreetTraversalPermission.CAR)) {
            return true;
        }
        return false;
    }

    @Override
    public PackedCoordinateSequence getElevationProfile() {
        return elevationProfileSegment.getElevationProfile();
    }

    @Override
    public boolean setElevationProfile(PackedCoordinateSequence elev, boolean computed) {
        return elevationProfileSegment.setElevationProfile(elev, computed, permission.allows(StreetTraversalPermission.CAR));
    }

    @Override
    public boolean isElevationFlattened() {
        return elevationProfileSegment.isFlattened();
    }

    @Override
    public double getDistance() {
        return length;
    }

    @Override
    public LineString getGeometry() {
        return geometry;
    }

    @Override
    public String getName() {
        return name;
    }

    @Override
    public State traverse(State s0) {
        final RoutingRequest options = s0.getOptions();
        return doTraverse(s0, options, s0.getNonTransitMode());
    }

    private State doTraverse(State s0, RoutingRequest options, TraverseMode traverseMode) {
        Edge backEdge = s0.getBackEdge();
        if (backEdge != null && 
                (options.arriveBy ? (backEdge.getToVertex() == fromv) : (backEdge.getFromVertex() == tov))) {
            //no illegal U-turns
            return null;
        }
        if (!canTraverse(options, traverseMode)) {
            if (traverseMode == TraverseMode.BICYCLE) {
                // try walking bike since you can't ride here
                return doTraverse(s0, options.getWalkingOptions(), TraverseMode.WALK);
            }
            return null;
        }
        
        double speed;
        
        // Automobiles have variable speeds depending on the edge type
        if (traverseMode == TraverseMode.CAR)
            speed = this.calculateCarSpeed(options);
        else
            double speed = options.getSpeed(traverseMode);
         
        double time = length / speed;
        double weight;
        if (options.wheelchairAccessible) {
            weight = elevationProfileSegment.getSlopeSpeedEffectiveLength() / speed;
        } else if (traverseMode.equals(TraverseMode.BICYCLE)) {
            time = elevationProfileSegment.getSlopeSpeedEffectiveLength() / speed;
            switch (options.optimize) {
            case SAFE:
                weight = elevationProfileSegment.getBicycleSafetyEffectiveLength() / speed;
                break;
            case GREENWAYS:
                weight = elevationProfileSegment.getBicycleSafetyEffectiveLength() / speed;
                if (elevationProfileSegment.getBicycleSafetyEffectiveLength() / length <= GREENWAY_SAFETY_FACTOR) {
                    // greenways are treated as even safer than they really are
                    weight *= 0.66;
                }
                break;
            case FLAT:
                /* see notes in StreetVertex on speed overhead */
                weight = length / speed + elevationProfileSegment.getSlopeWorkCost();
                break;
            case QUICK:
                weight = elevationProfileSegment.getSlopeSpeedEffectiveLength() / speed;
                break;
            case TRIANGLE:
                double quick = elevationProfileSegment.getSlopeSpeedEffectiveLength();
                double safety = elevationProfileSegment.getBicycleSafetyEffectiveLength();
                double slope = elevationProfileSegment.getSlopeWorkCost();
                weight = quick * options.getTriangleTimeFactor() + slope
                        * options.getTriangleSlopeFactor() + safety
                        * options.getTriangleSafetyFactor();
                weight /= speed;
                break;
            default:
                weight = length / speed;
            }
        } else {
            weight = time;
        }
        if (isStairs()) {
            weight *= options.stairsReluctance;
        } else {
            weight *= options.walkReluctance;
        }
        
        StateEditor s1 = s0.edit(this);
        s1.setBackMode(traverseMode);

        if (wheelchairNotes != null && options.wheelchairAccessible) {
            s1.addAlerts(wheelchairNotes);
        }

        PlainStreetEdge backPSE;
        if (backEdge != null && backEdge instanceof PlainStreetEdge) {
            backPSE = (PlainStreetEdge) backEdge;
            int outAngle = 0;
            int inAngle = 0;
            if (options.arriveBy) {
                if (!canTurnOnto(backPSE, traverseMode))
                    return null;
                outAngle = backPSE.getOutAngle();
                inAngle = getInAngle();
            } else {
                if (!backPSE.canTurnOnto(this, traverseMode))
                    return null;
                outAngle = getOutAngle();
                inAngle = backPSE.getInAngle();
            }

            int turnCost = Math.abs(outAngle - inAngle);
            if (turnCost > 180) {
                turnCost = 360 - turnCost;
            }
            // TODO: This makes the turn cost higher the faster you're going
            final double realTurnCost = (turnCost / 20.0) / speed;
            
            if (traverseMode != TraverseMode.CAR) 
                s1.incrementWalkDistance(realTurnCost / 100); //just a tie-breaker

            weight += realTurnCost;
            long turnTime = (long) realTurnCost;
            if (turnTime != realTurnCost) {
                turnTime++;
            }
            time += turnTime;
        }

        s1.incrementWalkDistance(length);
        int timeLong = (int) time;
        if (timeLong != time) {
            timeLong++;
        }
        s1.incrementTimeInSeconds(timeLong);
        
        if (traverseMode != TraverseMode.CAR)
            s1.incrementWalkDistance(length);

        s1.incrementWeight(weight);
        if (s1.weHaveWalkedTooFar(options))
            return null;
        
<<<<<<< HEAD
        s1.addAlerts(getNotes());
        
        if (this.toll && traverseMode == TraverseMode.CAR)
            s1.addAlert(Alert.createSimpleAlerts("Toll road"));
=======
        s1.addAlerts(notes);
>>>>>>> e5a82c45

        return s1.makeState();
    }

    /**
     * Calculate the average automobile traversal speed of this segment, given the RoutingRequest,
     * and return it in meters per second.
     */
    private double calculateCarSpeed(RoutingRequest options) {
        return this.carSpeed;
    }

    @Override
    public double weightLowerBound(RoutingRequest options) {
        return timeLowerBound(options) * options.walkReluctance;
    }

    @Override
    public double timeLowerBound(RoutingRequest options) {
        return this.length / options.getSpeedUpperBound();
    }

    public void setSlopeSpeedEffectiveLength(double slopeSpeedEffectiveLength) {
        elevationProfileSegment.setSlopeSpeedEffectiveLength(slopeSpeedEffectiveLength);
    }

    public double getSlopeSpeedEffectiveLength() {
        return elevationProfileSegment.getSlopeSpeedEffectiveLength();
    }

    public void setSlopeWorkCost(double slopeWorkCost) {
        elevationProfileSegment.setSlopeWorkCost(slopeWorkCost);
    }

    public double getWorkCost() {
        return elevationProfileSegment.getSlopeWorkCost();
    }

    public void setBicycleSafetyEffectiveLength(double bicycleSafetyEffectiveLength) {
        elevationProfileSegment.setBicycleSafetyEffectiveLength(bicycleSafetyEffectiveLength);
    }

    public double getBicycleSafetyEffectiveLength() {
        return elevationProfileSegment.getBicycleSafetyEffectiveLength();
    }

    public double getLength() {
        return length;
    }

    public StreetTraversalPermission getPermission() {
        return permission;
    }

    public void setPermission(StreetTraversalPermission permission) {
        this.permission = permission;
    }

    public void setWheelchairAccessible(boolean wheelchairAccessible) {
        this.wheelchairAccessible = wheelchairAccessible;
    }

    public boolean isWheelchairAccessible() {
        return wheelchairAccessible;
    }

    public String getId() {
        return id;
    }

    private void writeObject(ObjectOutputStream out) throws IOException {
        id = null; 
        out.defaultWriteObject();
    }

    public boolean getSlopeOverride() {
        return elevationProfileSegment.getSlopeOverride();
    }

    public void setId(String id) {
        this.id = id;
    }

    @Override
    public PackedCoordinateSequence getElevationProfile(double start, double end) {
        return elevationProfileSegment.getElevationProfile(start, end);
    }

    public void setSlopeOverride(boolean slopeOverride) {
        elevationProfileSegment.setSlopeOverride(slopeOverride);
    }

    public void setRoundabout(boolean roundabout) {
        this.roundabout = roundabout;
    }

    public boolean isRoundabout() {
        return roundabout;
    }

    public Set<Alert> getNotes() {
    	return notes;
    }
    
    public void setNote(Set<Alert> notes) {
    	this.notes = notes;
    }
    
    @Override
    public String toString() {
        return "PlainStreetEdge(" + fromv + " -> " + tov + ")";
    }

    public boolean hasBogusName() {
        return hasBogusName;
    }
    
    public void setBogusName(boolean hasBogusName) {
        this.hasBogusName = hasBogusName;
    }

    public void setNoThruTraffic(boolean noThruTraffic) {
        this.noThruTraffic = noThruTraffic;
    }

    public boolean isNoThruTraffic() {
        return noThruTraffic;
    }

    public boolean isStairs() {
        return stairs;
    }

    public void setStairs(boolean stairs) {
        this.stairs = stairs;
    }

    public void setName(String name) {
       this.name = name;
    }

    public void setWheelchairNote(Set<Alert> wheelchairNotes) {
        this.wheelchairNotes = wheelchairNotes;
    }

    public Set<Alert> getWheelchairNotes() {
        return wheelchairNotes;
    }

    public int getStreetClass() {
        return streetClass;
    }

    public void setStreetClass(int streetClass) {
        this.streetClass = streetClass;
    }

    public void addTurnRestriction(TurnRestriction turnRestriction) {
        if (turnRestrictions.isEmpty()) {
            turnRestrictions = new ArrayList<TurnRestriction>();
        }
        turnRestrictions.add(turnRestriction);
    }

    @Override
    public PlainStreetEdge clone() {
        try {
            return (PlainStreetEdge) super.clone();
        } catch (CloneNotSupportedException e) {
            throw new RuntimeException(e);
        }
    }

    public List<TurnRestriction> getTurnRestrictions() {
        return turnRestrictions;
    }

    public boolean canTurnOnto(Edge e, TraverseMode mode) {
        for (TurnRestriction restriction : turnRestrictions) {
            /* FIXME: This is wrong for trips that end in the middle of restriction.to
             */

            if (restriction.type == TurnRestrictionType.ONLY_TURN) {
                if (restriction.to != e && restriction.modes.contains(mode) &&
                        restriction.active(state.getTime())) {
                    return false;
                }
            } else {
                if (restriction.to == e && restriction.modes.contains(mode) &&
                        restriction.active(state.getTime())) {
                    return false;
                }
            }
        }
        return true;
    }

    public int getInAngle() {
        return inAngle;
    }

    public int getOutAngle() {
        return outAngle;
    }

    @Override
    public ElevationProfileSegment getElevationProfileSegment() {
        return elevationProfileSegment;
    }

    public void setCarSpeed(float carSpeed) {
        this.carSpeed = carSpeed;         
    }
    
    public float getCarSpeed() {
        return carSpeed;
    }
    
    public void setToll(boolean toll) {
        this.toll = toll;
    }
    
    public boolean getToll() {
        return this.toll;
    }
}<|MERGE_RESOLUTION|>--- conflicted
+++ resolved
@@ -234,7 +234,7 @@
         if (traverseMode == TraverseMode.CAR)
             speed = this.calculateCarSpeed(options);
         else
-            double speed = options.getSpeed(traverseMode);
+            speed = options.getSpeed(traverseMode);
          
         double time = length / speed;
         double weight;
@@ -294,12 +294,12 @@
             int outAngle = 0;
             int inAngle = 0;
             if (options.arriveBy) {
-                if (!canTurnOnto(backPSE, traverseMode))
+                if (!canTurnOnto(backPSE, s0, traverseMode))
                     return null;
                 outAngle = backPSE.getOutAngle();
                 inAngle = getInAngle();
             } else {
-                if (!backPSE.canTurnOnto(this, traverseMode))
+                if (!backPSE.canTurnOnto(this, s0, traverseMode))
                     return null;
                 outAngle = getOutAngle();
                 inAngle = backPSE.getInAngle();
@@ -337,14 +337,10 @@
         if (s1.weHaveWalkedTooFar(options))
             return null;
         
-<<<<<<< HEAD
-        s1.addAlerts(getNotes());
+        s1.addAlerts(notes);
         
         if (this.toll && traverseMode == TraverseMode.CAR)
             s1.addAlert(Alert.createSimpleAlerts("Toll road"));
-=======
-        s1.addAlerts(notes);
->>>>>>> e5a82c45
 
         return s1.makeState();
     }
@@ -522,7 +518,7 @@
         return turnRestrictions;
     }
 
-    public boolean canTurnOnto(Edge e, TraverseMode mode) {
+    public boolean canTurnOnto(Edge e, State state, TraverseMode mode) {
         for (TurnRestriction restriction : turnRestrictions) {
             /* FIXME: This is wrong for trips that end in the middle of restriction.to
              */
