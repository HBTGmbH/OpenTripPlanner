--- conflicted
+++ resolved
@@ -1166,14 +1166,12 @@
       }
     }
   ],
-<<<<<<< HEAD
-  "stopConsolidationFile" : "consolidated-stops.csv"
-=======
   "emissions" : {
     "carAvgCo2PerKm" : 170,
     "carAvgOccupancy" : 1.3
   }
->>>>>>> 70bf18a8
+  ],
+  "stopConsolidationFile" : "consolidated-stops.csv"
 }
 ```
 
