--- conflicted
+++ resolved
@@ -922,29 +922,17 @@
 
 <h3 id="osm_0_osmTagMapping">osmTagMapping</h3>
 
-<<<<<<< HEAD
-**Since version:** `2.2` ∙ **Type:** `enum` ∙ **Cardinality:** `Optional` ∙ **Default value:** `"default"`  \
-**Path:** /osm/[0]  \
-**Enum values:** `default` | `norway` | `uk` | `finland` | `germany` | `atlanta` | `houston` | `portland`
-=======
 **Since version:** `2.2` ∙ **Type:** `enum` ∙ **Cardinality:** `Optional` ∙ **Default value:** `"default"`   
 **Path:** /osm/[0]   
-**Enum values:** `default` | `norway` | `uk` | `finland` | `germany` | `atlanta` | `houston`
->>>>>>> ed25a3df
+**Enum values:** `default` | `norway` | `uk` | `finland` | `germany` | `atlanta` | `houston` | `portland`
 
 The named set of mapping rules applied when parsing OSM tags.
 
 <h3 id="od_osmTagMapping">osmTagMapping</h3>
 
-<<<<<<< HEAD
-**Since version:** `2.2` ∙ **Type:** `enum` ∙ **Cardinality:** `Optional` ∙ **Default value:** `"default"`  \
-**Path:** /osmDefaults  \
-**Enum values:** `default` | `norway` | `uk` | `finland` | `germany` | `atlanta` | `houston` | `portland`
-=======
 **Since version:** `2.2` ∙ **Type:** `enum` ∙ **Cardinality:** `Optional` ∙ **Default value:** `"default"`   
 **Path:** /osmDefaults   
-**Enum values:** `default` | `norway` | `uk` | `finland` | `germany` | `atlanta` | `houston`
->>>>>>> ed25a3df
+**Enum values:** `default` | `norway` | `uk` | `finland` | `germany` | `atlanta` | `houston` | `portland`
 
 The named set of mapping rules applied when parsing OSM tags.
 
