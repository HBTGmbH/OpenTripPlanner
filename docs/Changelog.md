--- conflicted
+++ resolved
@@ -11,14 +11,11 @@
 - Add support for GTFS-flex services: flag stops, deviated-route service, and call-and-ride (#2603)
 - Fix reverse optimization bug (#2653, #2411)
 - Remove CarFreeAtoZ from list of deployments
-<<<<<<< HEAD
 - increase GTFS-realtime feeds size limit from 64MB to 2G (#2738)
-=======
 - Fix XML response serialization (#2685)
 - Refactor InterleavedBidirectionalHeuristic (#2671)
 - Add "Accept" headers to GTFS-RT HTTP requests (#2796)
 - Fix minor test failure against BANO geocoder (#2798)
->>>>>>> 3e1aea34
 
 ## 1.3 (2018-08-03)
 
