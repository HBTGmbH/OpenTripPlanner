--- conflicted
+++ resolved
@@ -194,7 +194,6 @@
   - `Pattern` (or `TripPattern`)  
     - The semantics of the `id` should NOT be used to access other related entities like `Route`, 
     the `routeId` is added to `TripPatternShort` to allow navigation to Route. 
-<<<<<<< HEAD
   - `Trip`
     - The deprecated `tripBikesAllowed` is removed.
     - The `routeId` replace `route`. The route is no longer part of the trip. To obtain the Route
@@ -207,28 +206,11 @@
       the deprecated ~~cluster~~.
   - `Agency`
     - The `id` is now feed-scoped and similarly to other ids, is prefixed with `<FEED_ID>:`
-  - 'Alert'
+  - `Alert`
     - `effectiveEndDate` is added to show the end time of the alert validity. 
 
 
 ### AlertPatcher 
-=======
-- `Trip`
-  - The deprecated `tripBikesAllowed` is removed.
-  - The `routeId` replace `route`. The route is no longer part of the trip. To obtain the Route object call the Index API with the routeId.
-- `Stop`
-  - The new `stationId` is a feed-scoped-id to the parent station. It should be used instead of the
-    deprecated ~~parentStation~~.
-- `StopShort`
-  - The new `stationId` is a feed-scoped-id to the parent station. It should be used instead of the
-    deprecated ~~cluster~~.
-- `Agency`
-  - The `id` is now feed-scoped and similarly to other ids, is prefixed with `<FEED_ID>:`
-- Alert`
-  - `effectiveEndDate` is added to show the end time of the alert validity.
-
-### AlertPatcher
->>>>>>> 51616896
 
 The AlertPatcher, which was under the `/patch` path, is removed. In order to update alerts, please 
 use a GTFS-RT Service Alert updater instead. An example of a simple service for producing static 
