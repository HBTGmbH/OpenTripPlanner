--- conflicted
+++ resolved
@@ -43,18 +43,7 @@
 
   @Test
   void changeNames() {
-<<<<<<< HEAD
-    var timetableRepository = TestStopConsolidationModel.buildTimetableRepository();
-
-    var groups = List.of(new ConsolidatedStopGroup(STOP_C.getId(), List.of(STOP_D.getId())));
-    var repo = new DefaultStopConsolidationRepository();
-    repo.addGroups(groups);
-
-    var service = new DefaultStopConsolidationService(repo, timetableRepository);
-    var filter = new DecorateConsolidatedStopNames(service);
-=======
     var filter = defaultFilter();
->>>>>>> 3a216cb4
 
     var itinerary = TestItineraryBuilder
       .newItinerary(PLACE_C)
