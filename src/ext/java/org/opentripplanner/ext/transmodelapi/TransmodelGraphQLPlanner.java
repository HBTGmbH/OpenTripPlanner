--- conflicted
+++ resolved
@@ -15,11 +15,7 @@
 import org.opentripplanner.routing.core.OptimizeType;
 import org.opentripplanner.routing.core.RoutingRequest;
 import org.opentripplanner.routing.core.TraverseMode;
-<<<<<<< HEAD
 import org.opentripplanner.routing.RoutingService;
-import org.opentripplanner.routing.graph.Vertex;
-=======
->>>>>>> 3be06fa3
 import org.opentripplanner.routing.request.BannedStopSet;
 import org.opentripplanner.standalone.server.Router;
 import org.slf4j.Logger;
@@ -316,15 +312,10 @@
         return new HashMap<>(bannedTrips);
     }
 
-<<<<<<< HEAD
-    private String getLocationOfFirstQuay(String vertexId, RoutingService routingService) {
-        Vertex vertex = routingService.getStopVertexForStop().get(vertexId);
-=======
     /*
     private String getLocationOfFirstQuay(String vertexId, GraphIndex graphIndex) {
         // TODO THIS DOES NOT WORK !!
         Vertex vertex = graphIndex.stopVertexForStop.get(vertexId);
->>>>>>> 3be06fa3
         if (vertex instanceof TransitStopVertex) {
             TransitStopVertex stopVertex = (TransitStopVertex) vertex;
 
