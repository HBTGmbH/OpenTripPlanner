package org.opentripplanner.ext.siri;

import static org.opentripplanner.ext.siri.TimetableHelper.createModifiedStopTimes;
import static org.opentripplanner.ext.siri.TimetableHelper.createModifiedStops;
import static org.opentripplanner.ext.siri.TimetableHelper.createUpdatedTripTimes;
import static org.opentripplanner.model.UpdateError.UpdateErrorType.NO_FUZZY_TRIP_MATCH;
import static org.opentripplanner.model.UpdateError.UpdateErrorType.NO_START_DATE;
import static org.opentripplanner.model.UpdateError.UpdateErrorType.NO_UPDATES;
import static org.opentripplanner.model.UpdateError.UpdateErrorType.TRIP_NOT_FOUND_IN_PATTERN;
import static org.opentripplanner.model.UpdateError.UpdateErrorType.UNKNOWN;
import static org.opentripplanner.model.UpdateSuccess.WarningType.NOT_MONITORED;

import com.google.common.base.Preconditions;
import java.time.LocalDate;
import java.time.ZoneId;
import java.time.ZonedDateTime;
import java.util.ArrayList;
import java.util.HashSet;
import java.util.List;
import java.util.Objects;
import java.util.Optional;
import java.util.Set;
import java.util.concurrent.locks.ReentrantLock;
import java.util.function.Function;
import javax.annotation.Nullable;
import org.opentripplanner.framework.time.ServiceDateUtils;
import org.opentripplanner.model.StopTime;
import org.opentripplanner.model.Timetable;
import org.opentripplanner.model.TimetableSnapshot;
import org.opentripplanner.model.TimetableSnapshotProvider;
import org.opentripplanner.model.UpdateError;
import org.opentripplanner.model.UpdateSuccess;
import org.opentripplanner.routing.algorithm.raptoradapter.transit.mappers.TransitLayerUpdater;
import org.opentripplanner.transit.model.framework.Deduplicator;
import org.opentripplanner.transit.model.framework.FeedScopedId;
import org.opentripplanner.transit.model.framework.Result;
import org.opentripplanner.transit.model.network.Route;
import org.opentripplanner.transit.model.network.StopPattern;
import org.opentripplanner.transit.model.network.TripPattern;
import org.opentripplanner.transit.model.organization.Operator;
import org.opentripplanner.transit.model.site.StopLocation;
import org.opentripplanner.transit.model.timetable.RealTimeState;
import org.opentripplanner.transit.model.timetable.Trip;
import org.opentripplanner.transit.model.timetable.TripOnServiceDate;
import org.opentripplanner.transit.model.timetable.TripTimes;
import org.opentripplanner.transit.service.DefaultTransitService;
import org.opentripplanner.transit.service.TransitModel;
import org.opentripplanner.transit.service.TransitService;
import org.opentripplanner.updater.TimetableSnapshotSourceParameters;
import org.opentripplanner.updater.UpdateResult;
import org.slf4j.Logger;
import org.slf4j.LoggerFactory;
import uk.org.siri.siri20.EstimatedCall;
import uk.org.siri.siri20.EstimatedTimetableDeliveryStructure;
import uk.org.siri.siri20.EstimatedVehicleJourney;
import uk.org.siri.siri20.EstimatedVersionFrameStructure;
import uk.org.siri.siri20.MonitoredVehicleJourneyStructure;
import uk.org.siri.siri20.NaturalLanguageStringStructure;
import uk.org.siri.siri20.RecordedCall;
import uk.org.siri.siri20.VehicleActivityCancellationStructure;
import uk.org.siri.siri20.VehicleActivityStructure;
import uk.org.siri.siri20.VehicleJourneyRef;
import uk.org.siri.siri20.VehicleMonitoringDeliveryStructure;

/**
 * This class should be used to create snapshots of lookup tables of realtime data. This is
 * necessary to provide planning threads a consistent constant view of a graph with realtime data at
 * a specific point in time.
 */
public class SiriTimetableSnapshotSource implements TimetableSnapshotProvider {

  private static final Logger LOG = LoggerFactory.getLogger(SiriTimetableSnapshotSource.class);

  private static boolean keepLogging = true;
  /**
   * The working copy of the timetable snapshot. Should not be visible to routing threads. Should
   * only be modified by a thread that holds a lock on {@link #bufferLock}. All public methods that
   * might modify this buffer will correctly acquire the lock.
   */
  private final TimetableSnapshot buffer = new TimetableSnapshot();
  /**
   * Lock to indicate that buffer is in use
   */
  private final ReentrantLock bufferLock = new ReentrantLock(true);
  /**
   * Use a id generator to generate TripPattern ids for new TripPatterns created by RealTime
   * updates.
   */
  private final SiriTripPatternIdGenerator tripPatternIdGenerator = new SiriTripPatternIdGenerator();
  /**
   * A synchronized cache of trip patterns that are added to the graph due to GTFS-realtime
   * messages.
   */
  private final SiriTripPatternCache tripPatternCache;
  private final ZoneId timeZone;

  private final TransitService transitService;
  private final TransitLayerUpdater transitLayerUpdater;

  /**
   * If a timetable snapshot is requested less than this number of milliseconds after the previous
   * snapshot, just return the same one. Throttles the potentially resource-consuming task of
   * duplicating a TripPattern -> Timetable map and indexing the new Timetables.
   */
  private final int maxSnapshotFrequency;

  /**
   * The last committed snapshot that was handed off to a routing thread. This snapshot may be given
   * to more than one routing thread if the maximum snapshot frequency is exceeded.
   */
  private volatile TimetableSnapshot snapshot = null;

  /** Should expired realtime data be purged from the graph. */
  private final boolean purgeExpiredData;

  protected LocalDate lastPurgeDate = null;
  protected long lastSnapshotTime = -1;

  public SiriTimetableSnapshotSource(
    TimetableSnapshotSourceParameters parameters,
    TransitModel transitModel
  ) {
    this.timeZone = transitModel.getTimeZone();
    this.transitService = new DefaultTransitService(transitModel);
    this.transitLayerUpdater = transitModel.getTransitLayerUpdater();
    this.maxSnapshotFrequency = parameters.maxSnapshotFrequencyMs();
    this.purgeExpiredData = parameters.purgeExpiredData();
    this.tripPatternCache =
      new SiriTripPatternCache(tripPatternIdGenerator, transitService::getPatternForTrip);

    transitModel.initTimetableSnapshotProvider(this);
  }

  /**
   * @return an up-to-date snapshot mapping TripPatterns to Timetables. This snapshot and the
   * timetable objects it references are guaranteed to never change, so the requesting thread is
   * provided a consistent view of all TripTimes. The routing thread need only release its reference
   * to the snapshot to release resources.
   */
  public TimetableSnapshot getTimetableSnapshot() {
    TimetableSnapshot snapshotToReturn;

    // Try to get a lock on the buffer
    if (bufferLock.tryLock()) {
      // Make a new snapshot if necessary
      try {
        snapshotToReturn = getTimetableSnapshot(false);
      } finally {
        bufferLock.unlock();
      }
    } else {
      // No lock could be obtained because there is either a snapshot commit busy or updates
      // are applied at this moment, just return the current snapshot
      snapshotToReturn = snapshot;
    }

    return snapshotToReturn;
  }

  /**
   * Method to apply a trip update list to the most recent version of the timetable snapshot.
   *
   * @param transitModel transitModel to update (needed for adding/changing stop patterns)
   * @param fullDataset  true if the list with updates represent all updates that are active right
   *                     now, i.e. all previous updates should be disregarded
   * @param updates      SIRI VehicleMonitoringDeliveries that should be applied atomically
   */
  public void applyVehicleMonitoring(
    TransitModel transitModel,
    @Nullable SiriFuzzyTripMatcher fuzzyTripMatcher,
    EntityResolver entityResolver,
    String feedId,
    boolean fullDataset,
    List<VehicleMonitoringDeliveryStructure> updates
  ) {
    if (updates == null) {
      LOG.warn("updates is null");
      return;
    }

    // Acquire lock on buffer
    bufferLock.lock();

    try {
      if (fullDataset) {
        // Remove all updates from the buffer
        buffer.clear(feedId);
      }

      for (VehicleMonitoringDeliveryStructure vmDelivery : updates) {
        LocalDate serviceDate = LocalDate.now(timeZone);

        List<VehicleActivityStructure> activities = vmDelivery.getVehicleActivities();
        if (activities != null) {
          //Handle activities
          LOG.info("Handling {} VM-activities.", activities.size());
          int handledCounter = 0;
          int skippedCounter = 0;
          for (VehicleActivityStructure activity : activities) {
            boolean handled = handleModifiedTrip(
              transitModel,
              fuzzyTripMatcher,
              activity,
              serviceDate,
              entityResolver
            );
            if (handled) {
              handledCounter++;
            } else {
              skippedCounter++;
            }
          }
          LOG.info("Applied {} VM-activities, skipped {}.", handledCounter, skippedCounter);
        }
        List<VehicleActivityCancellationStructure> cancellations = vmDelivery.getVehicleActivityCancellations();
        if (cancellations != null && !cancellations.isEmpty()) {
          //Handle cancellations
          LOG.info("TODO: Handle {} cancellations.", cancellations.size());
        }

        List<NaturalLanguageStringStructure> notes = vmDelivery.getVehicleActivityNotes();
        if (notes != null && !notes.isEmpty()) {
          //Handle notes
          LOG.info("TODO: Handle {} notes.", notes.size());
        }
      }

      // Make a snapshot after each message in anticipation of incoming requests
      // Purge data if necessary (and force new snapshot if anything was purged)
      // Make sure that the public (locking) getTimetableSnapshot function is not called.
      if (purgeExpiredData) {
        final boolean modified = purgeExpiredData();
        getTimetableSnapshot(modified);
      } else {
        getTimetableSnapshot(false);
      }
    } finally {
      // Always release lock
      bufferLock.unlock();
      if (keepLogging) {
        LOG.info("Reducing SIRI-VM logging until restart");
        keepLogging = false;
      }
    }
  }

  /**
   * Method to apply a trip update list to the most recent version of the timetable snapshot.
   *
   * @param transitModel transitModel to update (needed for adding/changing stop patterns)
   * @param fullDataset  true iff the list with updates represent all updates that are active right
   *                     now, i.e. all previous updates should be disregarded
   * @param updates      SIRI VehicleMonitoringDeliveries that should be applied atomically
   */
  public UpdateResult applyEstimatedTimetable(
    TransitModel transitModel,
    @Nullable SiriFuzzyTripMatcher fuzzyTripMatcher,
    EntityResolver entityResolver,
    String feedId,
    boolean fullDataset,
    List<EstimatedTimetableDeliveryStructure> updates
  ) {
    if (updates == null) {
      LOG.warn("updates is null");
      return UpdateResult.empty();
    }

    // Acquire lock on buffer
    bufferLock.lock();

    List<Result<UpdateSuccess, UpdateError>> results = new ArrayList<>();

    try {
      if (fullDataset) {
        // Remove all updates from the buffer
        buffer.clear(feedId);
      }

      for (EstimatedTimetableDeliveryStructure etDelivery : updates) {
        var res = apply(etDelivery, transitModel, fuzzyTripMatcher, entityResolver);
        results.addAll(res);
      }

      LOG.debug("message contains {} trip updates", updates.size());
      LOG.debug("end of update message");

      // Make a snapshot after each message in anticipation of incoming requests
      // Purge data if necessary (and force new snapshot if anything was purged)
      // Make sure that the public (locking) getTimetableSnapshot function is not called.
      if (purgeExpiredData) {
        final boolean modified = purgeExpiredData();
        getTimetableSnapshot(modified);
      } else {
        getTimetableSnapshot(false);
      }
    } finally {
      // Always release lock
      bufferLock.unlock();
    }
    return UpdateResult.ofResults(results);
  }

  private List<Result<UpdateSuccess, UpdateError>> apply(
    EstimatedTimetableDeliveryStructure etDelivery,
    TransitModel transitModel,
    @Nullable SiriFuzzyTripMatcher fuzzyTripMatcher,
    EntityResolver entityResolver
  ) {
    List<Result<UpdateSuccess, UpdateError>> results = new ArrayList<>();
    List<EstimatedVersionFrameStructure> estimatedJourneyVersions = etDelivery.getEstimatedJourneyVersionFrames();
    if (estimatedJourneyVersions != null) {
      //Handle deliveries
      for (EstimatedVersionFrameStructure estimatedJourneyVersion : estimatedJourneyVersions) {
        List<EstimatedVehicleJourney> journeys = estimatedJourneyVersion.getEstimatedVehicleJourneies();
        LOG.debug("Handling {} EstimatedVehicleJourneys.", journeys.size());
        for (EstimatedVehicleJourney journey : journeys) {
          if (isReplacementDeparture(journey, entityResolver)) {
            // Added trip
            try {
<<<<<<< HEAD
              Result<?, UpdateError> res = handleAddedTrip(transitModel, journey, entityResolver);
=======
              Result<UpdateSuccess, UpdateError> res = handleAddedTrip(
                transitModel,
                feedId,
                journey
              );
>>>>>>> ddea35de
              results.add(res);
            } catch (Throwable t) {
              // Since this is work in progress - catch everything to continue processing updates
              LOG.warn(
                "Adding ExtraJourney with id='{}' failed, caused by '{}'.",
                journey.getEstimatedVehicleJourneyCode(),
                t.getMessage()
              );
              results.add(Result.failure(UpdateError.noTripId(UNKNOWN)));
            }
          } else {
            // Updated trip
<<<<<<< HEAD
            var result = handleModifiedTrip(
              fuzzyTripMatcher,
              entityResolver,
              journey,
              transitModel::getStopLocationById,
              transitModel.getDeduplicator()
            );
            result.ifSuccess(ignored -> results.add(Result.success()));
=======
            var result = handleModifiedTrip(transitModel, fuzzyTripMatcher, feedId, journey);
            // need to put it in a new instance so the type is correct
            result.ifSuccess(value -> results.add(Result.success(value)));
>>>>>>> ddea35de
            result.ifFailure(failures -> {
              List<Result<UpdateSuccess, UpdateError>> f = failures
                .stream()
                .map(Result::<UpdateSuccess, UpdateError>failure)
                .toList();
              results.addAll(f);
            });
          }
        }
      }
    }
    return results;
  }

  /**
   * Check if VehicleJourney is a replacement departure according to SIRI-ET requirements.
   */
  private boolean isReplacementDeparture(
    EstimatedVehicleJourney vehicleJourney,
    EntityResolver entityResolver
  ) {
    // Replacement departure only if ExtraJourney is true
    if (!Optional.ofNullable(vehicleJourney.isExtraJourney()).orElse(false)) {
      return false;
    }

    // If Trip exists by DatedServiceJourney then this is not replacement departure
    return entityResolver.resolveTripOnServiceDate(vehicleJourney) != null;
  }

  private TimetableSnapshot getTimetableSnapshot(final boolean force) {
    final long now = System.currentTimeMillis();
    if (force || now - lastSnapshotTime > maxSnapshotFrequency) {
      if (force || buffer.isDirty()) {
        LOG.debug("Committing {}", buffer);
        snapshot = buffer.commit(transitLayerUpdater, force);
      } else {
        LOG.debug("Buffer was unchanged, keeping old snapshot.");
      }
      lastSnapshotTime = System.currentTimeMillis();
    } else {
      LOG.debug("Snapshot frequency exceeded. Reusing snapshot {}", snapshot);
    }
    return snapshot;
  }

  private boolean handleModifiedTrip(
    TransitModel transitModel,
    SiriFuzzyTripMatcher fuzzyTripMatcher,
    VehicleActivityStructure activity,
    LocalDate serviceDate,
    EntityResolver entityResolver
  ) {
    if (activity.getValidUntilTime().isBefore(ZonedDateTime.now())) {
      //Activity has expired
      return false;
    }

    MonitoredVehicleJourneyStructure monitoredVehicleJourney = activity.getMonitoredVehicleJourney();
    if (
      monitoredVehicleJourney == null ||
      monitoredVehicleJourney.getVehicleRef() == null ||
      monitoredVehicleJourney.getLineRef() == null
    ) {
      //No vehicle reference or line reference
      return false;
    }

    Boolean isMonitored = monitoredVehicleJourney.isMonitored();
    if (isMonitored != null && !isMonitored) {
      //Vehicle is reported as NOT monitored
      return false;
    }

    Trip trip = entityResolver.resolveTrip(monitoredVehicleJourney);
    if (trip == null) {
      trip = fuzzyTripMatcher.match(monitoredVehicleJourney, entityResolver);
    }

    if (trip == null) {
      if (keepLogging) {
        String lineRef =
          (
            monitoredVehicleJourney.getLineRef() != null
              ? monitoredVehicleJourney.getLineRef().getValue()
              : null
          );
        String vehicleRef =
          (
            monitoredVehicleJourney.getVehicleRef() != null
              ? monitoredVehicleJourney.getVehicleRef().getValue()
              : null
          );
        String tripId =
          (
            monitoredVehicleJourney.getCourseOfJourneyRef() != null
              ? monitoredVehicleJourney.getCourseOfJourneyRef().getValue()
              : null
          );
        LOG.debug(
          "No trip found for [isMonitored={}, lineRef={}, vehicleRef={}, tripId={}], skipping VehicleActivity.",
          isMonitored,
          lineRef,
          vehicleRef,
          tripId
        );
      }

      return false;
    }

    final Set<TripPattern> patterns = getPatternsForTrip(Set.of(trip), monitoredVehicleJourney);

    if (patterns == null) {
      return false;
    }
    boolean success = false;
    for (TripPattern pattern : patterns) {
      if (handleTripPatternUpdate(transitModel, pattern, activity, trip, serviceDate).isSuccess()) {
        success = true;
      }
    }

    if (!success) {
      LOG.info("Pattern not updated for trip {}", trip.getId());
    }
    return success;
  }

  private Result<?, UpdateError> handleTripPatternUpdate(
    TransitModel transitModel,
    TripPattern pattern,
    VehicleActivityStructure activity,
    Trip trip,
    LocalDate serviceDate
  ) {
    // Apply update on the *scheduled* timetable and set the updated trip times in the buffer
    Timetable currentTimetable = getCurrentTimetable(pattern, serviceDate);
    var result = createUpdatedTripTimes(
      currentTimetable,
      activity,
      trip.getId(),
      transitModel::getStopLocationById
    );
    if (result.isFailure()) {
      return result;
    } else {
      return buffer.update(pattern, result.successValue(), serviceDate);
    }
  }

  /**
   * Get the latest timetable for TripPattern for a given service date.
   * <p>
   * Snapshot timetable is used as source if initialised, trip patterns scheduled timetable if not.
   */
  private Timetable getCurrentTimetable(TripPattern tripPattern, LocalDate serviceDate) {
    TimetableSnapshot timetableSnapshot = snapshot;
    if (timetableSnapshot != null) {
      return timetableSnapshot.resolve(tripPattern, serviceDate);
    }
    return tripPattern.getScheduledTimetable();
  }

  private Result<UpdateSuccess, UpdateError> handleAddedTrip(
    TransitModel transitModel,
    EstimatedVehicleJourney estimatedVehicleJourney,
    EntityResolver entityResolver
  ) {
    // Verifying values required in SIRI Profile

    // Added ServiceJourneyId
    String newServiceJourneyRef = estimatedVehicleJourney.getEstimatedVehicleJourneyCode();
    Objects.requireNonNull(newServiceJourneyRef, "EstimatedVehicleJourneyCode is required");

    // LineRef of added trip
    Objects.requireNonNull(estimatedVehicleJourney.getLineRef(), "LineRef is required");
    String lineRef = estimatedVehicleJourney.getLineRef().getValue();

    //OperatorRef of added trip
    Objects.requireNonNull(estimatedVehicleJourney.getOperatorRef(), "OperatorRef is required");
    String operatorRef = estimatedVehicleJourney.getOperatorRef().getValue();

    String externalLineRef;
    if (estimatedVehicleJourney.getExternalLineRef() != null) {
      externalLineRef = estimatedVehicleJourney.getExternalLineRef().getValue();
    } else {
      externalLineRef = lineRef;
    }

    Operator operator = entityResolver.resolveOperator(operatorRef);
    FeedScopedId tripId = entityResolver.resolveId(newServiceJourneyRef);
    Route replacedRoute = entityResolver.resolveRoute(externalLineRef);
    Route route = entityResolver.resolveRoute(lineRef);

    Mode transitMode = AddedTripHelper.getTransitMode(
      estimatedVehicleJourney.getVehicleModes(),
      replacedRoute
    );

    if (route == null) {
      route =
        AddedTripHelper.getRoute(
          transitModel.getTransitModelIndex().getAllRoutes(),
          estimatedVehicleJourney.getPublishedLineNames(),
          operator,
          replacedRoute,
          entityResolver.resolveId(lineRef),
          transitMode
        );
      LOG.info("Adding route {} to transitModel.", route);
      transitModel.getTransitModelIndex().addRoutes(route);
    }

    LocalDate serviceDate = getServiceDateForEstimatedVehicleJourney(estimatedVehicleJourney);
    if (serviceDate == null) {
      return Result.failure(new UpdateError(tripId, NO_START_DATE));
    }
    FeedScopedId calServiceId = transitModel.getOrCreateServiceIdForDate(serviceDate);

    var tripResult = AddedTripHelper.getTrip(
      tripId,
      route,
      operator,
      transitMode,
      estimatedVehicleJourney.getDestinationNames(),
      calServiceId
    );

    if (tripResult.isFailure()) {
      // need to create a new result so the success type is correct
      return tripResult.toFailureResult();
    }
    Trip trip = tripResult.successValue();

    List<StopLocation> addedStops = new ArrayList<>();
    List<StopTime> aimedStopTimes = new ArrayList<>();
    List<EstimatedCall> estimatedCalls;
    List<RecordedCall> recordedCalls;

    if (
      estimatedVehicleJourney.getRecordedCalls() != null &&
      estimatedVehicleJourney.getRecordedCalls().getRecordedCalls() != null
    ) {
      recordedCalls = estimatedVehicleJourney.getRecordedCalls().getRecordedCalls();
    } else {
      recordedCalls = List.of();
    }

    if (
      estimatedVehicleJourney.getEstimatedCalls() != null &&
      estimatedVehicleJourney.getEstimatedCalls().getEstimatedCalls() != null
    ) {
      estimatedCalls = estimatedVehicleJourney.getEstimatedCalls().getEstimatedCalls();
    } else {
      estimatedCalls = List.of();
    }

    int numStops = recordedCalls.size() + estimatedCalls.size();

    ZonedDateTime departureDate = serviceDate.atStartOfDay(timeZone);

    int stopSequence = 0;
    stopSequence =
      handleRecordedCalls(
        trip,
        addedStops,
        aimedStopTimes,
        recordedCalls,
        numStops,
        departureDate,
        stopSequence,
        entityResolver
      );

    handleEstimatedCalls(
      trip,
      addedStops,
      aimedStopTimes,
      estimatedCalls,
      numStops,
      departureDate,
      stopSequence,
      entityResolver
    );

    StopPattern stopPattern = new StopPattern(aimedStopTimes);

    var id = tripPatternIdGenerator.generateUniqueTripPatternId(trip);

    // TODO: We always create a new TripPattern to be able to modify its scheduled timetable
    TripPattern pattern = TripPattern
      .of(id)
      .withRoute(trip.getRoute())
      .withMode(trip.getMode())
      .withStopPattern(stopPattern)
      .build();

    TripTimes tripTimes = new TripTimes(trip, aimedStopTimes, transitModel.getDeduplicator());

    boolean isJourneyPredictionInaccurate =
      (
        estimatedVehicleJourney.isPredictionInaccurate() != null &&
        estimatedVehicleJourney.isPredictionInaccurate()
      );

    // Loop through calls again and apply updates
    stopSequence = 0;
    for (var recordedCall : recordedCalls) {
      TimetableHelper.applyUpdates(
        departureDate,
        aimedStopTimes,
        tripTimes,
        stopSequence,
        isJourneyPredictionInaccurate,
        recordedCall,
        estimatedVehicleJourney.getOccupancy()
      );
      stopSequence++;
    }
    for (var estimatedCall : estimatedCalls) {
      TimetableHelper.applyUpdates(
        departureDate,
        aimedStopTimes,
        tripTimes,
        stopSequence,
        isJourneyPredictionInaccurate,
        estimatedCall,
        estimatedVehicleJourney.getOccupancy()
      );
      stopSequence++;
    }

    // Adding trip to index necessary to include values in graphql-queries
    // TODO - SIRI: should more data be added to index?
    transitModel.getTransitModelIndex().getTripForId().put(tripId, trip);
    transitModel.getTransitModelIndex().getPatternForTrip().put(trip, pattern);

    if (
      estimatedVehicleJourney.isCancellation() != null && estimatedVehicleJourney.isCancellation()
    ) {
      tripTimes.cancelTrip();
    } else {
      tripTimes.setRealTimeState(RealTimeState.ADDED);
    }

    tripTimes.setServiceCode(transitModel.getServiceCodes().get(calServiceId));

    pattern.add(tripTimes);

    /* Validate */
    tripTimes
      .validateNonIncreasingTimes()
      .ifFailure(error -> {
        throw new IllegalStateException(
          String.format(
            "Non-increasing triptimes for added trip at stop index %d, error %s",
            error.stopIndex(),
            error.errorType()
          )
        );
      });

    /* commit */
    return addTripToGraphAndBuffer(
      trip,
      aimedStopTimes,
      addedStops,
      tripTimes,
      serviceDate,
      estimatedVehicleJourney,
      entityResolver
    );
  }

  private void handleEstimatedCalls(
    Trip trip,
    List<StopLocation> addedStops,
    List<StopTime> aimedStopTimes,
    List<EstimatedCall> estimatedCalls,
    int numStops,
    ZonedDateTime departureDate,
    int stopSequence,
    EntityResolver entityResolver
  ) {
    for (EstimatedCall estimatedCall : estimatedCalls) {
      var stop = entityResolver.resolveQuay(estimatedCall.getStopPointRef().getValue());

      // Update destination display
      String destinationDisplay = AddedTripHelper.getFirstNameFromList(
        estimatedCall.getDestinationDisplaies()
      );

      StopTime stopTime = createStopTime(
        trip,
        numStops,
        departureDate,
        stopSequence,
        estimatedCall.getAimedArrivalTime(),
        estimatedCall.getAimedDepartureTime(),
        stop,
        destinationDisplay
      );

      // Update pickup / dropof
      var pickUpType = TimetableHelper.mapPickUpType(
        stopTime.getPickupType(),
        estimatedCall.getDepartureBoardingActivity()
      );
      pickUpType.ifPresent(stopTime::setPickupType);

      var dropOffType = TimetableHelper.mapDropOffType(
        stopTime.getDropOffType(),
        estimatedCall.getArrivalBoardingActivity()
      );
      dropOffType.ifPresent(stopTime::setDropOffType);

      addedStops.add(stop);
      aimedStopTimes.add(stopTime);
      stopSequence++;
    }
  }

  private StopTime createStopTime(
    Trip trip,
    int numStops,
    ZonedDateTime departureDate,
    int stopSequence,
    ZonedDateTime aimedArrivalTime,
    ZonedDateTime aimedDepartureTime,
    StopLocation stop,
    String destinationDisplay
  ) {
    TimeForStop arrivalAndDepartureTime = getArrivalAndDepartureTime(
      numStops,
      departureDate,
      stopSequence,
      aimedArrivalTime,
      aimedDepartureTime
    );

    return AddedTripHelper.createStopTime(
      trip,
      stopSequence,
      stop,
      arrivalAndDepartureTime.arrivalTime(),
      arrivalAndDepartureTime.departureTime(),
      destinationDisplay
    );
  }

  private int handleRecordedCalls(
    Trip trip,
    List<StopLocation> addedStops,
    List<StopTime> aimedStopTimes,
    List<RecordedCall> recordedCalls,
    int numStops,
    ZonedDateTime departureDate,
    int stopSequence,
    EntityResolver entityResolver
  ) {
    for (RecordedCall recordedCall : recordedCalls) {
      var stop = entityResolver.resolveQuay(recordedCall.getStopPointRef().getValue());
      StopTime stopTime = createStopTime(
        trip,
        numStops,
        departureDate,
        stopSequence,
        recordedCall.getAimedArrivalTime(),
        recordedCall.getAimedDepartureTime(),
        stop,
        "" // Destination display not present on recorded call
      );

      addedStops.add(stop);
      aimedStopTimes.add(stopTime);
      stopSequence++;
    }
    return stopSequence;
  }

  private TimeForStop getArrivalAndDepartureTime(
    int numStops,
    ZonedDateTime departureDate,
    int i,
    ZonedDateTime aimedArrivalTime,
    ZonedDateTime aimedDepartureTime
  ) {
    if (aimedArrivalTime == null) {
      aimedArrivalTime = aimedDepartureTime;
    } else if (aimedDepartureTime == null) {
      aimedDepartureTime = aimedArrivalTime;
    }

    var aimedDepartureTimeSeconds = calculateSecondsSinceMidnight(
      departureDate,
      aimedDepartureTime
    );
    var aimedArrivalTimeSeconds = calculateSecondsSinceMidnight(departureDate, aimedArrivalTime);

    return AddedTripHelper.getTimeForStop(
      aimedArrivalTimeSeconds,
      aimedDepartureTimeSeconds,
      i,
      numStops
    );
  }

<<<<<<< HEAD
  private Result<?, List<UpdateError>> handleModifiedTrip(
    @Nullable SiriFuzzyTripMatcher fuzzyTripMatcher,
    EntityResolver entityResolver,
    EstimatedVehicleJourney estimatedVehicleJourney,
    Function<FeedScopedId, StopLocation> getStopLocationById,
    Deduplicator deduplicator
=======
  private StopLocation getStopForStopId(TransitModel transitModel, String feedId, String id) {
    return transitModel.getStopLocationById(new FeedScopedId(feedId, id));
  }

  private Route getReplacedRoute(TransitModel transitModel, String feedId, String externalLineRef) {
    return externalLineRef != null
      ? transitModel.getTransitModelIndex().getRouteForId(new FeedScopedId(feedId, externalLineRef))
      : null;
  }

  private Result<UpdateSuccess, List<UpdateError>> handleModifiedTrip(
    TransitModel transitModel,
    SiriFuzzyTripMatcher fuzzyTripMatcher,
    String feedId,
    EstimatedVehicleJourney estimatedVehicleJourney
>>>>>>> ddea35de
  ) {
    //Check if EstimatedVehicleJourney is reported as NOT monitored
    if (estimatedVehicleJourney.isMonitored() != null && !estimatedVehicleJourney.isMonitored()) {
      //Ignore the notMonitored-flag if the journey is NOT monitored because it has been cancelled
      if (
        estimatedVehicleJourney.isCancellation() != null &&
        !estimatedVehicleJourney.isCancellation()
      ) {
        return Result.success(UpdateSuccess.ofWarnings(NOT_MONITORED));
      }
    }

    //Values used in logging
    String operatorRef =
      (
        estimatedVehicleJourney.getOperatorRef() != null
          ? estimatedVehicleJourney.getOperatorRef().getValue()
          : null
      );
    String vehicleModes = "" + estimatedVehicleJourney.getVehicleModes();
    String lineRef = estimatedVehicleJourney.getLineRef().getValue();
    String vehicleRef =
      (
        estimatedVehicleJourney.getVehicleRef() != null
          ? estimatedVehicleJourney.getVehicleRef().getValue()
          : null
      );

    LocalDate serviceDate = getServiceDateForEstimatedVehicleJourney(estimatedVehicleJourney);

    final Result<UpdateSuccess, List<UpdateError>> successNoWarnings = Result.success(
      UpdateSuccess.noWarnings()
    );
    if (serviceDate == null) {
      return successNoWarnings;
    }

    Set<TripTimes> times = new HashSet<>();
    Set<TripPattern> patterns = new HashSet<>();

    Trip tripMatchedByServiceJourneyId = entityResolver.resolveTrip(estimatedVehicleJourney);

    if (tripMatchedByServiceJourneyId != null) {
      /*
              Found exact match
             */
      TripPattern exactPattern = transitService.getPatternForTrip(tripMatchedByServiceJourneyId);

      if (exactPattern != null) {
        Timetable currentTimetable = getCurrentTimetable(exactPattern, serviceDate);
        var updateResult = createUpdatedTripTimes(
          currentTimetable,
          estimatedVehicleJourney,
          tripMatchedByServiceJourneyId.getId(),
          getStopLocationById,
          timeZone,
          deduplicator
        );
        if (updateResult.isSuccess()) {
          times.add(updateResult.successValue());
          patterns.add(exactPattern);
        } else {
          LOG.info(
            "Failed to update TripTimes for trip found by exact match {}",
            tripMatchedByServiceJourneyId.getId()
          );
          return Result.failure(List.of(updateResult.failureValue()));
        }
      }
    } else if (fuzzyTripMatcher != null) {
      // No exact match found - search for trips based on arrival-times/stop-patterns
      Set<Trip> trips = fuzzyTripMatcher.match(
        estimatedVehicleJourney,
        entityResolver,
        this::getCurrentTimetable
      );

      if (trips == null || trips.isEmpty()) {
        LOG.debug(
          "No trips found for EstimatedVehicleJourney. [operator={}, vehicleModes={}, lineRef={}, vehicleRef={}]",
          operatorRef,
          vehicleModes,
          lineRef,
          vehicleRef
        );
        return Result.failure(List.of(new UpdateError(null, NO_FUZZY_TRIP_MATCH)));
      }

      for (Trip matchingTrip : trips) {
        TripPattern pattern = getPatternForTrip(matchingTrip, estimatedVehicleJourney);
        if (pattern != null) {
          Timetable currentTimetable = getCurrentTimetable(pattern, serviceDate);
          var updateResult = createUpdatedTripTimes(
            currentTimetable,
            estimatedVehicleJourney,
            matchingTrip.getId(),
            getStopLocationById,
            timeZone,
            deduplicator
          );
          updateResult.ifSuccess(tripTimes -> {
            patterns.add(pattern);
            times.add(tripTimes);
          });
        }
      }
    }

    if (patterns.isEmpty()) {
      LOG.debug(
        "Found no matching pattern for SIRI ET (firstStopId, lastStopId, numberOfStops). [operator={}, vehicleModes={}, lineRef={}, vehicleRef={}]",
        operatorRef,
        vehicleModes,
        lineRef,
        vehicleRef
      );
      return Result.failure(List.of(new UpdateError(null, TRIP_NOT_FOUND_IN_PATTERN)));
    }

    if (times.isEmpty()) {
      return Result.failure(List.of(new UpdateError(null, NO_UPDATES)));
    }

    List<UpdateError> errors = new ArrayList<>();
    for (TripTimes tripTimes : times) {
      Trip trip = tripTimes.getTrip();
      for (TripPattern pattern : patterns) {
        if (tripTimes.getNumStops() == pattern.numberOfStops()) {
          // All tripTimes should be handled the same way to always allow latest realtime-update to
          // replace previous update regardless of realtimestate
          cancelScheduledTrip(trip, serviceDate);

          // Also check whether trip id has been used for previously ADDED/MODIFIED trip message and
          // remove the previously created trip
          removePreviousRealtimeUpdate(trip, serviceDate);

          if (!tripTimes.isCanceled()) {
            // Calculate modified stop-pattern
            var modifiedStops = createModifiedStops(
              pattern,
              estimatedVehicleJourney,
              getStopLocationById
            );
            List<StopTime> modifiedStopTimes = createModifiedStopTimes(
              pattern,
              tripTimes,
              estimatedVehicleJourney,
              getStopLocationById
            );

            if (modifiedStops != null && modifiedStops.isEmpty()) {
              tripTimes.cancelTrip();
            } else {
              // Add new trip
              addTripToGraphAndBuffer(
                trip,
                modifiedStopTimes,
                modifiedStops,
                tripTimes,
                serviceDate,
                estimatedVehicleJourney,
                entityResolver
              )
                .ifFailure(errors::add);
            }
          }

          LOG.debug("Applied realtime data for trip {}", trip.getId().getId());
        } else {
          LOG.debug("Ignoring update since number of stops do not match");
        }
      }
    }

    if (errors.isEmpty()) {
      return successNoWarnings;
    } else {
      return Result.failure(errors);
    }
  }

  private LocalDate getServiceDateForEstimatedVehicleJourney(
    EstimatedVehicleJourney estimatedVehicleJourney
  ) {
    ZonedDateTime date;
    if (
      estimatedVehicleJourney.getRecordedCalls() != null &&
      !estimatedVehicleJourney.getRecordedCalls().getRecordedCalls().isEmpty()
    ) {
      date =
        estimatedVehicleJourney
          .getRecordedCalls()
          .getRecordedCalls()
          .get(0)
          .getAimedDepartureTime();
    } else {
      EstimatedCall firstCall = estimatedVehicleJourney
        .getEstimatedCalls()
        .getEstimatedCalls()
        .get(0);
      date = firstCall.getAimedDepartureTime();
    }

    if (date == null) {
      return null;
    }

    return date.toLocalDate();
  }

  private int calculateSecondsSinceMidnight(ZonedDateTime dateTime) {
    return ServiceDateUtils.secondsSinceStartOfService(dateTime, dateTime, timeZone);
  }

  private int calculateSecondsSinceMidnight(ZonedDateTime startOfService, ZonedDateTime dateTime) {
    return ServiceDateUtils.secondsSinceStartOfService(startOfService, dateTime, timeZone);
  }

  /**
   * Add a (new) trip to the transitModel and the buffer
   */
<<<<<<< HEAD
  private Result<?, UpdateError> addTripToGraphAndBuffer(
=======
  private Result<UpdateSuccess, UpdateError> addTripToGraphAndBuffer(
    final String feedId,
    final TransitModel transitModel,
>>>>>>> ddea35de
    final Trip trip,
    final List<StopTime> stopTimes,
    final List<StopLocation> stops,
    TripTimes updatedTripTimes,
    final LocalDate serviceDate,
    EstimatedVehicleJourney estimatedVehicleJourney,
    EntityResolver entityResolver
  ) {
    // Preconditions
    Objects.requireNonNull(stops);
    Preconditions.checkArgument(
      stopTimes.size() == stops.size(),
      "number of stop should match the number of stop time updates"
    );

    // Create StopPattern
    final StopPattern stopPattern = new StopPattern(stopTimes);

    // Get cached trip pattern or create one if it doesn't exist yet
    final TripPattern pattern = tripPatternCache.getOrCreateTripPattern(
      stopPattern,
      trip,
      serviceDate
    );

    // Add new trip times to the buffer and return success
    var result = buffer.update(pattern, updatedTripTimes, serviceDate);

    // Add TripOnServiceDate to buffer if a dated service journey id is supplied in the SIRI message
    addTripOnServiceDateToBuffer(trip, serviceDate, estimatedVehicleJourney, entityResolver);

    return result;
  }

  private void addTripOnServiceDateToBuffer(
    Trip trip,
    LocalDate serviceDate,
    EstimatedVehicleJourney estimatedVehicleJourney,
    EntityResolver entityResolver
  ) {
    var datedServiceJourneyId = entityResolver.resolveDatedServiceJourneyId(
      estimatedVehicleJourney
    );

    if (datedServiceJourneyId == null) {
      return;
    }

    List<TripOnServiceDate> listOfReplacedVehicleJourneys = new ArrayList<>();

    // VehicleJourneyRef is the reference to the serviceJourney being replaced.
    VehicleJourneyRef vehicleJourneyRef = estimatedVehicleJourney.getVehicleJourneyRef();
    if (vehicleJourneyRef != null) {
      var replacedDatedServiceJourney = entityResolver.resolveTripOnServiceDate(
        vehicleJourneyRef.getValue()
      );
      if (replacedDatedServiceJourney != null) {
        listOfReplacedVehicleJourneys.add(replacedDatedServiceJourney);
      }
    }

    // Add additional replaced service journeys if present.
    estimatedVehicleJourney
      .getAdditionalVehicleJourneyReves()
      .stream()
      .map(entityResolver::resolveTripOnServiceDate)
      .filter(Objects::nonNull)
      .forEach(listOfReplacedVehicleJourneys::add);

    buffer.addLastAddedTripOnServiceDate(
      TripOnServiceDate
        .of(datedServiceJourneyId)
        .withTrip(trip)
        .withReplacementFor(listOfReplacedVehicleJourneys)
        .withServiceDate(serviceDate)
        .build()
    );
  }

  /**
   * Cancel scheduled trip in buffer given trip on service date
   *
   * @param serviceDate service date
   * @return true if scheduled trip was cancelled
   */
  private boolean cancelScheduledTrip(Trip trip, final LocalDate serviceDate) {
    boolean success = false;

    final TripPattern pattern = transitService.getPatternForTrip(trip);

    if (pattern != null) {
      // Cancel scheduled trip times for this trip in this pattern
      final Timetable timetable = pattern.getScheduledTimetable();
      final TripTimes tripTimes = timetable.getTripTimes(trip);

      if (tripTimes == null) {
        LOG.warn("Could not cancel scheduled trip {}", trip.getId());
      } else {
        final TripTimes newTripTimes = new TripTimes(tripTimes);
        newTripTimes.cancelTrip();
        buffer.update(pattern, newTripTimes, serviceDate);
        success = true;
      }
    }

    return success;
  }

  /**
   * Removes previous trip-update from buffer if there is an update with given trip on service date
   *
   * @param serviceDate service date
   * @return true if a previously added trip was removed
   */
  private boolean removePreviousRealtimeUpdate(final Trip trip, final LocalDate serviceDate) {
    boolean success = false;

    final TripPattern pattern = buffer.getRealtimeAddedTripPattern(trip.getId(), serviceDate);
    if (pattern != null) {
      /*
              Remove the previous realtime-added TripPattern from buffer.
              Only one version of the realtime-update should exist
             */
      buffer.removeLastAddedTripPattern(trip.getId(), serviceDate);
      buffer.removeRealtimeUpdatedTripTimes(pattern, trip.getId(), serviceDate);
      success = true;
    }

    return success;
  }

  private boolean purgeExpiredData() {
    final LocalDate today = LocalDate.now(timeZone);
    final LocalDate previously = today.minusDays(2); // Just to be safe...

    if (lastPurgeDate != null && lastPurgeDate.compareTo(previously) > 0) {
      return false;
    }

    LOG.debug("purging expired realtime data");

    lastPurgeDate = previously;

    return buffer.purgeExpiredData(previously);
  }

  private Set<TripPattern> getPatternsForTrip(
    Set<Trip> matches,
    MonitoredVehicleJourneyStructure monitoredVehicleJourney
  ) {
    if (monitoredVehicleJourney.getOriginRef() == null) {
      return null;
    }

    ZonedDateTime date = monitoredVehicleJourney.getOriginAimedDepartureTime();
    if (date == null) {
      //If no date is set - assume Realtime-data is reported for 'today'.
      date = ZonedDateTime.now(timeZone);
    }
    LocalDate realTimeReportedServiceDate = date.toLocalDate();

    Set<TripPattern> patterns = new HashSet<>();
    for (Trip currentTrip : matches) {
      TripPattern tripPattern = transitService.getPatternForTrip(currentTrip);
      Set<LocalDate> serviceDates = transitService
        .getCalendarService()
        .getServiceDatesForServiceId(currentTrip.getServiceId());

      if (!serviceDates.contains(realTimeReportedServiceDate)) {
        // Current trip has no service on the date of the 'MonitoredVehicleJourney'
        continue;
      }

      var firstStop = tripPattern.getStop(0);
      var lastStop = tripPattern.lastStop();

      String siriOriginRef = monitoredVehicleJourney.getOriginRef().getValue();

      if (monitoredVehicleJourney.getDestinationRef() != null) {
        String siriDestinationRef = monitoredVehicleJourney.getDestinationRef().getValue();

        boolean firstStopIsMatch = firstStop.getId().getId().equals(siriOriginRef);
        boolean lastStopIsMatch = lastStop.getId().getId().equals(siriDestinationRef);

        if (!firstStopIsMatch && firstStop.isPartOfStation()) {
          var otherFirstStop = transitService.getRegularStop(
            new FeedScopedId(firstStop.getId().getFeedId(), siriOriginRef)
          );
          firstStopIsMatch = firstStop.isPartOfSameStationAs(otherFirstStop);
        }

        if (!lastStopIsMatch && lastStop.isPartOfStation()) {
          var otherLastStop = transitService.getRegularStop(
            new FeedScopedId(lastStop.getId().getFeedId(), siriDestinationRef)
          );
          lastStopIsMatch = lastStop.isPartOfSameStationAs(otherLastStop);
        }

        if (firstStopIsMatch & lastStopIsMatch) {
          // Origin and destination matches
          TripPattern realtimeAddedTripPattern = buffer.getRealtimeAddedTripPattern(
            currentTrip.getId(),
            realTimeReportedServiceDate
          );
          if (realtimeAddedTripPattern != null) {
            patterns.add(realtimeAddedTripPattern);
          } else {
            patterns.add(tripPattern);
          }
        }
      } else {
        //Match origin only - since destination is not defined
        if (firstStop.getId().getId().equals(siriOriginRef)) {
          tripPattern.getScheduledTimetable().getTripTimes().get(0).getDepartureTime(0); // TODO does this line do anything?
          patterns.add(tripPattern);
        }
      }
    }
    return patterns;
  }

  private TripPattern getPatternForTrip(Trip trip, EstimatedVehicleJourney journey) {
    Set<LocalDate> serviceDates = transitService
      .getCalendarService()
      .getServiceDatesForServiceId(trip.getServiceId());

    List<RecordedCall> recordedCalls =
      (
        journey.getRecordedCalls() != null
          ? journey.getRecordedCalls().getRecordedCalls()
          : new ArrayList<>()
      );
    List<EstimatedCall> estimatedCalls;
    if (journey.getEstimatedCalls() != null) {
      estimatedCalls = journey.getEstimatedCalls().getEstimatedCalls();
    } else {
      return null;
    }

    String journeyFirstStopId;
    String journeyLastStopId;
    LocalDate journeyDate;
    //Resolve first stop - check recordedCalls, then estimatedCalls
    if (recordedCalls != null && !recordedCalls.isEmpty()) {
      RecordedCall recordedCall = recordedCalls.get(0);
      journeyFirstStopId = recordedCall.getStopPointRef().getValue();
      journeyDate = recordedCall.getAimedDepartureTime().toLocalDate();
    } else if (estimatedCalls != null && !estimatedCalls.isEmpty()) {
      EstimatedCall estimatedCall = estimatedCalls.get(0);
      journeyFirstStopId = estimatedCall.getStopPointRef().getValue();
      journeyDate = estimatedCall.getAimedDepartureTime().toLocalDate();
    } else {
      return null;
    }

    //Resolve last stop - check estimatedCalls, then recordedCalls
    if (estimatedCalls != null && !estimatedCalls.isEmpty()) {
      EstimatedCall estimatedCall = estimatedCalls.get(estimatedCalls.size() - 1);
      journeyLastStopId = estimatedCall.getStopPointRef().getValue();
    } else if (recordedCalls != null && !recordedCalls.isEmpty()) {
      RecordedCall recordedCall = recordedCalls.get(recordedCalls.size() - 1);
      journeyLastStopId = recordedCall.getStopPointRef().getValue();
    } else {
      return null;
    }

    TripPattern realtimeAddedTripPattern = null;
    TimetableSnapshot timetableSnapshot = snapshot;
    if (timetableSnapshot != null) {
      realtimeAddedTripPattern =
        timetableSnapshot.getRealtimeAddedTripPattern(trip.getId(), journeyDate);
    }

    TripPattern tripPattern;
    if (realtimeAddedTripPattern != null) {
      tripPattern = realtimeAddedTripPattern;
    } else {
      tripPattern = transitService.getPatternForTrip(trip);
    }

    var firstStop = tripPattern.firstStop();
    var lastStop = tripPattern.lastStop();

    if (serviceDates.contains(journeyDate)) {
      boolean firstStopIsMatch = firstStop.getId().getId().equals(journeyFirstStopId);
      boolean lastStopIsMatch = lastStop.getId().getId().equals(journeyLastStopId);

      if (!firstStopIsMatch && firstStop.isPartOfStation()) {
        var otherFirstStop = transitService.getRegularStop(
          new FeedScopedId(firstStop.getId().getFeedId(), journeyFirstStopId)
        );
        firstStopIsMatch = firstStop.isPartOfSameStationAs(otherFirstStop);
      }

      if (!lastStopIsMatch && lastStop.isPartOfStation()) {
        var otherLastStop = transitService.getRegularStop(
          new FeedScopedId(lastStop.getId().getFeedId(), journeyLastStopId)
        );
        lastStopIsMatch = lastStop.isPartOfSameStationAs(otherLastStop);
      }

      if (firstStopIsMatch & lastStopIsMatch) {
        // Found matches
        return tripPattern;
      }

      return null;
    }

    return null;
  }
}<|MERGE_RESOLUTION|>--- conflicted
+++ resolved
@@ -317,15 +317,11 @@
           if (isReplacementDeparture(journey, entityResolver)) {
             // Added trip
             try {
-<<<<<<< HEAD
-              Result<?, UpdateError> res = handleAddedTrip(transitModel, journey, entityResolver);
-=======
               Result<UpdateSuccess, UpdateError> res = handleAddedTrip(
                 transitModel,
-                feedId,
-                journey
+                journey,
+                entityResolver
               );
->>>>>>> ddea35de
               results.add(res);
             } catch (Throwable t) {
               // Since this is work in progress - catch everything to continue processing updates
@@ -338,7 +334,6 @@
             }
           } else {
             // Updated trip
-<<<<<<< HEAD
             var result = handleModifiedTrip(
               fuzzyTripMatcher,
               entityResolver,
@@ -346,12 +341,8 @@
               transitModel::getStopLocationById,
               transitModel.getDeduplicator()
             );
-            result.ifSuccess(ignored -> results.add(Result.success()));
-=======
-            var result = handleModifiedTrip(transitModel, fuzzyTripMatcher, feedId, journey);
             // need to put it in a new instance so the type is correct
             result.ifSuccess(value -> results.add(Result.success(value)));
->>>>>>> ddea35de
             result.ifFailure(failures -> {
               List<Result<UpdateSuccess, UpdateError>> f = failures
                 .stream()
@@ -860,30 +851,12 @@
     );
   }
 
-<<<<<<< HEAD
-  private Result<?, List<UpdateError>> handleModifiedTrip(
+  private Result<UpdateSuccess, List<UpdateError>> handleModifiedTrip(
     @Nullable SiriFuzzyTripMatcher fuzzyTripMatcher,
     EntityResolver entityResolver,
     EstimatedVehicleJourney estimatedVehicleJourney,
     Function<FeedScopedId, StopLocation> getStopLocationById,
     Deduplicator deduplicator
-=======
-  private StopLocation getStopForStopId(TransitModel transitModel, String feedId, String id) {
-    return transitModel.getStopLocationById(new FeedScopedId(feedId, id));
-  }
-
-  private Route getReplacedRoute(TransitModel transitModel, String feedId, String externalLineRef) {
-    return externalLineRef != null
-      ? transitModel.getTransitModelIndex().getRouteForId(new FeedScopedId(feedId, externalLineRef))
-      : null;
-  }
-
-  private Result<UpdateSuccess, List<UpdateError>> handleModifiedTrip(
-    TransitModel transitModel,
-    SiriFuzzyTripMatcher fuzzyTripMatcher,
-    String feedId,
-    EstimatedVehicleJourney estimatedVehicleJourney
->>>>>>> ddea35de
   ) {
     //Check if EstimatedVehicleJourney is reported as NOT monitored
     if (estimatedVehicleJourney.isMonitored() != null && !estimatedVehicleJourney.isMonitored()) {
@@ -1105,13 +1078,7 @@
   /**
    * Add a (new) trip to the transitModel and the buffer
    */
-<<<<<<< HEAD
-  private Result<?, UpdateError> addTripToGraphAndBuffer(
-=======
   private Result<UpdateSuccess, UpdateError> addTripToGraphAndBuffer(
-    final String feedId,
-    final TransitModel transitModel,
->>>>>>> ddea35de
     final Trip trip,
     final List<StopTime> stopTimes,
     final List<StopLocation> stops,
