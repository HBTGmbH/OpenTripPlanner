--- conflicted
+++ resolved
@@ -21,7 +21,6 @@
 import java.util.Set;
 import java.util.concurrent.locks.ReentrantLock;
 import java.util.function.Supplier;
-import org.opentripplanner.framework.i18n.NonLocalizedString;
 import org.opentripplanner.framework.time.ServiceDateUtils;
 import org.opentripplanner.model.StopTime;
 import org.opentripplanner.model.Timetable;
@@ -29,7 +28,6 @@
 import org.opentripplanner.model.TimetableSnapshotProvider;
 import org.opentripplanner.model.UpdateError;
 import org.opentripplanner.routing.algorithm.raptoradapter.transit.mappers.TransitLayerUpdater;
-import org.opentripplanner.transit.model.basic.TransitMode;
 import org.opentripplanner.transit.model.framework.FeedScopedId;
 import org.opentripplanner.transit.model.framework.Result;
 import org.opentripplanner.transit.model.network.Route;
@@ -541,8 +539,7 @@
     FeedScopedId routeId = new FeedScopedId(feedId, lineRef);
     Route route = transitModel.getTransitModelIndex().getRouteForId(routeId);
 
-<<<<<<< HEAD
-    T2<TransitMode, String> transitMode = AddedTripHelper.getTransitMode(
+    Mode transitMode = AddedTripHelper.getTransitMode(
       estimatedVehicleJourney.getVehicleModes(),
       replacedRoute
     );
@@ -556,52 +553,11 @@
           replacedRoute,
           routeId,
           transitMode
-=======
-    Mode transitMode = getTransitMode(estimatedVehicleJourney.getVehicleModes(), replacedRoute);
-
-    if (route == null) { // Route is unknown - create new
-      var routeBuilder = Route.of(routeId);
-      routeBuilder.withMode(transitMode.mode);
-      routeBuilder.withNetexSubmode(transitMode.submode);
-      routeBuilder.withOperator(operator);
-
-      // TODO - SIRI: Is there a better way to find authority/Agency?
-      // Finding first Route with same Operator, and using same Authority
-      Agency agency = transitModel
-        .getTransitModelIndex()
-        .getAllRoutes()
-        .stream()
-        .filter(route1 ->
-          route1 != null && route1.getOperator() != null && route1.getOperator().equals(operator)
-        )
-        .findFirst()
-        .map(Route::getAgency)
-        // If not found, copy from replaced route
-        .orElseGet(() -> replacedRoute.getAgency());
-      routeBuilder.withAgency(agency);
-
-      if (
-        estimatedVehicleJourney.getPublishedLineNames() != null &&
-        !estimatedVehicleJourney.getPublishedLineNames().isEmpty()
-      ) {
-        routeBuilder.withShortName(
-          "" + estimatedVehicleJourney.getPublishedLineNames().get(0).getValue()
->>>>>>> 1f6f0de8
         );
       LOG.info("Adding route {} to transitModel.", routeId);
       transitModel.getTransitModelIndex().addRoutes(route);
     }
 
-<<<<<<< HEAD
-=======
-    var tripBuilder = Trip.of(tripId);
-    tripBuilder.withRoute(route);
-
-    // Explicitly set TransitMode on Trip - in case it differs from Route
-    tripBuilder.withMode(transitMode.mode());
-    tripBuilder.withNetexSubmode(transitMode.submode());
-
->>>>>>> 1f6f0de8
     LocalDate serviceDate = getServiceDateForEstimatedVehicleJourney(estimatedVehicleJourney);
     if (serviceDate == null) {
       return Result.failure(new UpdateError(tripId, NO_START_DATE));
@@ -765,7 +721,6 @@
     );
   }
 
-<<<<<<< HEAD
   private void handleEstimatedCalls(
     TransitModel transitModel,
     String feedId,
@@ -779,20 +734,12 @@
   ) {
     for (EstimatedCall estimatedCall : estimatedCalls) {
       var stop = getStopForStopId(transitModel, feedId, estimatedCall.getStopPointRef().getValue());
-=======
-  /**
-   * Resolves TransitMode from SIRI VehicleMode
-   */
-  private Mode getTransitMode(List<VehicleModesEnumeration> vehicleModes, Route replacedRoute) {
-    TransitMode transitMode = mapTransitMainMode(vehicleModes);
->>>>>>> 1f6f0de8
 
       // Update destination display
       String destinationDisplay = AddedTripHelper.getFirstNameFromList(
         estimatedCall.getDestinationDisplaies()
       );
 
-<<<<<<< HEAD
       StopTime stopTime = createStopTime(
         trip,
         numStops,
@@ -821,9 +768,6 @@
       aimedStopTimes.add(stopTime);
       stopSequence++;
     }
-=======
-    return new Mode(transitMode, transitSubMode);
->>>>>>> 1f6f0de8
   }
 
   private StopTime createStopTime(
@@ -836,7 +780,7 @@
     StopLocation stop,
     String destinationDisplay
   ) {
-    T2<Integer, Integer> arrivalAndDepartureTime = getArrivalAndDepartureTime(
+    TimeForStop arrivalAndDepartureTime = getArrivalAndDepartureTime(
       numStops,
       departureDate,
       stopSequence,
@@ -848,8 +792,8 @@
       trip,
       stopSequence,
       stop,
-      arrivalAndDepartureTime.first,
-      arrivalAndDepartureTime.second,
+      arrivalAndDepartureTime.arrivalTime(),
+      arrivalAndDepartureTime.departureTime(),
       destinationDisplay
     );
   }
@@ -885,7 +829,7 @@
     return stopSequence;
   }
 
-  private T2<Integer, Integer> getArrivalAndDepartureTime(
+  private TimeForStop getArrivalAndDepartureTime(
     int numStops,
     ZonedDateTime departureDate,
     int i,
@@ -1629,6 +1573,4 @@
       return null;
     }
   }
-
-  private record Mode(TransitMode mode, String submode) {}
 }