--- conflicted
+++ resolved
@@ -99,22 +99,14 @@
   public static RentalFormFactor toModel(LegacyGraphQLFormFactor formFactor) {
     if (formFactor == null) return null;
     return switch (formFactor) {
-<<<<<<< HEAD
       case BICYCLE -> RentalFormFactor.BICYCLE;
       case SCOOTER -> RentalFormFactor.SCOOTER;
       case CAR -> RentalFormFactor.CAR;
+      case CARGO_BICYCLE -> FormFactor.CARGO_BICYCLE;
       case MOPED -> RentalFormFactor.MOPED;
       case OTHER -> RentalFormFactor.OTHER;
-=======
-      case BICYCLE -> FormFactor.BICYCLE;
-      case SCOOTER -> FormFactor.SCOOTER;
-      case CAR -> FormFactor.CAR;
-      case CARGO_BICYCLE -> FormFactor.CARGO_BICYCLE;
-      case MOPED -> FormFactor.MOPED;
-      case OTHER -> FormFactor.OTHER;
       case SCOOTER_SEATED -> FormFactor.SCOOTER_SEATED;
       case SCOOTER_STANDING -> FormFactor.SCOOTER_STANDING;
->>>>>>> fbe331ee
     };
   }
 
