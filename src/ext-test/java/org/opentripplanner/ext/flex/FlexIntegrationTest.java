--- conflicted
+++ resolved
@@ -226,11 +226,7 @@
     request.setNumItineraries(10);
     request.setSearchWindow(Duration.ofHours(2));
 
-<<<<<<< HEAD
-    var modes = request.journey().modes().copy();
-=======
-    var modes = request.modes.copyOf();
->>>>>>> 485e32b5
+    var modes = request.journey().modes().copyOf();
     modes.withEgressMode(FLEXIBLE);
 
     if (onlyDirect) {
