package org.opentripplanner.ext.flex.trip;

import static org.junit.jupiter.api.Assertions.assertEquals;
import static org.junit.jupiter.api.Assertions.assertFalse;
import static org.junit.jupiter.api.Assertions.assertTrue;
import static org.opentripplanner.ext.flex.FlexStopTimesForTest.area;
import static org.opentripplanner.ext.flex.FlexStopTimesForTest.regularArrival;
import static org.opentripplanner.ext.flex.FlexStopTimesForTest.regularDeparture;
import static org.opentripplanner.ext.flex.trip.UnscheduledTrip.isUnscheduledTrip;
import static org.opentripplanner.ext.flex.trip.UnscheduledTripTest.TestCase.tc;
import static org.opentripplanner.model.PickDrop.NONE;
import static org.opentripplanner.model.StopTime.MISSING_VALUE;
import static org.opentripplanner.transit.model._data.TransitModelForTest.id;

import java.util.Collections;
import java.util.List;
import java.util.Objects;
import java.util.stream.Stream;
import javax.annotation.Nonnull;
import org.junit.jupiter.api.Nested;
import org.junit.jupiter.api.Test;
import org.junit.jupiter.params.ParameterizedTest;
import org.junit.jupiter.params.provider.MethodSource;
import org.opentripplanner.framework.time.DurationUtils;
import org.opentripplanner.framework.time.TimeUtils;
import org.opentripplanner.framework.tostring.ToStringBuilder;
import org.opentripplanner.model.PickDrop;
import org.opentripplanner.model.StopTime;
import org.opentripplanner.transit.model._data.TransitModelForTest;
import org.opentripplanner.transit.model.site.RegularStop;
import org.opentripplanner.transit.model.site.StopLocation;

class UnscheduledTripTest {

  private static final int STOP_A = 0;
  private static final int STOP_B = 1;
  private static final int STOP_C = 2;
  private static final int T10_00 = TimeUtils.hm2time(10, 0);
  private static final int T11_00 = TimeUtils.hm2time(11, 0);
  private static final int T14_00 = TimeUtils.hm2time(14, 0);
  private static final int T15_00 = TimeUtils.hm2time(15, 0);

  private static final TransitModelForTest TEST_MODEL = TransitModelForTest.of();
  private static final StopLocation AREA_STOP = TEST_MODEL.areaStopForTest("area", Polygons.BERLIN);

  private static final RegularStop REGULAR_STOP = TEST_MODEL.stop("stop").build();

<<<<<<< HEAD
  private static final StopLocation AREA_STOP = TEST_MODEL.areaStop("area").build();

=======
>>>>>>> 39a72706
  @Nested
  class IsUnscheduledTrip {

    private static final StopTime SCHEDULED_STOP = new StopTime();
    private static final StopTime UNSCHEDULED_STOP = new StopTime();
    private static final StopTime CONTINUOUS_PICKUP_STOP = new StopTime();
    private static final StopTime CONTINUOUS_DROP_OFF_STOP = new StopTime();

    static {
      var trip = TransitModelForTest.trip("flex").build();
      SCHEDULED_STOP.setArrivalTime(30);
      SCHEDULED_STOP.setDepartureTime(60);
      SCHEDULED_STOP.setStop(AREA_STOP);
      SCHEDULED_STOP.setTrip(trip);

      UNSCHEDULED_STOP.setFlexWindowStart(30);
      UNSCHEDULED_STOP.setFlexWindowEnd(300);
      UNSCHEDULED_STOP.setStop(AREA_STOP);
      UNSCHEDULED_STOP.setTrip(trip);

      CONTINUOUS_PICKUP_STOP.setFlexContinuousPickup(PickDrop.COORDINATE_WITH_DRIVER);
      CONTINUOUS_PICKUP_STOP.setFlexWindowStart(30);
      CONTINUOUS_PICKUP_STOP.setFlexWindowEnd(300);
      CONTINUOUS_PICKUP_STOP.setStop(AREA_STOP);
      CONTINUOUS_PICKUP_STOP.setTrip(trip);

      CONTINUOUS_DROP_OFF_STOP.setFlexContinuousDropOff(PickDrop.COORDINATE_WITH_DRIVER);
      CONTINUOUS_DROP_OFF_STOP.setFlexWindowStart(100);
      CONTINUOUS_DROP_OFF_STOP.setFlexWindowEnd(200);
      CONTINUOUS_DROP_OFF_STOP.setStop(AREA_STOP);
      CONTINUOUS_DROP_OFF_STOP.setTrip(trip);
    }

    static List<List<StopTime>> notUnscheduled() {
      return List.of(
        List.of(),
        List.of(SCHEDULED_STOP),
        List.of(SCHEDULED_STOP, SCHEDULED_STOP),
        List.of(SCHEDULED_STOP, SCHEDULED_STOP, SCHEDULED_STOP),
        List.of(UNSCHEDULED_STOP, SCHEDULED_STOP, UNSCHEDULED_STOP),
        List.of(UNSCHEDULED_STOP, CONTINUOUS_PICKUP_STOP),
        List.of(UNSCHEDULED_STOP, CONTINUOUS_DROP_OFF_STOP),
        List.of(CONTINUOUS_PICKUP_STOP, CONTINUOUS_DROP_OFF_STOP)
      );
    }

    @ParameterizedTest
    @MethodSource("notUnscheduled")
    void isNotUnscheduled(List<StopTime> stopTimes) {
      assertFalse(isUnscheduledTrip(stopTimes));
    }

    static List<List<StopTime>> unscheduled() {
      return List.of(
        List.of(UNSCHEDULED_STOP),
        List.of(UNSCHEDULED_STOP, SCHEDULED_STOP),
        List.of(SCHEDULED_STOP, UNSCHEDULED_STOP),
        List.of(UNSCHEDULED_STOP, UNSCHEDULED_STOP),
        List.of(UNSCHEDULED_STOP, UNSCHEDULED_STOP, UNSCHEDULED_STOP),
        Collections.nCopies(10, UNSCHEDULED_STOP)
      );
    }

    @ParameterizedTest
    @MethodSource("unscheduled")
    void isUnscheduled(List<StopTime> stopTimes) {
      assertTrue(isUnscheduledTrip(stopTimes));
    }
  }

  @Test
  void testUnscheduledTrip() {
    var fromStopTime = new StopTime();
    fromStopTime.setStop(AREA_STOP);
    fromStopTime.setFlexWindowStart(T10_00);
    fromStopTime.setFlexWindowEnd(T14_00);

    var toStopTime = new StopTime();
    toStopTime.setStop(AREA_STOP);
    toStopTime.setFlexWindowStart(T11_00);
    toStopTime.setFlexWindowEnd(T15_00);

    var trip = UnscheduledTrip
      .of(id("UNSCHEDULED"))
      .withStopTimes(List.of(fromStopTime, toStopTime))
      .build();

    assertEquals(T10_00, trip.earliestDepartureTime(STOP_A));
    assertEquals(T14_00, trip.latestArrivalTime(STOP_A));
    assertEquals(T11_00, trip.earliestDepartureTime(STOP_B));
    assertEquals(T15_00, trip.latestArrivalTime(STOP_B));

    assertEquals(PickDrop.SCHEDULED, trip.getBoardRule(STOP_A));
    assertEquals(PickDrop.SCHEDULED, trip.getAlightRule(STOP_B));
  }

  @Test
  void testUnscheduledFeederTripFromScheduledStop() {
    var fromStopTime = new StopTime();
    fromStopTime.setStop(TEST_MODEL.stop("stop").build());
    fromStopTime.setDepartureTime(T10_00);

    var toStopTime = new StopTime();
    toStopTime.setStop(AREA_STOP);
    toStopTime.setFlexWindowStart(T10_00);
    toStopTime.setFlexWindowEnd(T14_00);

    var trip = UnscheduledTrip
      .of(id("UNSCHEDULED"))
      .withStopTimes(List.of(fromStopTime, toStopTime))
      .build();

    assertEquals(T10_00, trip.earliestDepartureTime(STOP_A));
    assertEquals(T10_00, trip.latestArrivalTime(STOP_A));
    assertEquals(T10_00, trip.earliestDepartureTime(STOP_B));
    assertEquals(T14_00, trip.latestArrivalTime(STOP_B));

    assertEquals(PickDrop.SCHEDULED, trip.getBoardRule(STOP_A));
    assertEquals(PickDrop.SCHEDULED, trip.getAlightRule(STOP_B));
  }

  @Test
  void testUnscheduledFeederTripToScheduledStop() {
    var fromStopTime = new StopTime();
    fromStopTime.setStop(AREA_STOP);
    fromStopTime.setFlexWindowStart(T10_00);
    fromStopTime.setFlexWindowEnd(T14_00);

    var toStopTime = new StopTime();
    toStopTime.setStop(REGULAR_STOP);
    toStopTime.setArrivalTime(T14_00);

    var trip = UnscheduledTrip
      .of(id("UNSCHEDULED"))
      .withStopTimes(List.of(fromStopTime, toStopTime))
      .build();

    assertEquals(PickDrop.SCHEDULED, trip.getBoardRule(STOP_A));
    assertEquals(PickDrop.SCHEDULED, trip.getAlightRule(STOP_B));
  }

  static Stream<TestCase> testRegularStopToAreaEarliestDepartureTimeTestCases() {
    // REGULAR-STOP to AREA - (10:00-14:00) => (14:00)
    var tc = tc(regularDeparture("10:00"), area("10:00", "14:00"));
    return Stream.of(
      tc
        .expected("Requested departure time is before flex service departure time", "10:00")
        .request("09:00", "1h")
        .build(),
      tc
        .expected(
          "Requested departure time is before flex service departure time, max duration",
          "10:00"
        )
        .request("09:00", "4h")
        .build(),
      tc
        .expectedNotFound(
          "Requested departure time is before flex service departure time, duration too long"
        )
        .request("09:00", "4h1s")
        .build(),
      tc
        .expected("Requested departure time match flex service departure time", "10:00")
        .request("10:00", "1h")
        .build(),
      tc
        .expectedNotFound(
          "Requested departure time match flex service departure time, duration too long"
        )
        .request("10:00", "4h1s")
        .build(),
      tc
        .expectedNotFound("Requested departure time is after flex service departure time")
        .request("10:01", "0s")
        .build()
    );
  }

  @ParameterizedTest
  @MethodSource("testRegularStopToAreaEarliestDepartureTimeTestCases")
  void testRegularStopToAreaEarliestDepartureTime(TestCase tc) {
    assertEquals(
      timeToString(tc.expectedTime),
      timeToString(
        tc.trip().earliestDepartureTime(tc.requestedTime, STOP_A, STOP_B, tc.tripDuration)
      )
    );
  }

  static Stream<TestCase> testAreaToRegularStopEarliestDepartureTestCases() {
    // AREA TO REGULAR-STOP - (10:00-14:00) => (14:00)
    var tc = tc(area("10:00", "14:00"), regularArrival("14:00"));
    return Stream.of(
      tc
        .expected(
          "Requested departure time is before flex service departure window start, no duration",
          "14:00"
        )
        .request("09:59", "0s")
        .build(),
      tc
        .expected(
          "Requested departure time is before flex service departure window start, duration 1h",
          "13:00"
        )
        .request("09:59", "1h")
        .build(),
      tc
        .expected(
          "Requested departure time is before flex service departure window start, max duration",
          "10:00"
        )
        .request("09:59", "4h")
        .build(),
      tc
        .expectedNotFound(
          "Requested departure time is before flex service departure window start, duration to long"
        )
        .request("09:59", "4h1s")
        .build(),
      tc
        .expected(
          "Requested departure time is inside flex service departure window - time-shift to match fixed arrival time",
          "13:00"
        )
        .request("11:00", "1h")
        .build(),
      tc
        .expected("Requested departure time is match flex service departure end", "14:00")
        .request("14:00", "0s")
        .build(),
      tc
        .expectedNotFound(
          "Requested departure time is match flex service departure end, duration too long"
        )
        .request("14:00", "1s")
        .build()
    );
  }

  @ParameterizedTest
  @MethodSource("testAreaToRegularStopEarliestDepartureTestCases")
  void testAreaToRegularStopEarliestDepartureTime(TestCase tc) {
    assertEquals(
      timeToString(tc.expectedTime),
      timeToString(
        tc.trip().earliestDepartureTime(tc.requestedTime, STOP_A, STOP_B, tc.tripDuration)
      )
    );
  }

  static Stream<TestCase> testAreaToAreaEarliestDepartureTimeTestCases() {
    // AREA TO AREA - (10:00-14:00) => (11:00-15:00)
    var tc = tc(area("10:00", "14:00"), area("11:00", "15:00"));
    return Stream.of(
      tc
        .expected(
          "Requested departure time is before flex service departure window start, duration 1h",
          "10:00"
        )
        .request("09:23", "1h")
        .build(),
      tc
        .expected(
          "Requested departure time is before flex service departure window start, duration 5m, expect time-shift to match service arrival window",
          "10:55"
        )
        .request("09:23", "5m")
        .build(),
      tc
        .expected(
          "Requested departure time is inside flex service departure window, duration is just enough",
          "10:00"
        )
        .request("10:00", "1h")
        .build(),
      tc
        .expected(
          "Requested departure time is inside flex service departure window, duration is to small and requires time-shifting to match arrival time window",
          "10:30"
        )
        .request("10:00", "30m")
        .build(),
      tc
        .expected(
          "Requested departure time match latest flex service departure time, duration ok",
          "14:00"
        )
        .request("14:00", "1h")
        .build(),
      tc
        .expectedNotFound(
          "Requested departure time match latest flex service departure time, duration to long"
        )
        .request("14:00", "1h1s")
        .build()
    );
  }

  @ParameterizedTest
  @MethodSource("testAreaToAreaEarliestDepartureTimeTestCases")
  void testAreaToAreaEarliestDepartureTime(TestCase tc) {
    assertEquals(
      timeToString(tc.expectedTime),
      timeToString(
        tc.trip().earliestDepartureTime(tc.requestedTime, STOP_A, STOP_B, tc.tripDuration)
      )
    );
  }

  static Stream<TestCase> testRegularStopToAreaLatestArrivalTimeTestCases() {
    // REGULAR-STOP to AREA - (10:00-14:00) => (14:00)
    var tc = tc(regularDeparture("10:00"), area("10:00", "14:00"));
    return Stream.of(
      tc
        .expectedNotFound("Requested arrival time is before flex service arrival window start")
        .request("09:59", "0s")
        .build(),
      tc
        .expected("Match flex service arrival window start", "10:00")
        .request("10:00", "0s")
        .build(),
      tc
        .expectedNotFound("Match flex service arrival window start, but duration is to long")
        .request("10:00", "1s")
        .build(),
      tc.expected("Match flex service departure time", "11:00").request("11:00", "1h").build(),
      tc
        .expectedNotFound("Match flex service departure time, duration too long")
        .request("11:00", "1h1s")
        .build(),
      tc
        .expected("Match flex service arrival window end with matching duration", "14:00")
        .request("14:00", "4h")
        .build(),
      tc
        .expected("Match flex service arrival window end, duration too short", "13:00")
        .request("14:00", "3h")
        .build(),
      tc
        .expectedNotFound("Match flex service arrival window end, with duration too long")
        .request("14:00", "4h1s")
        .build(),
      tc
        .expected("Request arrival after flex service arrival window end", "12:00")
        .request("14:30", "2h")
        .build(),
      tc
        .expectedNotFound(
          "Request arrival after flex service arrival window end, duration too long"
        )
        .request("14:01", "4h1s")
        .build()
    );
  }

  @ParameterizedTest
  @MethodSource("testRegularStopToAreaLatestArrivalTimeTestCases")
  void testRegularStopToAreaLatestArrivalTime(TestCase tc) {
    assertEquals(
      timeToString(tc.expectedTime),
      timeToString(tc.trip().latestArrivalTime(tc.requestedTime, STOP_A, STOP_B, tc.tripDuration))
    );
  }

  static Stream<TestCase> testAreaToRegularStopLatestArrivalTimeTestCases() {
    // AREA TO REGULAR-STOP - (10:00-14:00) => (14:00)
    var tc = tc(area("10:00", "14:00"), regularArrival("14:00"));
    return Stream.of(
      tc
        .expectedNotFound("Requested arrival time is before flex service arrival window start")
        .request("13:59", "0s")
        .build(),
      tc
        .expected("Match flex service arrival time, no duration", "14:00")
        .request("14:00", "0s")
        .build(),
      tc
        .expected("Match flex service arrival time, 1h duration", "14:00")
        .request("14:00", "1h")
        .build(),
      tc
        .expected("Match flex service arrival time, max duration", "14:00")
        .request("14:00", "4h")
        .build(),
      tc
        .expectedNotFound("Match flex service arrival time, duration too long")
        .request("14:00", "4h1s")
        .build(),
      tc
        .expected("Requested arrival time is after flex service arrival time", "14:00")
        .request("14:01", "1h")
        .build(),
      tc
        .expected(
          "Requested arrival time is after flex service arrival time, max duration",
          "14:00"
        )
        .request("14:30", "4h")
        .build(),
      tc
        .expectedNotFound(
          "Requested arrival time is after flex service arrival time, duration to long"
        )
        .request("14:30", "4h1s")
        .build()
    );
  }

  @ParameterizedTest
  @MethodSource("testAreaToRegularStopLatestArrivalTimeTestCases")
  void testAreaToRegularStopLatestArrivalTime(TestCase tc) {
    assertEquals(
      timeToString(tc.expectedTime),
      timeToString(tc.trip().latestArrivalTime(tc.requestedTime, STOP_A, STOP_B, tc.tripDuration))
    );
  }

  static Stream<TestCase> testAreaToAreaLatestArrivalTimeTestCases() {
    // AREA TO AREA - (10:00-14:00) => (11:00-15:00)
    var tc = tc(area("10:00", "14:00"), area("11:00", "15:00"));
    return Stream.of(
      tc
        .expectedNotFound("Requested arrival time is before flex service arrival window start")
        .request("10:59", "0s")
        .build(),
      tc.expected("Match flex service start of window", "11:00").request("11:00", "1h").build(),
      tc
        .expectedNotFound("Match flex service start of window, but duration is too long")
        .request("11:00", "1h1s")
        .build(),
      tc.expected("Match flex service end of window", "15:00").request("15:00", "1h").build(),
      tc
        .expected("Match flex service end of window, but duration is 1 minute too short", "14:59")
        .request("15:00", "59m")
        .build(),
      tc
        .expected("Requested arrival time is after flex service end of window", "15:00")
        .request("15:01", "3h")
        .build(),
      tc.expected("Max duration", "15:00").request("16:00", "5h").build(),
      tc.expectedNotFound("Duration is too long").request("16:00", "5h1s").build()
    );
  }

  @ParameterizedTest
  @MethodSource("testAreaToAreaLatestArrivalTimeTestCases")
  void testAreaToAreaLatestArrivalTime(TestCase tc) {
    assertEquals(
      timeToString(tc.expectedTime),
      timeToString(tc.trip().latestArrivalTime(tc.requestedTime, STOP_A, STOP_B, tc.tripDuration))
    );
  }

  static Stream<TestCase> multipleAreasEarliestDepartureTimeTestCases() {
    var from = area("10:00", "10:05");
    var middle = area("10:10", "10:15");
    var to = area("10:20", "10:25");

    var tc = new TestCase.Builder(from, to).withStopTimes(List.of(from, middle, to));

    return Stream.of(
      tc
        .expected(
          "Requested departure time is after flex service departure window start, duration 21m",
          "10:01"
        )
        .request("10:01", "21m")
        .build(),
      tc
        .expected(
          "Requested departure time is before flex service departure window start, duration 1h",
          "10:00"
        )
        .request("09:50", "24m")
        .build()
    );
  }

  @ParameterizedTest
  @MethodSource("multipleAreasEarliestDepartureTimeTestCases")
  void testMultipleAreasEarliestDepartureTime(TestCase tc) {
    assertEquals(
      timeToString(tc.expectedTime),
      timeToString(
        tc.trip().earliestDepartureTime(tc.requestedTime, STOP_A, STOP_C, tc.tripDuration)
      )
    );
  }

  @Test
  void boardingAlighting() {
    var AREA_STOP1 = TEST_MODEL.areaStop("area-1").build();
    var AREA_STOP2 = TEST_MODEL.areaStop("area-2").build();
    var AREA_STOP3 = TEST_MODEL.areaStop("area-3").build();

    var first = area(AREA_STOP1, "10:00", "10:05");
    first.setDropOffType(NONE);
    var second = area(AREA_STOP2, "10:10", "10:15");
    second.setPickupType(NONE);
    var third = area(AREA_STOP3, "10:20", "10:25");

    var trip = TestCase
      .tc(first, third)
      .withStopTimes(List.of(first, second, third))
      .build()
      .trip();

    assertTrue(trip.isBoardingPossible(AREA_STOP1));
    assertFalse(trip.isAlightingPossible(AREA_STOP1));

    assertFalse(trip.isBoardingPossible(AREA_STOP2));
    assertTrue(trip.isAlightingPossible(AREA_STOP2));
  }

  private static String timeToString(int time) {
    return TimeUtils.timeToStrCompact(time, MISSING_VALUE, "MISSING_VALUE");
  }

<<<<<<< HEAD
  private static StopTime area(String startTime, String endTime) {
    return area(AREA_STOP, endTime, startTime);
  }

  @Nonnull
  private static StopTime area(StopLocation areaStop, String endTime, String startTime) {
    var stopTime = new StopTime();
    stopTime.setStop(areaStop);
    stopTime.setFlexWindowStart(TimeUtils.time(startTime));
    stopTime.setFlexWindowEnd(TimeUtils.time(endTime));
    return stopTime;
  }

  private static StopTime regularDeparture(String departureTime) {
    return regularStopTime(MISSING_VALUE, TimeUtils.time(departureTime));
  }

  private static StopTime regularArrival(String arrivalTime) {
    return regularStopTime(TimeUtils.time(arrivalTime), MISSING_VALUE);
  }

  private static StopTime regularStopTime(int arrivalTime, int departureTime) {
    var stopTime = new StopTime();
    stopTime.setStop(REGULAR_STOP);
    stopTime.setArrivalTime(arrivalTime);
    stopTime.setDepartureTime(departureTime);
    return stopTime;
=======
  @Nonnull
  private static NearbyStop nearbyStop(AreaStop stop) {
    return new NearbyStop(stop, 1000, List.of(), null);
>>>>>>> 39a72706
  }

  record TestCase(
    StopTime from,
    StopTime to,
    List<StopTime> stopTimes,
    String expectedDescription,
    int expectedTime,
    int requestedTime,
    int tripDuration
  ) {
    static Builder tc(StopTime start, StopTime end) {
      return new TestCase.Builder(start, end);
    }

    UnscheduledTrip trip() {
      return UnscheduledTrip.of(id("UNSCHEDULED")).withStopTimes(stopTimes).build();
    }

    @Override
    public String toString() {
      return ToStringBuilder
        .of(TestCase.class)
        .addObj(
          "expected",
          expectedDescription +
          ": " +
          TimeUtils.timeToStrCompact(expectedTime, MISSING_VALUE, "MISSING")
        )
        .addServiceTime("requested", requestedTime)
        .addDurationSec("duration", tripDuration)
        .addObj("departure", departureToStr(from))
        .addObj("arrival", arrivalToStr(to))
        .toString();
    }

    private static String departureToStr(StopTime st) {
      return timeToStr(st.getDepartureTime(), st.getFlexWindowStart(), st.getFlexWindowEnd());
    }

    private static String arrivalToStr(StopTime st) {
      return timeToStr(st.getArrivalTime(), st.getFlexWindowStart(), st.getFlexWindowEnd());
    }

    private static String timeToStr(int time, int start, int end) {
      return time == MISSING_VALUE
        ? (TimeUtils.timeToStrCompact(start) + " - " + TimeUtils.timeToStrCompact(end))
        : TimeUtils.timeToStrCompact(time);
    }

    private static class Builder {

      private final StopTime from;
      private final StopTime to;
      private String expectedDescription;
      private List<StopTime> stopTimes;
      private int expectedTime;
      private int requestedTime;
      private int tripDuration;

      public Builder(StopTime from, StopTime to) {
        this.from = from;
        this.to = to;
      }

      public Builder withStopTimes(List<StopTime> stopTimes) {
        this.stopTimes = stopTimes;
        return this;
      }

      Builder expected(String expectedDescription, String expectedTime) {
        this.expectedDescription = expectedDescription;
        this.expectedTime = TimeUtils.time(expectedTime);
        return this;
      }

      Builder expectedNotFound(String expectedDescription) {
        this.expectedDescription = expectedDescription;
        this.expectedTime = MISSING_VALUE;
        return this;
      }

      Builder request(String requestedTime, String tripDuration) {
        this.requestedTime = TimeUtils.time(requestedTime);
        this.tripDuration = DurationUtils.durationInSeconds(tripDuration);
        return this;
      }

      TestCase build() {
        return new TestCase(
          from,
          to,
          Objects.requireNonNullElse(stopTimes, List.of(from, to)),
          expectedDescription,
          expectedTime,
          requestedTime,
          tripDuration
        );
      }
    }
  }
}<|MERGE_RESOLUTION|>--- conflicted
+++ resolved
@@ -26,7 +26,9 @@
 import org.opentripplanner.framework.tostring.ToStringBuilder;
 import org.opentripplanner.model.PickDrop;
 import org.opentripplanner.model.StopTime;
+import org.opentripplanner.routing.graphfinder.NearbyStop;
 import org.opentripplanner.transit.model._data.TransitModelForTest;
+import org.opentripplanner.transit.model.site.AreaStop;
 import org.opentripplanner.transit.model.site.RegularStop;
 import org.opentripplanner.transit.model.site.StopLocation;
 
@@ -41,15 +43,11 @@
   private static final int T15_00 = TimeUtils.hm2time(15, 0);
 
   private static final TransitModelForTest TEST_MODEL = TransitModelForTest.of();
-  private static final StopLocation AREA_STOP = TEST_MODEL.areaStopForTest("area", Polygons.BERLIN);
 
   private static final RegularStop REGULAR_STOP = TEST_MODEL.stop("stop").build();
 
-<<<<<<< HEAD
   private static final StopLocation AREA_STOP = TEST_MODEL.areaStop("area").build();
 
-=======
->>>>>>> 39a72706
   @Nested
   class IsUnscheduledTrip {
 
@@ -570,12 +568,10 @@
     return TimeUtils.timeToStrCompact(time, MISSING_VALUE, "MISSING_VALUE");
   }
 
-<<<<<<< HEAD
   private static StopTime area(String startTime, String endTime) {
     return area(AREA_STOP, endTime, startTime);
   }
 
-  @Nonnull
   private static StopTime area(StopLocation areaStop, String endTime, String startTime) {
     var stopTime = new StopTime();
     stopTime.setStop(areaStop);
@@ -598,11 +594,6 @@
     stopTime.setArrivalTime(arrivalTime);
     stopTime.setDepartureTime(departureTime);
     return stopTime;
-=======
-  @Nonnull
-  private static NearbyStop nearbyStop(AreaStop stop) {
-    return new NearbyStop(stop, 1000, List.of(), null);
->>>>>>> 39a72706
   }
 
   record TestCase(
