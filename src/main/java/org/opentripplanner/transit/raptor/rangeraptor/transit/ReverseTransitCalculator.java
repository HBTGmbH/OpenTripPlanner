package org.opentripplanner.transit.raptor.rangeraptor.transit;

import org.opentripplanner.transit.raptor.api.request.RaptorTuningParameters;
import org.opentripplanner.transit.raptor.api.request.SearchParams;
import org.opentripplanner.transit.raptor.api.transit.IntIterator;
import org.opentripplanner.transit.raptor.api.transit.RaptorConstrainedTripScheduleBoardingSearch;
import org.opentripplanner.transit.raptor.api.transit.RaptorRoute;
import org.opentripplanner.transit.raptor.api.transit.RaptorTimeTable;
import org.opentripplanner.transit.raptor.api.transit.RaptorTransfer;
import org.opentripplanner.transit.raptor.api.transit.RaptorTripPattern;
import org.opentripplanner.transit.raptor.api.transit.RaptorTripSchedule;
import org.opentripplanner.transit.raptor.util.IntIterators;
import org.opentripplanner.util.time.TimeUtils;

/**
 * A calculator that will take you back in time not forward, this is the
 * basic logic to implement a reveres search.
 */
final class ReverseTransitCalculator<T extends RaptorTripSchedule> implements TransitCalculator<T> {
    private final int tripSearchBinarySearchThreshold;
    private final int latestArrivalTime;
    private final int searchWindowInSeconds;
    private final int earliestAcceptableDepartureTime;
    private final int iterationStep;

    ReverseTransitCalculator(SearchParams s, RaptorTuningParameters t) {
        // The request is already modified to search backwards, so 'earliestDepartureTime()'
        // goes with destination and 'latestArrivalTime()' match origin.
        this(
                t.scheduledTripBinarySearchThreshold(),
                s.latestArrivalTime(),
                s.searchWindowInSeconds(),
                s.earliestDepartureTime(),
                t.iterationDepartureStepInSeconds()
        );
    }

    ReverseTransitCalculator(
            int binaryTripSearchThreshold,
            int latestArrivalTime,
            int searchWindowInSeconds,
            int earliestAcceptableDepartureTime,
            int iterationStep
    ) {
        this.tripSearchBinarySearchThreshold = binaryTripSearchThreshold;
        this.latestArrivalTime = latestArrivalTime;
        this.searchWindowInSeconds = searchWindowInSeconds;
        this.earliestAcceptableDepartureTime = earliestAcceptableDepartureTime == TIME_NOT_SET
                ? unreachedTime()
                : earliestAcceptableDepartureTime;
        this.iterationStep = iterationStep;
    }

    @Override
    public final int plusDuration(final int time, final int duration) {
        // It might seems strange to use minus int the add method, but
        // the "positive" direction in this class is backwards in time;
        // hence we need to subtract the board slack.
        return time - duration;
    }

    @Override
    public final int minusDuration(final int time, final int duration) {
        // It might seems strange to use plus int the subtract method, but
        // the "positive" direction in this class is backwards in time;
        // hence we need to add the board slack.
        return time + duration;
    }

    @Override
    public final int duration(final int timeA, final int timeB) {
        // When searching in reverse time A is > time B, so to
        // calculate the duration we need to swap A and B
        // compared with the normal forward search
        return timeA - timeB;
    }

    @Override
    public final int stopArrivalTime(
            T onTrip,
            int stopPositionInPattern,
            int alightSlack
    ) {
        return plusDuration(onTrip.departure(stopPositionInPattern), alightSlack);
    }

    @Override
    public final boolean exceedsTimeLimit(int time) {
        return isBest(earliestAcceptableDepartureTime, time);
    }

    @Override
    public final String exceedsTimeLimitReason() {
        return "The departure time exceeds the time limit, depart to early: " +
                TimeUtils.timeToStrLong(earliestAcceptableDepartureTime) + ".";
    }

    @Override
    public final boolean isBest(final int subject, final int candidate) {
        // The latest time is the best when searching in reverse
        return subject > candidate;
    }

    @Override
    public final int unreachedTime() {
        return Integer.MIN_VALUE;
    }

    @Override
    public int departureTime(RaptorTransfer transfer, int departureTime) {
        return transfer.latestArrivalTime(departureTime);
    }

    @Override
    public final IntIterator rangeRaptorMinutes() {
        return oneIterationOnly()
                ? IntIterators.singleValueIterator(latestArrivalTime)
                : IntIterators.intIncIterator(
                        latestArrivalTime - searchWindowInSeconds,
                        latestArrivalTime,
                        iterationStep
                );
    }

    @Override
    public boolean oneIterationOnly() {
        return searchWindowInSeconds <= iterationStep;
    }

    @Override
    public final IntIterator patternStopIterator(int nStopsInPattern) {
        return IntIterators.intDecIterator(nStopsInPattern, 0);
    }

    @Override
    public RaptorConstrainedTripScheduleBoardingSearch<T> transferConstraintsSearch(RaptorRoute<T> route) {
        return route.transferConstraintsReverseSearch();
    }

    @Override
<<<<<<< HEAD
    public final TripScheduleSearch<T> createTripSearch(RaptorTimeTable<T> timeTable) {
=======
    public boolean alightingPossibleAt(RaptorTripPattern pattern, int stopPos) {
        return pattern.boardingPossibleAt(stopPos);
    }

    @Override
    public boolean boardingPossibleAt(RaptorTripPattern pattern, int stopPos) {
        return pattern.alightingPossibleAt(stopPos);
    }

    @Override
    public final TripScheduleSearch<T> createTripSearch(
            RaptorTimeTable<T> timeTable
    ) {
>>>>>>> 90e8f897
        return new TripScheduleAlightSearch<>(tripSearchBinarySearchThreshold, timeTable);
    }

    @Override
    public final TripScheduleSearch<T> createExactTripSearch(
            RaptorTimeTable<T> timeTable
    ) {
        return new TripScheduleExactMatchSearch<>(
                createTripSearch(timeTable),
                this,
                -iterationStep
        );
    }
}<|MERGE_RESOLUTION|>--- conflicted
+++ resolved
@@ -138,9 +138,6 @@
     }
 
     @Override
-<<<<<<< HEAD
-    public final TripScheduleSearch<T> createTripSearch(RaptorTimeTable<T> timeTable) {
-=======
     public boolean alightingPossibleAt(RaptorTripPattern pattern, int stopPos) {
         return pattern.boardingPossibleAt(stopPos);
     }
@@ -151,10 +148,7 @@
     }
 
     @Override
-    public final TripScheduleSearch<T> createTripSearch(
-            RaptorTimeTable<T> timeTable
-    ) {
->>>>>>> 90e8f897
+    public final TripScheduleSearch<T> createTripSearch(RaptorTimeTable<T> timeTable) {
         return new TripScheduleAlightSearch<>(tripSearchBinarySearchThreshold, timeTable);
     }
 
