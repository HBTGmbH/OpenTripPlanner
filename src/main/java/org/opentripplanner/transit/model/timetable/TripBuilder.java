--- conflicted
+++ resolved
@@ -38,7 +38,7 @@
     this.operator = original.getOperator();
     this.serviceId = original.getServiceId();
     this.mode = original.getMode();
-    this.netexSubmode = original.getNetexSubmode();
+    this.netexSubmode = original.getNetexSubMode().name();
     this.netexAlteration = original.getNetexAlteration();
     this.shortName = original.getShortName();
     this.headsign = original.getHeadsign();
@@ -190,25 +190,4 @@
   protected Trip buildFromValues() {
     return new Trip(this);
   }
-<<<<<<< HEAD
-
-  @Override
-  protected void updateLocal(@Nonnull Trip original) {
-    this.route = original.getRoute();
-    this.operator = original.getOperator();
-    this.serviceId = original.getServiceId();
-    this.mode = original.getMode();
-    this.netexSubmode = original.getNetexSubMode().name();
-    this.shortName = original.getShortName();
-    this.headsign = original.getHeadsign();
-    this.gtfsBlockId = original.getGtfsBlockId();
-    this.shapeId = original.getShapeId();
-    this.direction = original.getDirection();
-    this.bikesAllowed = original.getBikesAllowed();
-    this.wheelchairBoarding = original.getWheelchairBoarding();
-    this.netexInternalPlanningCode = original.getNetexInternalPlanningCode();
-    this.gtfsFareId = original.getGtfsFareId();
-  }
-=======
->>>>>>> d2999464
 }