package org.opentripplanner.transit.model.framework;

import java.io.Serializable;
import java.util.Arrays;
import java.util.BitSet;
import java.util.Collections;
import java.util.Comparator;
import java.util.HashMap;
import java.util.List;
import java.util.Map;
import java.util.Objects;
import java.util.function.Function;
import java.util.stream.Collectors;
import java.util.stream.Stream;
import javax.annotation.Nullable;
import javax.inject.Inject;
import org.opentripplanner.transit.model.basic.I18NString;
import org.opentripplanner.util.lang.ToStringBuilder;

/**
 * Does the same thing as String.intern, but for several different types. Java's String.intern uses
 * perm gen space and is broken anyway.
 */
public class Deduplicator implements Serializable {

  private static final String ZERO_COUNT = sizeAndCount(0, 0);

  private final Map<BitSet, BitSet> canonicalBitSets = new HashMap<>();
  private final Map<IntArray, IntArray> canonicalIntArrays = new HashMap<>();
  private final Map<String, String> canonicalStrings = new HashMap<>();
  private final Map<I18NString, I18NString> canonicalI18nStrings = new HashMap<>();
  private final Map<i18NStringArray, i18NStringArray> canonicalI18StringArrays = new HashMap<>();
  private final Map<StringArray, StringArray> canonicalStringArrays = new HashMap<>();
  private final Map<String2DArray, String2DArray> canonicalString2DArrays = new HashMap<>();
  private final Map<Class<?>, Map<?, ?>> canonicalObjects = new HashMap<>();
  private final Map<Class<?>, Map<?, ?>> canonicalObjArrays = new HashMap<>();
  private final Map<Class<?>, Map<List<?>, List<?>>> canonicalLists = new HashMap<>();

  private final Map<String, Integer> effectCounter = new HashMap<>();

  @Inject
  public Deduplicator() {}

  /** Free up any memory used by the deduplicator. */
  public void reset() {
    canonicalBitSets.clear();
    canonicalIntArrays.clear();
    canonicalStrings.clear();
    canonicalStringArrays.clear();
    canonicalI18nStrings.clear();
    canonicalI18StringArrays.clear();
    canonicalString2DArrays.clear();
    canonicalObjects.clear();
    canonicalObjArrays.clear();
    canonicalLists.clear();
  }

  @Nullable
  public BitSet deduplicateBitSet(BitSet original) {
    if (original == null) {
      return null;
    }
    BitSet canonical = canonicalBitSets.get(original);
    if (canonical == null) {
      canonical = original;
      canonicalBitSets.put(canonical, canonical);
    }
    incrementEffectCounter(BitSet.class);
    return canonical;
  }

  /** Used to deduplicate time and stop sequence arrays. The same times may occur in many trips. */
  @Nullable
  public int[] deduplicateIntArray(int[] original) {
    if (original == null) {
      return null;
    }
    IntArray intArray = new IntArray(original);
    IntArray canonical = canonicalIntArrays.get(intArray);
    if (canonical == null) {
      canonical = intArray;
      canonicalIntArrays.put(canonical, canonical);
    }
    incrementEffectCounter(IntArray.class);
    return canonical.array;
  }

  @Nullable
  public String deduplicateString(String original) {
    if (original == null) {
      return null;
    }
    String canonical = canonicalStrings.putIfAbsent(original, original);
    incrementEffectCounter(String.class);
    return canonical == null ? original : canonical;
  }

  @Nullable
  public I18NString deduplicateString(I18NString original) {
    if (original == null) {
      return null;
    }
    I18NString canonical = canonicalI18nStrings.putIfAbsent(original, original);
    incrementEffectCounter(I18NString.class);
    return canonical == null ? original : canonical;
  }

  @Nullable
  public String[] deduplicateStringArray(String[] original) {
    if (original == null) {
      return null;
    }
    StringArray canonical = canonicalStringArrays.get(new StringArray(original));
    if (canonical == null) {
      canonical = StringArray.deepDeduplicateOf(original, this);
      canonicalStringArrays.put(canonical, canonical);
    }
    incrementEffectCounter(StringArray.class);
    return canonical.array;
  }

  @Nullable
  public I18NString[] deduplicateStringArray(I18NString[] original) {
    if (original == null) {
      return null;
    }
    i18NStringArray canonical = canonicalI18StringArrays.get(new i18NStringArray(original, false));
    if (canonical == null) {
      canonical = new i18NStringArray(original, true);
      canonicalI18StringArrays.put(canonical, canonical);
    }
    incrementEffectCounter(i18NStringArray.class);
    return canonical.array;
  }

  /**
   * Used to deduplicate list of via places for stop destinationDisplay. Stops may have the same via
   * arrays.
   */
  @Nullable
  public String[][] deduplicateString2DArray(String[][] original) {
    if (original == null) {
      return null;
    }
    String2DArray canonical = canonicalString2DArrays.get(new String2DArray(original));
    if (canonical == null) {
      canonical = String2DArray.deepDeduplicateOf(original, this);
      canonicalString2DArrays.put(canonical, canonical);
    }
    incrementEffectCounter(String2DArray.class);
    return canonical.array;
  }

  @SuppressWarnings("unchecked")
  @Nullable
  public <T> T deduplicateObject(Class<T> cl, T original) {
    if (String.class == cl) {
      throw new IllegalArgumentException("Use #deduplicateString() instead.");
    }
    if (original == null) {
      return null;
    }
    Map<T, T> objects = (Map<T, T>) canonicalObjects.computeIfAbsent(cl, c -> new HashMap<T, T>());
    T canonical = objects.putIfAbsent(original, original);
    incrementEffectCounter(objCounterName(cl));
    return canonical == null ? original : canonical;
  }

  @Nullable
  public <T> T[] deduplicateObjectArray(Class<T> type, T[] original) {
    if (original == null) {
      return null;
    }
    Map<ObjArray<T>, ObjArray<T>> map;
    if (canonicalObjArrays.containsKey(type)) {
      //noinspection unchecked
      map = (Map<ObjArray<T>, ObjArray<T>>) canonicalObjArrays.get(type);
    } else {
      map = new HashMap<>();
      canonicalObjArrays.put(type, map);
    }
    ObjArray<T> canonical = map.get(new ObjArray<>(original));

    if (canonical == null) {
      canonical = ObjArray.deepDeduplicateOf(type, original, this);
      map.put(canonical, canonical);
    }
    incrementEffectCounter(arrayCounterName(type));
    return canonical.array();
  }

  @Nullable
  public <T> List<T> deduplicateImmutableList(Class<T> clazz, List<T> original) {
    if (original == null) {
      return null;
    }

    Map<List<?>, List<?>> canonicalLists =
      this.canonicalLists.computeIfAbsent(clazz, key -> new HashMap<>());

    @SuppressWarnings("unchecked")
    List<T> canonical = (List<T>) canonicalLists.get(original);
    if (canonical == null) {
      // The list may contain nulls, hence the use of the old unmodifiable wrapper
      boolean containsNull = original.stream().anyMatch(Objects::isNull);
      Stream<T> stream = original.stream().map(it -> deduplicateObject(clazz, it));
      // The list may contain nulls, hence the use of the old unmodifiable wrapper
      //noinspection SimplifyStreamApiCallChains
      canonical =
        containsNull
          ? Collections.unmodifiableList(stream.collect(Collectors.toList()))
          : stream.collect(Collectors.toUnmodifiableList());
      canonicalLists.put(canonical, canonical);
    }

    incrementEffectCounter(listCounterName(clazz));
    return canonical;
  }

  /**
   * Returns a string with the size of each canonical collection.
   */
  @Override
  public String toString() {
    var builder = ToStringBuilder
      .of(Deduplicator.class)
<<<<<<< HEAD
      .addObj("BitSet", sizeAndCount(canonicalBitSets.size(), BitSet.class))
      .addObj("IntArray", sizeAndCount(canonicalIntArrays.size(), IntArray.class))
      .addObj("String", sizeAndCount(canonicalStrings.size(), String.class))
      .addObj("StringArray", sizeAndCount(canonicalStringArrays.size(), StringArray.class))
      .addObj("String2DArray", sizeAndCount(canonicalString2DArrays.size(), String2DArray.class))
      .addObj("I18NString", sizeAndCount(canonicalI18nStrings.size(), I18NString.class))
      .addObj(
        "I18NStringArray",
        sizeAndCount(canonicalI18StringArrays.size(), i18NStringArray.class)
      );

    canonicalObjects.forEach((k, v) -> builder.addObj(k.getSimpleName(), sizeAndCount(v.size(), k))
    );
    canonicalLists.forEach((k, v) ->
      builder.addObj("List<" + k.getSimpleName() + ">", sizeAndCount(v.size(), listKey(k)))
    );
=======
      .addObj("BitSet", sizeAndCount(canonicalBitSets.size(), BitSet.class), ZERO_COUNT)
      .addObj("int[]", sizeAndCount(canonicalIntArrays.size(), IntArray.class), ZERO_COUNT)
      .addObj("String", sizeAndCount(canonicalStrings.size(), String.class), ZERO_COUNT)
      .addObj("String[]", sizeAndCount(canonicalStringArrays.size(), StringArray.class), ZERO_COUNT)
      .addObj(
        "String[][]",
        sizeAndCount(canonicalString2DArrays.size(), String2DArray.class),
        ZERO_COUNT
      );
    addToBuilder(builder, canonicalObjects, Deduplicator::objCounterName);
    addToBuilder(builder, canonicalObjArrays, Deduplicator::arrayCounterName);
    addToBuilder(builder, canonicalLists, Deduplicator::listCounterName);
>>>>>>> 704f6bd4

    return builder.toString();
  }

  /* private members */

  private static <T> String objCounterName(Class<T> type) {
    return type.getSimpleName();
  }

  private static <T> String listCounterName(Class<T> type) {
    return "List<" + type.getSimpleName() + ">";
  }

  private static <T> String arrayCounterName(Class<T> type) {
    return type.getSimpleName() + "[]";
  }

  /**
   * Add all entries sorted by the {@code toName} function with count to builder.
   */
  private <K, V extends Map<?, ?>> void addToBuilder(
    ToStringBuilder builder,
    Map<K, V> map,
    Function<K, String> toName
  ) {
    map
      .entrySet()
      .stream()
      .map(e -> new NameSize(toName.apply(e.getKey()), e.getValue().size()))
      .sorted(Comparator.comparing(NameSize::name))
      .forEach(it -> builder.addObj(it.name(), sizeAndCount(it.size(), it.name()), ZERO_COUNT));
  }

  private void incrementEffectCounter(Class<?> clazz) {
    incrementEffectCounter(clazz.getName());
  }

  private void incrementEffectCounter(String key) {
    // Count the first element, start at 1
    effectCounter.compute(key, (k, v) -> v == null ? 1 : ++v);
  }

  private String sizeAndCount(int size, Class<?> clazz) {
    return sizeAndCount(size, clazz.getName());
  }

  private String sizeAndCount(int size, String key) {
    int count = effectCounter.getOrDefault(key, 0);
    return sizeAndCount(size, count);
  }

  private static String sizeAndCount(int size, int count) {
    return size + "(" + count + ")";
  }

  /* private classes */

  /** A wrapper for a primitive int array. This is insane but necessary in Java. */
  private record IntArray(int[] array) implements Serializable {
    @Override
    public int hashCode() {
      return Arrays.hashCode(array);
    }

    @Override
    public boolean equals(Object other) {
      if (other instanceof IntArray that) {
        return Arrays.equals(array, that.array);
      }
      return false;
    }
  }

  /**
   * A wrapper around an arrays. Use {@code deepDeduplicateOf()} to deduplicate the elements
   * as well.
   */
  private record ObjArray<T>(T[] array) implements Serializable {
    private static <E> ObjArray<E> deepDeduplicateOf(
      Class<E> type,
      E[] array,
      Deduplicator deduplicator
    ) {
      E[] copy = Arrays.copyOf(array, array.length);
      for (int i = 0; i < array.length; i++) {
        copy[i] = deduplicator.deduplicateObject(type, array[i]);
      }
      return new ObjArray<>(copy);
    }

    @Override
    public int hashCode() {
      return Arrays.deepHashCode(array);
    }

    @Override
    public boolean equals(Object other) {
      if (other instanceof ObjArray that) {
        return Arrays.deepEquals(array, that.array);
      }
      return false;
    }
  }

  /** A wrapper for a String array. Optionally, the individual Strings may be deduplicated too. */
  private record StringArray(String[] array) implements Serializable {
    private static StringArray deepDeduplicateOf(String[] array, Deduplicator deduplicator) {
      String[] copy = new String[array.length];
      for (int i = 0; i < array.length; i++) {
        copy[i] = deduplicator.deduplicateString(array[i]);
      }
      return new StringArray(copy);
    }

    /** Note! Records do a shallow hash, so we need to override */
    @Override
    public int hashCode() {
      return Arrays.hashCode(array);
    }

    /** Note! Records do a shallow compare in equals, so we need to override */
    @Override
    public boolean equals(Object other) {
      if (other instanceof StringArray that) {
        return Arrays.equals(array, that.array);
      }
      return false;
    }
  }

  private class i18NStringArray implements Serializable {

    private static final long serialVersionUID = 29311571L;

    final I18NString[] array;

    i18NStringArray(I18NString[] array, boolean deduplicateStrings) {
      if (deduplicateStrings) {
        this.array = new I18NString[array.length];
        for (int i = 0; i < array.length; i++) {
          this.array[i] = deduplicateString(array[i]);
        }
      } else {
        this.array = array;
      }
    }

    @Override
    public int hashCode() {
      return Arrays.hashCode(array);
    }

    @Override
    public boolean equals(Object other) {
      if (!(other instanceof i18NStringArray)) {
        return false;
      }
      i18NStringArray that = (i18NStringArray) other;
      return (Arrays.equals(array, that.array));
    }
  }

  /** A wrapper for 2D string array */
  private record String2DArray(String[][] array) implements Serializable {
    private static String2DArray deepDeduplicateOf(String[][] array, Deduplicator deduplicator) {
      var copy = new String[array.length][];
      for (int i = 0; i < array.length; i++) {
        copy[i] = deduplicator.deduplicateStringArray(array[i]);
      }
      return new String2DArray(copy);
    }

    @Override
    public int hashCode() {
      return Arrays.deepHashCode(array);
    }

    @Override
    public boolean equals(Object other) {
      if (other instanceof String2DArray that) {
        return Arrays.deepEquals(array, that.array);
      }
      return false;
    }
  }

  private record NameSize(String name, int size) {}
}<|MERGE_RESOLUTION|>--- conflicted
+++ resolved
@@ -14,7 +14,6 @@
 import java.util.stream.Stream;
 import javax.annotation.Nullable;
 import javax.inject.Inject;
-import org.opentripplanner.transit.model.basic.I18NString;
 import org.opentripplanner.util.lang.ToStringBuilder;
 
 /**
@@ -28,8 +27,6 @@
   private final Map<BitSet, BitSet> canonicalBitSets = new HashMap<>();
   private final Map<IntArray, IntArray> canonicalIntArrays = new HashMap<>();
   private final Map<String, String> canonicalStrings = new HashMap<>();
-  private final Map<I18NString, I18NString> canonicalI18nStrings = new HashMap<>();
-  private final Map<i18NStringArray, i18NStringArray> canonicalI18StringArrays = new HashMap<>();
   private final Map<StringArray, StringArray> canonicalStringArrays = new HashMap<>();
   private final Map<String2DArray, String2DArray> canonicalString2DArrays = new HashMap<>();
   private final Map<Class<?>, Map<?, ?>> canonicalObjects = new HashMap<>();
@@ -47,8 +44,6 @@
     canonicalIntArrays.clear();
     canonicalStrings.clear();
     canonicalStringArrays.clear();
-    canonicalI18nStrings.clear();
-    canonicalI18StringArrays.clear();
     canonicalString2DArrays.clear();
     canonicalObjects.clear();
     canonicalObjArrays.clear();
@@ -96,16 +91,6 @@
   }
 
   @Nullable
-  public I18NString deduplicateString(I18NString original) {
-    if (original == null) {
-      return null;
-    }
-    I18NString canonical = canonicalI18nStrings.putIfAbsent(original, original);
-    incrementEffectCounter(I18NString.class);
-    return canonical == null ? original : canonical;
-  }
-
-  @Nullable
   public String[] deduplicateStringArray(String[] original) {
     if (original == null) {
       return null;
@@ -116,20 +101,6 @@
       canonicalStringArrays.put(canonical, canonical);
     }
     incrementEffectCounter(StringArray.class);
-    return canonical.array;
-  }
-
-  @Nullable
-  public I18NString[] deduplicateStringArray(I18NString[] original) {
-    if (original == null) {
-      return null;
-    }
-    i18NStringArray canonical = canonicalI18StringArrays.get(new i18NStringArray(original, false));
-    if (canonical == null) {
-      canonical = new i18NStringArray(original, true);
-      canonicalI18StringArrays.put(canonical, canonical);
-    }
-    incrementEffectCounter(i18NStringArray.class);
     return canonical.array;
   }
 
@@ -224,24 +195,6 @@
   public String toString() {
     var builder = ToStringBuilder
       .of(Deduplicator.class)
-<<<<<<< HEAD
-      .addObj("BitSet", sizeAndCount(canonicalBitSets.size(), BitSet.class))
-      .addObj("IntArray", sizeAndCount(canonicalIntArrays.size(), IntArray.class))
-      .addObj("String", sizeAndCount(canonicalStrings.size(), String.class))
-      .addObj("StringArray", sizeAndCount(canonicalStringArrays.size(), StringArray.class))
-      .addObj("String2DArray", sizeAndCount(canonicalString2DArrays.size(), String2DArray.class))
-      .addObj("I18NString", sizeAndCount(canonicalI18nStrings.size(), I18NString.class))
-      .addObj(
-        "I18NStringArray",
-        sizeAndCount(canonicalI18StringArrays.size(), i18NStringArray.class)
-      );
-
-    canonicalObjects.forEach((k, v) -> builder.addObj(k.getSimpleName(), sizeAndCount(v.size(), k))
-    );
-    canonicalLists.forEach((k, v) ->
-      builder.addObj("List<" + k.getSimpleName() + ">", sizeAndCount(v.size(), listKey(k)))
-    );
-=======
       .addObj("BitSet", sizeAndCount(canonicalBitSets.size(), BitSet.class), ZERO_COUNT)
       .addObj("int[]", sizeAndCount(canonicalIntArrays.size(), IntArray.class), ZERO_COUNT)
       .addObj("String", sizeAndCount(canonicalStrings.size(), String.class), ZERO_COUNT)
@@ -254,7 +207,6 @@
     addToBuilder(builder, canonicalObjects, Deduplicator::objCounterName);
     addToBuilder(builder, canonicalObjArrays, Deduplicator::arrayCounterName);
     addToBuilder(builder, canonicalLists, Deduplicator::listCounterName);
->>>>>>> 704f6bd4
 
     return builder.toString();
   }
@@ -386,38 +338,6 @@
     }
   }
 
-  private class i18NStringArray implements Serializable {
-
-    private static final long serialVersionUID = 29311571L;
-
-    final I18NString[] array;
-
-    i18NStringArray(I18NString[] array, boolean deduplicateStrings) {
-      if (deduplicateStrings) {
-        this.array = new I18NString[array.length];
-        for (int i = 0; i < array.length; i++) {
-          this.array[i] = deduplicateString(array[i]);
-        }
-      } else {
-        this.array = array;
-      }
-    }
-
-    @Override
-    public int hashCode() {
-      return Arrays.hashCode(array);
-    }
-
-    @Override
-    public boolean equals(Object other) {
-      if (!(other instanceof i18NStringArray)) {
-        return false;
-      }
-      i18NStringArray that = (i18NStringArray) other;
-      return (Arrays.equals(array, that.array));
-    }
-  }
-
   /** A wrapper for 2D string array */
   private record String2DArray(String[][] array) implements Serializable {
     private static String2DArray deepDeduplicateOf(String[][] array, Deduplicator deduplicator) {
