--- conflicted
+++ resolved
@@ -47,13 +47,8 @@
  * JourneyPattern id is used.
  */
 public final class TripPattern
-<<<<<<< HEAD
   extends TransitEntity<TripPattern, TripPatternBuilder>
-  implements Cloneable, Serializable {
-=======
-  extends TransitEntity2<TripPattern, TripPatternBuilder>
   implements Cloneable {
->>>>>>> ecbb39c8
 
   private static final Logger LOG = LoggerFactory.getLogger(TripPattern.class);
 
