package org.opentripplanner.standalone.config;

import static org.opentripplanner.standalone.config.framework.json.OtpVersion.V1_5;
import static org.opentripplanner.standalone.config.framework.json.OtpVersion.V2_0;
import static org.opentripplanner.standalone.config.framework.json.OtpVersion.V2_1;
import static org.opentripplanner.standalone.config.framework.json.OtpVersion.V2_2;

import com.fasterxml.jackson.databind.JsonNode;
import com.fasterxml.jackson.databind.node.MissingNode;
import java.net.URI;
import java.time.Duration;
import java.time.LocalDate;
import java.time.ZoneId;
import java.util.List;
import java.util.Set;
import java.util.regex.Pattern;
import javax.annotation.Nonnull;
import org.opentripplanner.datastore.api.OtpDataStoreConfig;
import org.opentripplanner.ext.dataoverlay.configuration.DataOverlayConfig;
import org.opentripplanner.ext.fares.FaresConfiguration;
import org.opentripplanner.framework.geometry.CompactElevationProfile;
import org.opentripplanner.framework.lang.ObjectUtils;
import org.opentripplanner.graph_builder.module.ned.parameter.DemExtractParameters;
import org.opentripplanner.graph_builder.module.ned.parameter.DemExtractParametersList;
import org.opentripplanner.graph_builder.module.osm.parameters.OsmExtractParameters;
import org.opentripplanner.graph_builder.module.osm.parameters.OsmExtractParametersList;
import org.opentripplanner.graph_builder.services.osm.CustomNamer;
import org.opentripplanner.model.calendar.ServiceDateInterval;
import org.opentripplanner.netex.config.NetexFeedParameters;
import org.opentripplanner.routing.api.request.RouteRequest;
import org.opentripplanner.routing.fares.FareServiceFactory;
import org.opentripplanner.standalone.config.buildconfig.DemConfig;
import org.opentripplanner.standalone.config.buildconfig.NetexConfig;
import org.opentripplanner.standalone.config.buildconfig.OsmConfig;
import org.opentripplanner.standalone.config.buildconfig.S3BucketConfig;
import org.opentripplanner.standalone.config.buildconfig.TransferRequestConfig;
import org.opentripplanner.standalone.config.buildconfig.TransitFeedConfig;
import org.opentripplanner.standalone.config.buildconfig.TransitFeeds;
import org.opentripplanner.standalone.config.framework.json.NodeAdapter;
import org.opentripplanner.standalone.config.sandbox.DataOverlayConfigMapper;
import org.slf4j.Logger;
import org.slf4j.LoggerFactory;

/**
 * This class is an object representation of the 'build-config.json'.
 * <p>
 * These are parameters that when changed, necessitate a Graph rebuild. They are distinct from the
 * RouterParameters which can be applied to a pre-built graph or on the fly at runtime. Eventually
 * both classes may be initialized from the same config file so make sure there is no overlap in the
 * JSON keys used.
 * <p>
 * These used to be command line parameters, but there were getting to be too many of them and
 * besides, we want to allow different graph build configuration for each Graph.
 * <p>
 * ones trigger a rebuild ...or just feed the same JSON tree to two different classes, one of which
 * is the build configuration and the other is the router configuration.
 */
public class BuildConfig implements OtpDataStoreConfig {

  private static final Logger LOG = LoggerFactory.getLogger(BuildConfig.class);

  public static final BuildConfig DEFAULT = new BuildConfig(
    MissingNode.getInstance(),
    "DEFAULT",
    false
  );

  private static final double DEFAULT_SUBWAY_ACCESS_TIME_MINUTES = 2.0;

  /**
   * Match all filenames that contains "gtfs". The pattern is NOT Case sensitive.
   */
  private static final String DEFAULT_GTFS_PATTERN = "(?i)gtfs";

  /**
   * Match all filenames that contain "netex". The pattern is NOT Case sensitive.
   */
  private static final String DEFAULT_NETEX_PATTERN = "(?i)netex";

  /**
   * Match all filenames that ends with suffix {@code .pbf}, {@code .osm} or {@code .osm.xml}. The
   * pattern is NOT Case sensitive.
   */
  private static final String DEFAULT_OSM_PATTERN = "(?i)(\\.pbf|\\.osm|\\.osm\\.xml)$";

  /**
   * Default: {@code (?i).tiff?$} - Match all filenames that ends with suffix {@code .tif} or
   * {@code .tiff}. The pattern is NOT Case sensitive.
   */
  private static final String DEFAULT_DEM_PATTERN = "(?i)\\.tiff?$";

  /**
   * The root adaptor kept for reference and (de)serialization.
   */
  private final NodeAdapter root;

  public final String configVersion;

  public final boolean dataImportReport;

  public final int maxDataImportIssuesPerFile;

  public final double subwayAccessTime;

  public final boolean embedRouterConfig;

  public final boolean areaVisibility;

  public final boolean platformEntriesLinking;

  public final boolean matchBusRoutesToStreets;

  /** See {@link S3BucketConfig}. */
  public final S3BucketConfig elevationBucket;

  /**
   * A specific fares service to use.
   */
  public final FareServiceFactory fareServiceFactory;

  private final Pattern netexLocalFilePattern;

  private final Pattern gtfsLocalFilePattern;

  private final Pattern osmLocalFilePattern;

  private final Pattern demLocalFilePattern;

  private final String gsCredentials;

  private final URI streetGraph;

  private final URI graph;

  private final URI buildReportDir;

  /**
   * A custom OSM namer to use.
   */
  public final CustomNamer customNamer;

  public final boolean osmCacheDataInMem;
  public final int pruningThresholdIslandWithoutStops;
  public final int pruningThresholdIslandWithStops;
  public final boolean banDiscouragedWalking;
  public final boolean banDiscouragedBiking;
  public final double maxTransferDurationSeconds;
  public final Boolean extraEdgesStopPlatformLink;
  public final NetexFeedParameters netexDefaults;

<<<<<<< HEAD
  public final OsmDefaultParameters osmDefaults;
  public final DemExtractParameters demDefaults;
=======
  public final OsmExtractParameters osmDefaults;
>>>>>>> 2c8d6e9e

  public final List<RouteRequest> transferRequests;

  public final int maxAreaNodes;

  public final DataOverlayConfig dataOverlay;
  public final double maxStopToShapeSnapDistance;
  public final Set<String> boardingLocationTags;
  public final DemExtractParametersList dem;
  public final OsmExtractParametersList osm;
  public final TransitFeeds transitFeeds;
  public boolean staticParkAndRide;
  public boolean staticBikeParkAndRide;
  public int maxInterlineDistance;
  public double distanceBetweenElevationSamples;
  public double maxElevationPropagationMeters;
  public boolean readCachedElevations;
  public boolean writeCachedElevations;

  public boolean includeEllipsoidToGeoidDifference;

  public boolean multiThreadElevationCalculations;

  public LocalDate transitServiceStart;

  public LocalDate transitServiceEnd;
  public boolean discardMinTransferTimes;
  public ZoneId transitModelTimeZone;
  public boolean blockBasedInterlining;

  /**
   * Set all parameters from the given Jackson JSON tree, applying defaults. Supplying
   * MissingNode.getInstance() will cause all the defaults to be applied. This could be done
   * automatically with the "reflective query scraper" but it's less type safe and less clear. Until
   * that class is more type safe, it seems simpler to just list out the parameters by name here.
   */
  public BuildConfig(JsonNode node, String source, boolean logUnusedParams) {
    this(new NodeAdapter(node, source), logUnusedParams);
  }

  /**
   * @see #BuildConfig(JsonNode, String, boolean)
   */
  public BuildConfig(NodeAdapter root, boolean logUnusedParams) {
    this.root = root;
    // Keep this list of BASIC parameters sorted alphabetically on config PARAMETER name
    areaVisibility =
      root
        .of("areaVisibility")
        .since(V1_5)
        .summary("Perform visibility calculations.")
        .description(
          """
            If this is `true` OTP attempts to calculate a path straight through an OSM area using the 
            shortest way rather than around the edge of it. (These calculations can be time consuming).
            """
        )
        .asBoolean(false);
    banDiscouragedWalking =
      root
        .of("banDiscouragedWalking")
        .since(V2_0)
        .summary("Should walking be allowed on OSM ways tagged with `foot=discouraged`")
        .asBoolean(false);
    banDiscouragedBiking =
      root
        .of("banDiscouragedBiking")
        .since(V2_0)
        .summary("Should biking be allowed on OSM ways tagged with `bicycle=discouraged`")
        .asBoolean(false);
    configVersion =
      root
        .of("configVersion")
        .since(V2_1)
        .summary("Deployment version of the *build-config.json*.")
        .description(OtpConfig.CONFIG_VERSION_DESCRIPTION)
        .asString(null);
    dataImportReport =
      root
        .of("dataImportReport")
        .since(V2_0)
        .summary("Generate nice HTML report of Graph errors/warnings")
        .description("The reports are stored in the same location as the graph.")
        .asBoolean(false);
    distanceBetweenElevationSamples =
      root
        .of("distanceBetweenElevationSamples")
        .since(V2_0)
        .summary("The distance between elevation samples in meters.")
        .description(
          "The default is the approximate resolution of 1/3 arc-second NED data. This should not " +
          "be smaller than the horizontal resolution of the height data used."
        )
        .asDouble(CompactElevationProfile.DEFAULT_DISTANCE_BETWEEN_SAMPLES_METERS);
    elevationBucket = S3BucketConfig.fromConfig(root, "elevationBucket");
    embedRouterConfig =
      root
        .of("embedRouterConfig")
        .since(V2_0)
        .summary(
          "Embed the Router config in the graph, which allows it to be sent to a server fully " +
          "configured over the wire."
        )
        .asBoolean(true);
    extraEdgesStopPlatformLink =
      root
        .of("extraEdgesStopPlatformLink")
        .since(V2_0)
        .summary(
          "Add extra edges when linking a stop to a platform, to prevent detours along the " +
          "platform edge."
        )
        .asBoolean(false);
    includeEllipsoidToGeoidDifference =
      root
        .of("includeEllipsoidToGeoidDifference")
        .since(V2_0)
        .summary(
          "Include the Ellipsoid to Geoid difference in the calculations of every point along " +
          "every StreetWithElevationEdge."
        )
        .description(
          """
When set to true (it is false by default), the elevation module will include the Ellipsoid to
Geoid difference in the calculations of every point along every StreetWithElevationEdge in the
graph.
  
NOTE: if this is set to true for graph building, make sure to not set the value of
`RoutingResource#geoidElevation` to true otherwise OTP will add this geoid value again to
all of the elevation values in the street edges.
"""
        )
        .asBoolean(false);
    pruningThresholdIslandWithStops =
      root
        .of("islandWithStopsMaxSize")
        .since(V2_1)
        .summary("When a graph island with stops in it should be pruned.")
        .description(
          """
        This field indicates the pruning threshold for islands with stops. Any such island under this
        size will be pruned.
        """
        )
        .asInt(5);
    pruningThresholdIslandWithoutStops =
      root
        .of("islandWithoutStopsMaxSize")
        .since(V2_1)
        .summary("When a graph island without stops should be pruned.")
        .description(
          """
        This field indicates the pruning threshold for islands without stops. Any such island under
        this size will be pruned.
        """
        )
        .asInt(40);
    matchBusRoutesToStreets =
      root
        .of("matchBusRoutesToStreets")
        .since(V1_5)
        .summary(
          "Based on GTFS shape data, guess which OSM streets each bus runs on to improve stop linking."
        )
        .asBoolean(false);
    maxDataImportIssuesPerFile =
      root
        .of("maxDataImportIssuesPerFile")
        .since(V2_0)
        .summary("When to split the import report.")
        .description(
          """
              If the number of issues is larger then `maxDataImportIssuesPerFile`, then the files will
              be split in multiple files. Since browsers have problems opening large HTML files.
            """
        )
        .asInt(1000);
    maxInterlineDistance =
      root
        .of("maxInterlineDistance")
        .since(V1_5)
        .summary(
          "Maximal distance between stops in meters that will connect consecutive trips that are made with same vehicle."
        )
        .asInt(200);
    blockBasedInterlining =
      root
        .of("blockBasedInterlining")
        .since(V2_2)
        .summary(
          "Whether to create stay-seated transfers in between two trips with the same block id."
        )
        .asBoolean(true);
    maxTransferDurationSeconds =
      root
        .of("maxTransferDurationSeconds")
        .since(V2_1)
        .summary(
          "Transfers up to this duration with the default walk speed value will be pre-calculated and included in the Graph."
        )
        .asDouble((double) Duration.ofMinutes(30).toSeconds());
    maxStopToShapeSnapDistance =
      root
        .of("maxStopToShapeSnapDistance")
        .since(V2_1)
        .summary("Maximum distance between route shapes and their stops.")
        .description(
          """
        This field is used for mapping routes geometry shapes. It determines max distance between shape
        points and their stop sequence. If mapper cannot find any stops within this radius it will
        default to simple stop-to-stop geometry instead.
        """
        )
        .asDouble(150);
    multiThreadElevationCalculations =
      root
        .of("multiThreadElevationCalculations")
        .since(V2_0)
        .summary("Configuring multi-threading during elevation calculations.")
        .description(
          """
          For unknown reasons that seem to depend on data and machine settings, it might be faster
          to use a single processor. If multi-threading is activated, parallel streams will be used
          to calculate the elevations.
        """
        )
        .asBoolean(false);
    osmCacheDataInMem =
      root
        .of("osmCacheDataInMem")
        .since(V2_0)
        .summary("If OSM data should be cached in memory during processing.")
        .description(
          """
      When loading OSM data, the input is streamed 3 times - one phase for processing RELATIONS, one
      for WAYS and last one for NODES. Instead of reading the data source 3 times it might be faster
      to cache the entire osm file im memory. The trade off is of course that OTP might use more
      memory while loading osm data. You can use this parameter to choose what is best for your
      deployment depending on your infrastructure. Set the parameter to `true` to cache the
      data, and to `false` to read the stream from the source each time.
      """
        )
        .asBoolean(false);
    platformEntriesLinking =
      root
        .of("platformEntriesLinking")
        .since(V2_0)
        .summary("Link unconnected entries to public transport platforms.")
        .asBoolean(false);
    readCachedElevations =
      root
        .of("readCachedElevations")
        .since(V2_0)
        .summary("Whether to read cached elevation data.")
        .description(
          """
        When set to true, the elevation module will attempt to read this file in
        order to reuse calculations of elevation data for various coordinate sequences instead of
        recalculating them all over again.
        """
        )
        .asBoolean(true);
    staticBikeParkAndRide =
      root
        .of("staticBikeParkAndRide")
        .since(V1_5)
        .summary("Whether we should create bike P+R stations from OSM data.")
        .asBoolean(false);
    staticParkAndRide =
      root
        .of("staticParkAndRide")
        .since(V1_5)
        .summary("Whether we should create car P+R stations from OSM data.")
        .asBoolean(true);
    subwayAccessTime =
      root
        .of("subwayAccessTime")
        .since(V1_5)
        .summary(
          "Minutes necessary to reach stops served by trips on routes of route_type=1 (subway) from the street."
        )
        .description(
          """
Note! The preferred way to do this is to update the OSM data.
See [Transferring within stations](#transferring-within-stations).

The ride locations for some modes of transport such as subways can be slow to reach from the street.
When planning a trip, we need to allow additional time to reach these locations to properly inform
the passenger. For example, this helps avoid suggesting short bus rides between two subway rides as
a way to improve travel time. You can specify how long it takes to reach a subway platform.

This setting does not generalize to other modes like airplanes because you often need much longer time
to check in to a flight (2-3 hours for international flights) than to alight and exit the airport
(perhaps 1 hour). Use [`boardSlackForMode`](RouteRequest.md#rd_boardSlackForMode) and
[`alightSlackForMode`](RouteRequest.md#rd_alightSlackForMode) for this.
"""
        )
        .asDouble(DEFAULT_SUBWAY_ACCESS_TIME_MINUTES);

    // Time Zone dependent config
    {
      // We need a time zone for setting transit service start and end. Getting the wrong time-zone
      // will just shift the period with one day, so the consequences is limited.
      transitModelTimeZone =
        root
          .of("transitModelTimeZone")
          .since(V2_2)
          .summary("Time zone for the graph.")
          .description(
            "This is used to store the timetables in the transit model, and to interpret times in incoming requests."
          )
          .asZoneId(null);
      var confZone = ObjectUtils.ifNotNull(transitModelTimeZone, ZoneId.systemDefault());
      transitServiceStart =
        root
          .of("transitServiceStart")
          .since(V2_0)
          .summary("Limit the import of transit services to the given START date.")
          .description(
            """
See [Limit the transit service period](#limit-transit-service-period) for an introduction.

The date is inclusive. If set, any transit service on a day BEFORE the given date is dropped and
will not be part of the graph. Use an absolute date or a period relative to the date the graph is
build(BUILD_DAY).

Use an empty string to make unbounded.
"""
          )
          .asDateOrRelativePeriod("-P1Y", confZone);
      transitServiceEnd =
        root
          .of("transitServiceEnd")
          .since(V2_0)
          .summary("Limit the import of transit services to the given end date.")
          .description(
            """
See [Limit the transit service period](#limit-transit-service-period) for an introduction.

The date is inclusive. If set, any transit service on a day AFTER the given date is dropped and
will not be part of the graph. Use an absolute date or a period relative to the date the graph is
build(BUILD_DAY).

Use an empty string to make it unbounded.
"""
          )
          .asDateOrRelativePeriod("P3Y", confZone);
    }

    writeCachedElevations =
      root
        .of("writeCachedElevations")
        .since(V2_0)
        .summary("Reusing elevation data from previous builds")
        .description(
          """
When set to true, the elevation module will create a file cache for calculated elevation data.
Subsequent graph builds can reuse the data in this file.
  
After building the graph, a file called `cached_elevations.obj` will be written to the cache
directory. By default, this file is not written during graph builds. There is also a graph build
parameter called `readCachedElevations` which is set to `true` by default.

In graph builds, the elevation module will attempt to read the `cached_elevations.obj` file from
the cache directory. The cache directory defaults to `/var/otp/cache`, but this can be overridden
via the CLI argument `--cache <directory>`. For the same graph build for multiple Northeast US
states, the time it took with using this pre-downloaded and precalculated data became roughly 9
minutes.

The cached data is a lookup table where the coordinate sequences of respective street edges are
used as keys for calculated data. It is assumed that all of the other input data except for the
OpenStreetMap data remains the same between graph builds. Therefore, if the underlying elevation
data is changed, or different configuration values for `elevationUnitMultiplier` or
`includeEllipsoidToGeoidDifference` are used, then this data becomes invalid and all elevation data
should be recalculated. Over time, various edits to OpenStreetMap will cause this cached data to
become stale and not include new OSM ways. Therefore, periodic update of this cached data is
recommended.
"""
        )
        .asBoolean(false);
    maxAreaNodes =
      root
        .of("maxAreaNodes")
        .since(V2_1)
        .summary(
          "Visibility calculations for an area will not be done if there are more nodes than this limit."
        )
        .asInt(500);
    maxElevationPropagationMeters =
      root
        .of("maxElevationPropagationMeters")
        .since(V1_5)
        .summary("The maximum distance to propagate elevation to vertices which have no elevation.")
        .asInt(2000);
    boardingLocationTags =
      root
        .of("boardingLocationTags")
        .since(V2_2)
        .summary(
          "What OSM tags should be looked on for the source of matching stops to platforms and stops."
        )
        .description("[Detailed documentation](BoardingLocations.md)")
        .asStringSet(List.copyOf(Set.of("ref")));
    discardMinTransferTimes =
      root
        .of("discardMinTransferTimes")
        .since(V2_2)
        .summary("Should minimum transfer times in GTFS files be discarded.")
        .description(
          """
          This is useful eg. when the minimum transfer time is only set for ticketing purposes,
          but we want to calculate the transfers always from OSM data.
          """
        )
        .asBoolean(false);

    var localFileNamePatternsConfig = root
      .of("localFileNamePatterns")
      .since(V2_0)
      .summary("Patterns for matching OTP file types in the base directory")
      .description(
        """
When scanning the base directory for inputs, each file's name is checked against patterns to
detect what kind of file it is.

OTP1 used to peek inside ZIP files and read the CSV tables to guess if a ZIP was indeed GTFS. Now
that we support remote input files (cloud storage or arbitrary URLs) not all data sources allow
seeking within files to guess what they are. Therefore, like all other file types GTFS is now
detected from a filename pattern. It is not sufficient to look for the `.zip` extension because
Netex data is also often supplied in a ZIP file.        
"""
      )
      .asObject();
    gtfsLocalFilePattern =
      localFileNamePatternsConfig
        .of("gtfs")
        .since(V2_0)
        .summary("Patterns for matching GTFS zip-files or directories.")
        .description(
          """
            If the filename contains the given pattern it is considered a match. 
            Any legal Java Regular expression is allowed.
            """
        )
        .asPattern(DEFAULT_GTFS_PATTERN);
    netexLocalFilePattern =
      localFileNamePatternsConfig
        .of("netex")
        .since(V2_0)
        .summary("Patterns for matching NeTEx zip files or directories.")
        .description(
          """
            If the filename contains the given
            pattern it is considered a match. Any legal Java Regular expression is allowed.
            """
        )
        .asPattern(DEFAULT_NETEX_PATTERN);
    osmLocalFilePattern =
      localFileNamePatternsConfig
        .of("osm")
        .since(V2_0)
        .summary("Pattern for matching Open Street Map input files.")
        .description(
          """
            If the filename contains the given pattern
            it is considered a match. Any legal Java Regular expression is allowed.
            """
        )
        .asPattern(DEFAULT_OSM_PATTERN);
    demLocalFilePattern =
      localFileNamePatternsConfig
        .of("dem")
        .since(V2_0)
        .summary("Pattern for matching elevation DEM files.")
        .description(
          """
            If the filename contains the given pattern it is
            considered a match. Any legal Java Regular expression is allowed.
            """
        )
        .asPattern(DEFAULT_DEM_PATTERN);

    gsCredentials =
      root
        .of("gsCredentials")
        .since(V2_0)
        .summary(
          "Local file system path to Google Cloud Platform service accounts credentials file."
        )
        .description(
          """
            The credentials is used to access GCS urls. When using GCS from outside of Google Cloud you
            need to provide a path the the service credentials. Environment variables in the path are
            resolved.
                  
            This is a path to a file on the local file system, not an URI.
            """
        )
        .asString(null);
    graph =
      root
        .of("graph")
        .since(V2_0)
        .summary("URI to the graph object file for reading and writing.")
        .description("The file is created or overwritten if OTP saves the graph to the file.")
        .asUri(null);
    streetGraph =
      root
        .of("streetGraph")
        .since(V2_0)
        .summary("URI to the street graph object file for reading and writing.")
        .description("The file is created or overwritten if OTP saves the graph to the file")
        .asUri(null);
    buildReportDir =
      root
        .of("buildReportDir")
        .since(V2_0)
        .summary("URI to the directory where the graph build report should be written to.")
        .description(
          """
      The html report is written into this directory. If the directory exist, any existing files are deleted. 
      If it does not exist, it is created.
      """
        )
        .asUri(null);

    osmDefaults = OsmConfig.mapOsmDefaults(root, "osmDefaults");
<<<<<<< HEAD
    osm = OsmConfig.mapOsmConfig(root, "osm");
    demDefaults = DemConfig.mapDemDefaultsConfig(root, "demDefaults");
    dem = DemConfig.mapDemConfig(root, "dem", demDefaults);
=======
    osm = OsmConfig.mapOsmConfig(root, "osm", osmDefaults);
    dem = DemConfig.mapDemConfig(root, "dem");
>>>>>>> 2c8d6e9e

    netexDefaults = NetexConfig.mapNetexDefaultParameters(root, "netexDefaults");
    transitFeeds = TransitFeedConfig.mapTransitFeeds(root, "transitFeeds", netexDefaults);

    // List of complex parameters
    fareServiceFactory = FaresConfiguration.fromConfig(root, "fares");
    customNamer = CustomNamer.CustomNamerFactory.fromConfig(root, "osmNaming");
    dataOverlay = DataOverlayConfigMapper.map(root, "dataOverlay");

    transferRequests = TransferRequestConfig.map(root, "transferRequests");

    if (logUnusedParams && LOG.isWarnEnabled()) {
      root.logAllUnusedParameters(LOG::warn);
    }
  }

  @Override
  public URI reportDirectory() {
    return buildReportDir;
  }

  @Override
  public String gsCredentials() {
    return gsCredentials;
  }

  @Override
  public List<URI> osmFiles() {
    return osm.osmFiles();
  }

  @Override
  public List<URI> demFiles() {
    return dem.demFiles();
  }

  @Nonnull
  @Override
  public List<URI> gtfsFiles() {
    return transitFeeds.gtfsFiles();
  }

  @Nonnull
  @Override
  public List<URI> netexFiles() {
    return transitFeeds.netexFiles();
  }

  @Override
  public URI graph() {
    return graph;
  }

  @Override
  public URI streetGraph() {
    return streetGraph;
  }

  @Override
  public Pattern gtfsLocalFilePattern() {
    return gtfsLocalFilePattern;
  }

  @Override
  public Pattern netexLocalFilePattern() {
    return netexLocalFilePattern;
  }

  @Override
  public Pattern osmLocalFilePattern() {
    return osmLocalFilePattern;
  }

  @Override
  public Pattern demLocalFilePattern() {
    return demLocalFilePattern;
  }

  /**
   * If {@code true} the config is loaded from file, in not the DEFAULT config is used.
   */
  public boolean isDefault() {
    return root.isEmpty();
  }

  public String toJson() {
    return root.isEmpty() ? "" : root.toJson();
  }

  public ServiceDateInterval getTransitServicePeriod() {
    return new ServiceDateInterval(transitServiceStart, transitServiceEnd);
  }

  public int getSubwayAccessTimeSeconds() {
    // Convert access time in minutes to seconds
    return (int) (subwayAccessTime * 60.0);
  }

  public NodeAdapter asNodeAdapter() {
    return root;
  }
}<|MERGE_RESOLUTION|>--- conflicted
+++ resolved
@@ -148,12 +148,8 @@
   public final Boolean extraEdgesStopPlatformLink;
   public final NetexFeedParameters netexDefaults;
 
-<<<<<<< HEAD
-  public final OsmDefaultParameters osmDefaults;
   public final DemExtractParameters demDefaults;
-=======
   public final OsmExtractParameters osmDefaults;
->>>>>>> 2c8d6e9e
 
   public final List<RouteRequest> transferRequests;
 
@@ -681,15 +677,9 @@
         .asUri(null);
 
     osmDefaults = OsmConfig.mapOsmDefaults(root, "osmDefaults");
-<<<<<<< HEAD
-    osm = OsmConfig.mapOsmConfig(root, "osm");
+    osm = OsmConfig.mapOsmConfig(root, "osm", osmDefaults);
     demDefaults = DemConfig.mapDemDefaultsConfig(root, "demDefaults");
     dem = DemConfig.mapDemConfig(root, "dem", demDefaults);
-=======
-    osm = OsmConfig.mapOsmConfig(root, "osm", osmDefaults);
-    dem = DemConfig.mapDemConfig(root, "dem");
->>>>>>> 2c8d6e9e
-
     netexDefaults = NetexConfig.mapNetexDefaultParameters(root, "netexDefaults");
     transitFeeds = TransitFeedConfig.mapTransitFeeds(root, "transitFeeds", netexDefaults);
 
