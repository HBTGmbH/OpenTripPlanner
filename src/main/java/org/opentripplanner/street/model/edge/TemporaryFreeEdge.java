package org.opentripplanner.street.model.edge;

import org.opentripplanner.street.model.vertex.TemporaryVertex;
import org.opentripplanner.street.model.vertex.Vertex;
import org.opentripplanner.street.search.state.State;
import org.opentripplanner.street.search.state.StateEditor;

public class TemporaryFreeEdge extends FreeEdge implements TemporaryEdge {

  private TemporaryFreeEdge(TemporaryVertex from, Vertex to) {
    super((Vertex) from, to);
    if (from.isEndVertex()) {
      throw new IllegalStateException("A temporary edge is directed away from an end vertex");
    }
  }

  private TemporaryFreeEdge(Vertex from, TemporaryVertex to) {
    super(from, (Vertex) to);
    if (!to.isEndVertex()) {
      throw new IllegalStateException("A temporary edge is directed towards a start vertex");
    }
  }

  public static TemporaryFreeEdge createTemporaryFreeEdge(TemporaryVertex from, Vertex to) {
    return connectToGraph(new TemporaryFreeEdge(from, to));
  }

  public static TemporaryFreeEdge createTemporaryFreeEdge(Vertex from, TemporaryVertex to) {
    return connectToGraph(new TemporaryFreeEdge(from, to));
  }

  @Override
<<<<<<< HEAD
  public String toString() {
    return "Temporary" + super.toString();
  }

  @Override
=======
  @Nonnull
>>>>>>> 233674ce
  public State[] traverse(State s0) {
    StateEditor s1 = s0.edit(this);
    s1.incrementWeight(1);
    s1.setBackMode(null);

    if (s0.isRentingVehicleFromStation() && s0.mayKeepRentedVehicleAtDestination()) {
      var rentalPreferences = s0.getPreferences().rental(s0.getRequest().mode());
      if (rentalPreferences.allowArrivingInRentedVehicleAtDestination()) {
        s1.incrementWeight(
          rentalPreferences.arrivingInRentalVehicleAtDestinationCost().toSeconds()
        );
      }
    }

    return s1.makeStateArray();
  }
}<|MERGE_RESOLUTION|>--- conflicted
+++ resolved
@@ -30,15 +30,6 @@
   }
 
   @Override
-<<<<<<< HEAD
-  public String toString() {
-    return "Temporary" + super.toString();
-  }
-
-  @Override
-=======
-  @Nonnull
->>>>>>> 233674ce
   public State[] traverse(State s0) {
     StateEditor s1 = s0.edit(this);
     s1.incrementWeight(1);
