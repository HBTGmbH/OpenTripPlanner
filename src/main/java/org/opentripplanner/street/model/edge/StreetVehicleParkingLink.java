package org.opentripplanner.street.model.edge;

import org.locationtech.jts.geom.LineString;
import org.opentripplanner.framework.geometry.GeometryUtils;
import org.opentripplanner.framework.i18n.I18NString;
import org.opentripplanner.framework.tostring.ToStringBuilder;
import org.opentripplanner.routing.api.request.preference.VehicleParkingPreferences;
import org.opentripplanner.routing.vehicle_parking.VehicleParking;
import org.opentripplanner.street.model.vertex.StreetVertex;
import org.opentripplanner.street.model.vertex.VehicleParkingEntranceVertex;
import org.opentripplanner.street.search.TraverseMode;
import org.opentripplanner.street.search.state.State;
import org.opentripplanner.street.search.state.StateEditor;

/**
 * This represents the connection between a street vertex and a vehicle parking vertex.
 */
public class StreetVehicleParkingLink extends Edge {

  private final VehicleParkingEntranceVertex vehicleParkingEntranceVertex;

  private StreetVehicleParkingLink(StreetVertex fromv, VehicleParkingEntranceVertex tov) {
    super(fromv, tov);
    vehicleParkingEntranceVertex = tov;
  }

  private StreetVehicleParkingLink(VehicleParkingEntranceVertex fromv, StreetVertex tov) {
    super(fromv, tov);
    vehicleParkingEntranceVertex = fromv;
  }

  public static StreetVehicleParkingLink createStreetVehicleParkingLink(
    StreetVertex fromv,
    VehicleParkingEntranceVertex tov
  ) {
    return connectToGraph(new StreetVehicleParkingLink(fromv, tov));
  }

  public static StreetVehicleParkingLink createStreetVehicleParkingLink(
    VehicleParkingEntranceVertex fromv,
    StreetVertex tov
  ) {
    return connectToGraph(new StreetVehicleParkingLink(fromv, tov));
  }

  @Override
<<<<<<< HEAD
  public String toString() {
    return ToStringBuilder.of(this.getClass()).addObj("fromv", fromv).addObj("tov", tov).toString();
  }

  @Override
=======
  @Nonnull
>>>>>>> 233674ce
  public State[] traverse(State s0) {
    // Disallow traversing two StreetBikeParkLinks in a row.
    // Prevents router using bike rental stations as shortcuts to get around
    // turn restrictions.
    if (s0.getBackEdge() instanceof StreetVehicleParkingLink) {
      return State.empty();
    }

    var entrance = vehicleParkingEntranceVertex.getParkingEntrance();
    if (s0.currentMode() == TraverseMode.CAR) {
      if (!entrance.isCarAccessible()) {
        return State.empty();
      }
    } else if (!entrance.isWalkAccessible()) {
      return State.empty();
    }

    var vehicleParking = vehicleParkingEntranceVertex.getVehicleParking();
    final VehicleParkingPreferences parkingPreferences = s0
      .getRequest()
      .preferences()
      .parking(s0.currentMode());
    if (traversalBanned(parkingPreferences, vehicleParking)) {
      return State.empty();
    }

    StateEditor s1 = s0.edit(this);

    s1.incrementWeight(1);
    s1.setBackMode(null);
    return s1.makeStateArray();
  }

  private boolean traversalBanned(
    VehicleParkingPreferences parkingPreferences,
    VehicleParking vehicleParking
  ) {
    return !parkingPreferences.filter().matches(vehicleParking);
  }

  @Override
  public I18NString getName() {
    return vehicleParkingEntranceVertex.getName();
  }

  @Override
  public LineString getGeometry() {
    return GeometryUtils.makeLineString(fromv.getCoordinate(), tov.getCoordinate());
  }
}<|MERGE_RESOLUTION|>--- conflicted
+++ resolved
@@ -44,15 +44,6 @@
   }
 
   @Override
-<<<<<<< HEAD
-  public String toString() {
-    return ToStringBuilder.of(this.getClass()).addObj("fromv", fromv).addObj("tov", tov).toString();
-  }
-
-  @Override
-=======
-  @Nonnull
->>>>>>> 233674ce
   public State[] traverse(State s0) {
     // Disallow traversing two StreetBikeParkLinks in a row.
     // Prevents router using bike rental stations as shortcuts to get around
