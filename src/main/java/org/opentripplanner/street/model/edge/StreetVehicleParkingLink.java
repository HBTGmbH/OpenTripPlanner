package org.opentripplanner.street.model.edge;

import org.locationtech.jts.geom.LineString;
import org.opentripplanner.framework.i18n.I18NString;
import org.opentripplanner.framework.tostring.ToStringBuilder;
import org.opentripplanner.routing.api.request.request.VehicleParkingRequest;
import org.opentripplanner.routing.vehicle_parking.VehicleParking;
import org.opentripplanner.street.model.vertex.StreetVertex;
import org.opentripplanner.street.model.vertex.VehicleParkingEntranceVertex;
import org.opentripplanner.street.search.TraverseMode;
import org.opentripplanner.street.search.state.State;
import org.opentripplanner.street.search.state.StateEditor;

/**
 * This represents the connection between a street vertex and a vehicle parking vertex.
 */
public class StreetVehicleParkingLink extends Edge {

  private final VehicleParkingEntranceVertex vehicleParkingEntranceVertex;

  public StreetVehicleParkingLink(StreetVertex fromv, VehicleParkingEntranceVertex tov) {
    super(fromv, tov);
    vehicleParkingEntranceVertex = tov;
  }

  public StreetVehicleParkingLink(VehicleParkingEntranceVertex fromv, StreetVertex tov) {
    super(fromv, tov);
    vehicleParkingEntranceVertex = fromv;
  }

  @Override
  public String toString() {
    return ToStringBuilder.of(this.getClass()).addObj("fromv", fromv).addObj("tov", tov).toString();
  }

  @Override
  public State[] traverse(State s0) {
    // Disallow traversing two StreetBikeParkLinks in a row.
    // Prevents router using bike rental stations as shortcuts to get around
    // turn restrictions.
    if (s0.getBackEdge() instanceof StreetVehicleParkingLink) {
      return State.empty();
    }

    var entrance = vehicleParkingEntranceVertex.getParkingEntrance();
    if (s0.getNonTransitMode() == TraverseMode.CAR) {
      if (!entrance.isCarAccessible()) {
        return State.empty();
      }
    } else if (!entrance.isWalkAccessible()) {
      return State.empty();
    }

    var vehicleParking = vehicleParkingEntranceVertex.getVehicleParking();
    final VehicleParkingRequest parkingRequest = s0.getRequest().parking();
<<<<<<< HEAD
    if (
      hasMissingRequiredTags(vehicleParking, parkingRequest.requiredTags()) ||
      hasBannedTags(vehicleParking, parkingRequest.bannedTags())
    ) {
      return State.empty();
=======
    if (traversalBanned(parkingRequest, vehicleParking)) {
      return null;
>>>>>>> 0643e3d8
    }

    StateEditor s1 = s0.edit(this);

    s1.incrementWeight(1);
    s1.setBackMode(null);
    return State.ofNullable(s1.makeState());
  }

  private boolean traversalBanned(
    VehicleParkingRequest parkingRequest,
    VehicleParking vehicleParking
  ) {
    return !parkingRequest.filter().matches(vehicleParking);
  }

  @Override
  public I18NString getName() {
    return vehicleParkingEntranceVertex.getName();
  }

  public LineString getGeometry() {
    return null;
  }

  public double getDistanceMeters() {
    return 0;
  }
}<|MERGE_RESOLUTION|>--- conflicted
+++ resolved
@@ -53,16 +53,8 @@
 
     var vehicleParking = vehicleParkingEntranceVertex.getVehicleParking();
     final VehicleParkingRequest parkingRequest = s0.getRequest().parking();
-<<<<<<< HEAD
-    if (
-      hasMissingRequiredTags(vehicleParking, parkingRequest.requiredTags()) ||
-      hasBannedTags(vehicleParking, parkingRequest.bannedTags())
-    ) {
+    if (traversalBanned(parkingRequest, vehicleParking)) {
       return State.empty();
-=======
-    if (traversalBanned(parkingRequest, vehicleParking)) {
-      return null;
->>>>>>> 0643e3d8
     }
 
     StateEditor s1 = s0.edit(this);
