--- conflicted
+++ resolved
@@ -23,12 +23,7 @@
 
     private static final Logger LOG = LoggerFactory.getLogger(Job.class);
 
-<<<<<<< HEAD
-    private int completed;
-
-=======
     /* A unique identifier for this job, usually a random UUID. */
->>>>>>> 92569054
     public final String jobId;
 
     /* The graph needed to handle all tasks contained in this job. */
@@ -69,19 +64,6 @@
         }
     }
 
-<<<<<<< HEAD
-    public synchronized void markTasksCompleted (AnalystClusterRequest... tasks) {
-        for (AnalystClusterRequest task : tasks) {
-            invisibleTasks.remove(task.taskId);
-            invisibleUntil.remove(task.taskId);
-        }
-
-        completed += tasks.length;
-    }
-
-    public int getCompleted () {
-        return completed;
-=======
     /**
      * Find all tasks that are currently invisible but have passed their invisibility timeout without being marked
      * completed, and make all these tasks visible again for delivery.
@@ -133,7 +115,6 @@
 
     public boolean isComplete() {
         return completedTasks.size() == tasksById.size();
->>>>>>> 92569054
     }
 
 }