package org.opentripplanner.api.model;

<<<<<<< HEAD
import com.fasterxml.jackson.annotation.JsonProperty;
import com.fasterxml.jackson.databind.annotation.JsonSerialize;
=======
import java.util.ArrayList;
import java.util.Calendar;
import java.util.List;
import java.util.Locale;
import java.util.TimeZone;

import org.opentripplanner.model.FeedScopedId;
>>>>>>> 0267877a
import org.opentripplanner.api.model.alertpatch.LocalizedAlert;
import org.opentripplanner.model.FeedScopedId;
import org.opentripplanner.routing.alertpatch.Alert;
import org.opentripplanner.routing.core.TraverseMode;
import org.opentripplanner.util.model.EncodedPolylineBean;

import javax.xml.bind.annotation.XmlAttribute;
import javax.xml.bind.annotation.XmlElement;
import javax.xml.bind.annotation.XmlElementWrapper;
import java.util.ArrayList;
import java.util.Calendar;
import java.util.List;
import java.util.Locale;
import java.util.TimeZone;

 /**
 * One leg of a trip -- that is, a temporally continuous piece of the journey that takes place on a
 * particular vehicle (or on foot).
 */

public class Leg {

    /**
     * The date and time this leg begins.
     */
    public Calendar startTime = null;
    
    /**
     * The date and time this leg ends.
     */
    public Calendar endTime = null;
    
    /**
     * For transit leg, the offset from the scheduled departure-time of the boarding stop in this leg.
     * "scheduled time of departure at boarding stop" = startTime - departureDelay
     */
    public int departureDelay = 0;
    /**
     * For transit leg, the offset from the scheduled arrival-time of the alighting stop in this leg.
     * "scheduled time of arrival at alighting stop" = endTime - arrivalDelay
     */
    public int arrivalDelay = 0;
    /**
     * Whether there is real-time data about this Leg
     */
    public Boolean realTime = false;
    
    /**
     * Is this a frequency-based trip with non-strict departure times?
     */
    public Boolean isNonExactFrequency = null;
    
    /**
     * The best estimate of the time between two arriving vehicles. This is particularly important 
     * for non-strict frequency trips, but could become important for real-time trips, strict 
     * frequency trips, and scheduled trips with empirical headways.
     */
    public Integer headway = null;
    
    /**
     * The distance traveled while traversing the leg in meters.
     */
    public Double distance = null;
    
    /**
     * Is this leg a traversing pathways?
     */
    public Boolean pathway = false;

    /**
     * The mode (e.g., <code>Walk</code>) used when traversing this leg.
     */
    @JsonSerialize
    public String mode = TraverseMode.WALK.toString();

    /**
     * For transit legs, the route of the bus or train being used. For non-transit legs, the name of
     * the street being traversed.
     */
    @JsonSerialize
    public String route = "";

    @JsonSerialize
    public String agencyName;

    @JsonSerialize
    public String agencyUrl;

    @JsonSerialize
    public String agencyBrandingUrl;

    @JsonSerialize
    public int agencyTimeZoneOffset;

    /**
     * For transit leg, the route's (background) color (if one exists). For non-transit legs, null.
     */
    @JsonSerialize
    public String routeColor = null;

    /**
     * For transit legs, the type of the route. Non transit -1
     * When 0-7: 0 Tram, 1 Subway, 2 Train, 3 Bus, 4 Ferry, 5 Cable Car, 6 Gondola, 7 Funicular
     * When equal or highter than 100, it is coded using the Hierarchical Vehicle Type (HVT) codes from the European TPEG standard
     * Also see http://groups.google.com/group/gtfs-changes/msg/ed917a69cf8c5bef
     */
    @JsonSerialize
    public Integer routeType = null;
    
    /**
     * For transit legs, the ID of the route.
     * For non-transit legs, null.
     */
    public FeedScopedId routeId = null;

    /**
     * For transit leg, the route's text color (if one exists). For non-transit legs, null.
     */
    @JsonSerialize
    public String routeTextColor = null;

    /**
     * For transit legs, if the rider should stay on the vehicle as it changes route names.
     */
    @JsonSerialize
    public Boolean interlineWithPreviousLeg;

    
    /**
     * For transit leg, the trip's short name (if one exists). For non-transit legs, null.
     */
    @JsonSerialize
    public String tripShortName = null;

    /**
     * For transit leg, the trip's block ID (if one exists). For non-transit legs, null.
     */
    @JsonSerialize
    public String tripBlockId = null;
    
    /**
     * For transit legs, the headsign of the bus or train being used. For non-transit legs, null.
     */
    @JsonSerialize
    public String headsign = null;

    /**
     * For transit legs, the ID of the transit agency that operates the service used for this leg.
     * For non-transit legs, null.
     */
    @JsonSerialize
    public String agencyId = null;
    
    /**
     * For transit legs, the ID of the trip.
     * For non-transit legs, null.
     */
    public FeedScopedId tripId = null;
    
    /**
     * For transit legs, the service date of the trip.
     * For non-transit legs, null.
     */
    @JsonSerialize
    public String serviceDate = null;

     /**
      * For transit leg, the route's branding URL (if one exists). For non-transit legs, null.
      */
     @JsonSerialize
     public String routeBrandingUrl = null;

     /**
     * The Place where the leg originates.
     */
    public Place from = null;
    
    /**
     * The Place where the leg begins.
     */
    public Place to = null;

    /**
     * For transit legs, intermediate stops between the Place where the leg originates and the Place where the leg ends.
     * For non-transit legs, null.
     * This field is optional i.e. it is always null unless "showIntermediateStops" parameter is set to "true" in the planner request.
     */
    @JsonProperty(value="intermediateStops")
    public List<Place> stop;

    /**
     * The leg's geometry.
     */
    public EncodedPolylineBean legGeometry;

    /**
     * A series of turn by turn instructions used for walking, biking and driving. 
     */
    @JsonProperty(value="steps")
    public List<WalkStep> walkSteps;

    @JsonSerialize
    public List<LocalizedAlert> alerts;

    @JsonSerialize
    public String routeShortName;

    @JsonSerialize
    public String routeLongName;

    @JsonSerialize
    public String boardRule;

    @JsonSerialize
    public String alightRule;

    @JsonSerialize
    public Boolean rentedBike;

<<<<<<< HEAD
    @XmlAttribute
    @JsonSerialize
    public Boolean hailedCar;

    @XmlAttribute
    @JsonSerialize
    public TransportationNetworkCompanySummary tncData;
=======
     /**
      * True if this is a call-and-ride leg.
      */
    @JsonSerialize
    public Boolean callAndRide;

    /* For call-n-ride leg, supply maximum start time based on calculation. */
    @JsonSerialize
    public Calendar flexCallAndRideMaxStartTime = null;

     /* For call-n-ride leg, supply minimum end time based on calculation. */
    @JsonSerialize
    public Calendar flexCallAndRideMinEndTime = null;

    /** trip.drt_advance_book_min if this is a demand-response leg */
    @JsonSerialize
    public double flexDrtAdvanceBookMin;

     /**
      *  Agency message if this is leg has a demand-response pickup and the Trip has
      *  `drt_pickup_message` defined.
      */
     @JsonSerialize
     public String flexDrtPickupMessage;

     /**
      * Agency message if this is leg has a demand-response dropoff and the Trip has
      * `drt_drop_off_message` defined.
      */
     @JsonSerialize
     public String flexDrtDropOffMessage;

     /**
      * Agency message if this is leg has a flag stop pickup and the Trip has
      * `continuous_pickup_message` defined.
      */
     @JsonSerialize
     public String flexFlagStopPickupMessage;

     /**
      * Agency message if this is leg has a flag stop dropoff and the Trip has
      * `continuous_drop_off_message` defined.
      */
     @JsonSerialize
     public String flexFlagStopDropOffMessage;
>>>>>>> 0267877a

    /**
     * Whether this leg is a transit leg or not.
     * @return Boolean true if the leg is a transit leg
     */
    public Boolean isTransitLeg() {
        if (mode == null) return null;
        else if (mode.equals(TraverseMode.WALK.toString())) return false;
        else if (mode.equals(TraverseMode.CAR.toString())) return false;
        else if (mode.equals(TraverseMode.BICYCLE.toString())) return false;
        else return true;
    }
    
    /** 
     * The leg's duration in seconds
     */
    @JsonSerialize
    public double getDuration() {
        return endTime.getTimeInMillis()/1000.0 - startTime.getTimeInMillis()/1000.0;
    }

    public void addAlert(Alert alert, Locale locale) {
        if (alerts == null) {
            alerts = new ArrayList<>();
        }
        for (LocalizedAlert a : alerts) {
            if (a.alert.equals(alert)) {
                return;
            }
        }
        alerts.add(new LocalizedAlert(alert, locale));
    }

    public void setTimeZone(TimeZone timeZone) {
        Calendar calendar = Calendar.getInstance(timeZone);
        calendar.setTime(startTime.getTime());
        startTime = calendar;
        calendar = Calendar.getInstance(timeZone);
        calendar.setTime(endTime.getTime());
        endTime = calendar;
        agencyTimeZoneOffset = timeZone.getOffset(startTime.getTimeInMillis());
    }
}<|MERGE_RESOLUTION|>--- conflicted
+++ resolved
@@ -1,32 +1,19 @@
 package org.opentripplanner.api.model;
 
-<<<<<<< HEAD
 import com.fasterxml.jackson.annotation.JsonProperty;
 import com.fasterxml.jackson.databind.annotation.JsonSerialize;
-=======
+import org.opentripplanner.api.model.alertpatch.LocalizedAlert;
+import org.opentripplanner.model.FeedScopedId;
+import org.opentripplanner.routing.alertpatch.Alert;
+import org.opentripplanner.routing.core.TraverseMode;
+import org.opentripplanner.util.model.EncodedPolylineBean;
+
 import java.util.ArrayList;
 import java.util.Calendar;
 import java.util.List;
 import java.util.Locale;
 import java.util.TimeZone;
 
-import org.opentripplanner.model.FeedScopedId;
->>>>>>> 0267877a
-import org.opentripplanner.api.model.alertpatch.LocalizedAlert;
-import org.opentripplanner.model.FeedScopedId;
-import org.opentripplanner.routing.alertpatch.Alert;
-import org.opentripplanner.routing.core.TraverseMode;
-import org.opentripplanner.util.model.EncodedPolylineBean;
-
-import javax.xml.bind.annotation.XmlAttribute;
-import javax.xml.bind.annotation.XmlElement;
-import javax.xml.bind.annotation.XmlElementWrapper;
-import java.util.ArrayList;
-import java.util.Calendar;
-import java.util.List;
-import java.util.Locale;
-import java.util.TimeZone;
-
  /**
  * One leg of a trip -- that is, a temporally continuous piece of the journey that takes place on a
  * particular vehicle (or on foot).
@@ -38,12 +25,12 @@
      * The date and time this leg begins.
      */
     public Calendar startTime = null;
-    
+
     /**
      * The date and time this leg ends.
      */
     public Calendar endTime = null;
-    
+
     /**
      * For transit leg, the offset from the scheduled departure-time of the boarding stop in this leg.
      * "scheduled time of departure at boarding stop" = startTime - departureDelay
@@ -58,24 +45,24 @@
      * Whether there is real-time data about this Leg
      */
     public Boolean realTime = false;
-    
+
     /**
      * Is this a frequency-based trip with non-strict departure times?
      */
     public Boolean isNonExactFrequency = null;
-    
-    /**
-     * The best estimate of the time between two arriving vehicles. This is particularly important 
-     * for non-strict frequency trips, but could become important for real-time trips, strict 
+
+    /**
+     * The best estimate of the time between two arriving vehicles. This is particularly important
+     * for non-strict frequency trips, but could become important for real-time trips, strict
      * frequency trips, and scheduled trips with empirical headways.
      */
     public Integer headway = null;
-    
+
     /**
      * The distance traveled while traversing the leg in meters.
      */
     public Double distance = null;
-    
+
     /**
      * Is this leg a traversing pathways?
      */
@@ -120,7 +107,7 @@
      */
     @JsonSerialize
     public Integer routeType = null;
-    
+
     /**
      * For transit legs, the ID of the route.
      * For non-transit legs, null.
@@ -139,7 +126,7 @@
     @JsonSerialize
     public Boolean interlineWithPreviousLeg;
 
-    
+
     /**
      * For transit leg, the trip's short name (if one exists). For non-transit legs, null.
      */
@@ -151,7 +138,7 @@
      */
     @JsonSerialize
     public String tripBlockId = null;
-    
+
     /**
      * For transit legs, the headsign of the bus or train being used. For non-transit legs, null.
      */
@@ -164,13 +151,13 @@
      */
     @JsonSerialize
     public String agencyId = null;
-    
+
     /**
      * For transit legs, the ID of the trip.
      * For non-transit legs, null.
      */
     public FeedScopedId tripId = null;
-    
+
     /**
      * For transit legs, the service date of the trip.
      * For non-transit legs, null.
@@ -188,7 +175,7 @@
      * The Place where the leg originates.
      */
     public Place from = null;
-    
+
     /**
      * The Place where the leg begins.
      */
@@ -208,7 +195,7 @@
     public EncodedPolylineBean legGeometry;
 
     /**
-     * A series of turn by turn instructions used for walking, biking and driving. 
+     * A series of turn by turn instructions used for walking, biking and driving.
      */
     @JsonProperty(value="steps")
     public List<WalkStep> walkSteps;
@@ -231,15 +218,12 @@
     @JsonSerialize
     public Boolean rentedBike;
 
-<<<<<<< HEAD
-    @XmlAttribute
     @JsonSerialize
     public Boolean hailedCar;
 
-    @XmlAttribute
     @JsonSerialize
     public TransportationNetworkCompanySummary tncData;
-=======
+
      /**
       * True if this is a call-and-ride leg.
       */
@@ -285,7 +269,6 @@
       */
      @JsonSerialize
      public String flexFlagStopDropOffMessage;
->>>>>>> 0267877a
 
     /**
      * Whether this leg is a transit leg or not.
@@ -298,8 +281,8 @@
         else if (mode.equals(TraverseMode.BICYCLE.toString())) return false;
         else return true;
     }
-    
-    /** 
+
+    /**
      * The leg's duration in seconds
      */
     @JsonSerialize
