/* This file is based on code copied from project OneBusAway, see the LICENSE file for further information. */
package org.opentripplanner.model;

import static org.opentripplanner.model.WheelchairBoarding.NO_INFORMATION;

import java.util.Collection;
import java.util.Collections;
import java.util.HashSet;
import java.util.TimeZone;
import javax.validation.constraints.NotNull;
import org.locationtech.jts.geom.Geometry;
import org.opentripplanner.common.geometry.GeometryUtils;
import org.opentripplanner.util.I18NString;
import org.opentripplanner.util.NonLocalizedString;

/**
 * A place where actual boarding/departing happens. It can be a bus stop on one side of a road or a
 * platform at a train station. Equivalent to GTFS stop location 0 or NeTEx quay.
 */
public final class Stop extends StationElement implements StopLocation {

  private static final long serialVersionUID = 2L;

  private final Collection<FareZone> fareZones;

  /**
   * Platform identifier for a platform/stop belonging to a station. This should be just the
   * platform identifier (eg. "G" or "3").
   */
  private final String platformCode;

  /**
   * URL to a web page containing information about this particular stop.
   */
  private final I18NString url;

  private final TimeZone timeZone;

  /**
   * Used for describing the type of transportation used at the stop. This can be used eg. for
   * deciding how to render a stop when it is used by multiple routes with different vehicle types.
   */
  private final TransitMode vehicleType;

  private final String netexSubmode;

  private HashSet<BoardingArea> boardingAreas;

  public Stop(
    FeedScopedId id,
    I18NString name,
    String code,
    I18NString description,
    WgsCoordinate coordinate,
    WheelchairBoarding wheelchairBoarding,
    StopLevel level,
    String platformCode,
    Collection<FareZone> fareZones,
    I18NString url,
    TimeZone timeZone,
    TransitMode vehicleType,
    String netexSubmode
  ) {
    super(id, name, code, description, coordinate, wheelchairBoarding, level);
    this.platformCode = platformCode;
    this.fareZones = fareZones;
    this.url = url;
    this.timeZone = timeZone;
    this.vehicleType = vehicleType;
    this.netexSubmode = netexSubmode;
  }

  public static Stop stopForTest(
    String idAndName,
    WheelchairBoarding wheelChairBoarding,
    double lat,
    double lon
  ) {
    return stopForTest(idAndName, null, lat, lon, null, wheelChairBoarding);
  }

  /**
   * @see #stopForTest(String, double, double, Station)
   */
  public static Stop stopForTest(String idAndName, double lat, double lon) {
    return stopForTest(idAndName, null, lat, lon, null, NO_INFORMATION);
  }

  /**
   * @see #stopForTest(String, double, double, Station)
   */
<<<<<<< HEAD
  public static Stop stopForTest(String idAndName, I18NString desc, double lat, double lon) {
    return stopForTest(idAndName, desc, lat, lon, null);
=======
  public static Stop stopForTest(String idAndName, String desc, double lat, double lon) {
    return stopForTest(idAndName, desc, lat, lon, null, NO_INFORMATION);
>>>>>>> 6ca32de4
  }

  /**
   * Create a minimal Stop object for unit-test use, where the test only care about id, name and
   * coordinate. The feedId is static set to "F"
   */
  public static Stop stopForTest(String idAndName, double lat, double lon, Station parent) {
    return stopForTest(idAndName, null, lat, lon, parent, NO_INFORMATION);
  }

  public static Stop stopForTest(
    String idAndName,
    I18NString desc,
    double lat,
    double lon,
    Station parent
  ) {
    return stopForTest(idAndName, desc, lat, lon, parent, null);
  }

  /**
   * Create a minimal Stop object for unit-test use, where the test only care about id, name,
   * description and coordinate. The feedId is static set to "F"
   */
  public static Stop stopForTest(
    String idAndName,
    I18NString desc,
    double lat,
    double lon,
    Station parent,
    WheelchairBoarding wheelChairBoarding
  ) {
    NonLocalizedString nonLocalizedDesc = desc != null
      ? new NonLocalizedString(desc.toString())
      : null;
    var stop = new Stop(
      new FeedScopedId("F", idAndName),
      new NonLocalizedString(idAndName),
      idAndName,
      nonLocalizedDesc,
      new WgsCoordinate(lat, lon),
      wheelChairBoarding,
      null,
      null,
      null,
      null,
      null,
      null,
      null
    );
    stop.setParentStation(parent);
    return stop;
  }

  public void addBoardingArea(BoardingArea boardingArea) {
    if (boardingAreas == null) {
      boardingAreas = new HashSet<>();
    }
    boardingAreas.add(boardingArea);
  }

  @Override
  public String toString() {
    return "<Stop " + getId() + ">";
  }

  public I18NString getUrl() {
    return url;
  }

  public String getPlatformCode() {
    return platformCode;
  }

  public TransitMode getVehicleType() {
    return vehicleType;
  }

  @Override
  public String getVehicleSubmode() {
    return netexSubmode;
  }

  public Collection<FareZone> getFareZones() {
    return Collections.unmodifiableCollection(fareZones);
  }

  @Override
  public Geometry getGeometry() {
    return GeometryUtils.getGeometryFactory().createPoint(getCoordinate().asJtsCoordinate());
  }

  public TimeZone getTimeZone() {
    return timeZone;
  }

  /**
   * Get the transfer cost priority for Stop. This will fetch the value from the parent [if parent
   * exist] or return the default value.
   */
  @NotNull
  public StopTransferPriority getPriority() {
    return isPartOfStation() ? getParentStation().getPriority() : StopTransferPriority.ALLOWED;
  }

  public Collection<BoardingArea> getBoardingAreas() {
    return boardingAreas != null ? boardingAreas : Collections.emptySet();
  }
}<|MERGE_RESOLUTION|>--- conflicted
+++ resolved
@@ -89,13 +89,8 @@
   /**
    * @see #stopForTest(String, double, double, Station)
    */
-<<<<<<< HEAD
   public static Stop stopForTest(String idAndName, I18NString desc, double lat, double lon) {
-    return stopForTest(idAndName, desc, lat, lon, null);
-=======
-  public static Stop stopForTest(String idAndName, String desc, double lat, double lon) {
     return stopForTest(idAndName, desc, lat, lon, null, NO_INFORMATION);
->>>>>>> 6ca32de4
   }
 
   /**
