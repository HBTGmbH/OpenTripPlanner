--- conflicted
+++ resolved
@@ -98,35 +98,12 @@
         return zone;
     }
 
-<<<<<<< HEAD
-    /**
-     * Stop (or "Platform"). A location where passengers board or disembark
-     * from a transit vehicle. Stops are called a "platform" when they're
-     * defined within a parent_station.
-     * (https://developers.google.com/transit/gtfs/reference/#stopstxt)
-     * <p>
-     * <code>locationType=0</code>
-     */
-    public boolean isPlatform() {
-        return locationType == PLATFORM_LOCATION_TYPE;
-    }
-
-    /**
-     * Station. A physical structure or area that contains one or more platforms.
-     * (https://developers.google.com/transit/gtfs/reference/#stopstxt)
-     * <p>
-     * <code>locationType=1</code>
-     */
-    public boolean isStation() {
-        return locationType == PARENT_STATION_LOCATION_TYPE;
-=======
     public void setZone(String zone) {
         this.zone = zone;
     }
 
     public String getUrl() {
         return url;
->>>>>>> ffb4fb25
     }
 
     public void setUrl(String url) {
