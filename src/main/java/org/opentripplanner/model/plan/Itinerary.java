package org.opentripplanner.model.plan;

import static java.util.Locale.ROOT;

import java.time.Duration;
import java.time.ZonedDateTime;
import java.util.ArrayList;
import java.util.List;
import java.util.Optional;
import java.util.stream.Collectors;
import org.opentripplanner.ext.flex.FlexibleTransitLeg;
import org.opentripplanner.model.SystemNotice;
import org.opentripplanner.routing.core.ItineraryFares;
import org.opentripplanner.transit.raptor.api.path.PathStringBuilder;
import org.opentripplanner.util.lang.DoubleUtils;
import org.opentripplanner.util.lang.ToStringBuilder;

/**
 * An Itinerary is one complete way of getting from the start location to the end location.
 */
public class Itinerary {

  /* final primitive properties */
<<<<<<< HEAD
  private final int durationSeconds;
  private final Duration transitTime;
=======
  private final Duration duration;
  private final Duration transitDuration;
>>>>>>> 8ee54fda
  private final int numberOfTransfers;
  private final Duration waitingDuration;
  private final double nonTransitDistanceMeters;
  private final boolean walkOnly;
  private final boolean streetOnly;
  private final Duration nonTransitDuration;

  /* mutable primitive properties */
  private Double elevationLost = 0.0;
  private Double elevationGained = 0.0;
  private int generalizedCost = -1;
  private int waitTimeOptimizedCost = -1;
  private int transferPriorityCost = -1;
  private boolean tooSloped = false;
  private Double maxSlope = null;
  private boolean arrivedAtDestinationWithRentedVehicle = false;

  /* Sandbox experimental properties */
  private Float accessibilityScore;

  /* other properties */

  private final List<SystemNotice> systemNotices = new ArrayList<>();
  private List<Leg> legs;

  private ItineraryFares fare = ItineraryFares.empty();

  public Itinerary(List<Leg> legs) {
    setLegs(legs);

    // Set aggregated data
    ItinerariesCalculateLegTotals totals = new ItinerariesCalculateLegTotals(legs);
    this.duration = totals.totalDuration;
    this.numberOfTransfers = totals.transfers();
<<<<<<< HEAD
    this.transitTime = Duration.ofSeconds(totals.transitTimeSeconds);
    this.nonTransitTimeSeconds = totals.nonTransitTimeSeconds;
=======
    this.transitDuration = totals.transitDuration;
    this.nonTransitDuration = totals.nonTransitDuration;
>>>>>>> 8ee54fda
    this.nonTransitDistanceMeters = DoubleUtils.roundTo2Decimals(totals.nonTransitDistanceMeters);
    this.waitingDuration = totals.walkingDuration;
    this.walkOnly = totals.walkOnly;
    this.streetOnly = totals.streetOnly;
    this.setElevationGained(totals.totalElevationGained);
    this.setElevationLost(totals.totalElevationLost);
  }

  /**
   * Used to convert a list of itineraries to a SHORT human readable string.
   *
   * @see #toStr()
   * <p>
   * It is great for comparing lists of itineraries in a test: {@code
   * assertEquals(toStr(List.of(it1)), toStr(result))}.
   */
  public static String toStr(List<Itinerary> list) {
    return list.stream().map(Itinerary::toStr).collect(Collectors.joining(", "));
  }

  /**
   * Time that the trip departs.
   */
  public ZonedDateTime startTime() {
    return firstLeg().getStartTime();
  }

  /**
   * Time that the trip arrives.
   */
  public ZonedDateTime endTime() {
    return lastLeg().getEndTime();
  }

  /**
   * Reflects the departureDelay on the first Leg Unit: seconds.
   */
  public int departureDelay() {
    return firstLeg().getDepartureDelay();
  }

  /**
   * Reflects the arrivalDelay on the last Leg Unit: seconds.
   */
  public int arrivalDelay() {
    return lastLeg().getArrivalDelay();
  }

  /**
   * This is the amount of time used to travel. {@code waitingTime} is NOT included.
   */
<<<<<<< HEAD
  public int effectiveDurationSeconds() {
    return (int) (getTransitDuration().toSeconds() + getNonTransitTimeSeconds());
=======
  public Duration effectiveDuration() {
    return getTransitDuration().plus(getNonTransitDuration());
>>>>>>> 8ee54fda
  }

  /**
   * Total distance in meters.
   */
  public double distanceMeters() {
    return getLegs().stream().mapToDouble(Leg::getDistanceMeters).sum();
  }

  /**
   * Return {@code true} if all legs are WALKING.
   */
  public boolean isWalkingAllTheWay() {
    return isWalkOnly();
  }

  /**
   * Return {@code true} if all legs are WALKING.
   */
  public boolean isOnStreetAllTheWay() {
    return isStreetOnly();
  }

  /** TRUE if at least one leg is a transit leg. */
  public boolean hasTransit() {
<<<<<<< HEAD
    return getTransitDuration().toSeconds() > 0;
=======
    return legs
      .stream()
      .anyMatch(l -> l instanceof ScheduledTransitLeg || l instanceof FlexibleTransitLeg);
>>>>>>> 8ee54fda
  }

  public Leg firstLeg() {
    return getLegs().get(0);
  }

  public Leg lastLeg() {
    return getLegs().get(getLegs().size() - 1);
  }

  /** Get the first transit leg if one exist */
  public Optional<Leg> firstTransitLeg() {
    return getLegs().stream().filter(Leg::isTransitLeg).findFirst();
  }

  /**
   * An itinerary can be flagged for removal with a system notice.
   * <p>
   * For example when tuning or manually testing the itinerary-filter-chain it you can enable {@link
   * org.opentripplanner.routing.api.request.ItineraryFilterParameters#debug} and instead of
   * removing itineraries from the result the itineraries will be tagged by the filters instead.
   * This enables investigating, why an expected itinerary is missing from the result set. It can be
   * also used by other filters to see the already filtered itineraries.
   */
  public void flagForDeletion(SystemNotice notice) {
    systemNotices.add(notice);
  }

  /**
   * Remove all deletion flags of this itinerary, in effect undeleting it from the result.
   */
  public void removeDeletionFlags() {
    systemNotices.clear();
  }

  public boolean isFlaggedForDeletion() {
    return !getSystemNotices().isEmpty();
  }

  public Itinerary withTimeShiftToStartAt(ZonedDateTime afterTime) {
    Duration duration = Duration.between(firstLeg().getStartTime(), afterTime);
    List<Leg> timeShiftedLegs = getLegs()
      .stream()
      .map(leg -> leg.withTimeShift(duration))
      .collect(Collectors.toList());
    var newItin = new Itinerary(timeShiftedLegs);
    newItin.setGeneralizedCost(getGeneralizedCost());
    return newItin;
  }

  /** @see #equals(Object) */
  @Override
  public final int hashCode() {
    return super.hashCode();
  }

  /**
   * Return {@code true} it the other object is the same object using the {@link
   * Object#equals(Object)}. An itinerary is a temporary object and the equals method should not be
   * used for comparision of 2 instances, only to check that to objects are the same instance.
   */
  @Override
  public final boolean equals(Object o) {
    return super.equals(o);
  }

  @Override
  public String toString() {
    return ToStringBuilder
      .of(Itinerary.class)
      .addStr("from", firstLeg().getFrom().toStringShort())
      .addStr("to", lastLeg().getTo().toStringShort())
      .addTime("start", firstLeg().getStartTime())
      .addTime("end", lastLeg().getEndTime())
      .addNum("nTransfers", numberOfTransfers, -1)
      .addDuration("duration", duration)
      .addNum("generalizedCost", generalizedCost)
<<<<<<< HEAD
      .addDurationSec("nonTransitTime", nonTransitTimeSeconds)
      .addDuration("transitTime", transitTime)
      .addDurationSec("waitingTime", waitingTimeSeconds)
=======
      .addDuration("nonTransitTime", nonTransitDuration)
      .addDuration("transitTime", transitDuration)
      .addDuration("waitingTime", waitingDuration)
>>>>>>> 8ee54fda
      .addNum("nonTransitDistance", nonTransitDistanceMeters, "m")
      .addBool("tooSloped", tooSloped)
      .addNum("elevationLost", elevationLost, 0.0)
      .addNum("elevationGained", elevationGained, 0.0)
      .addCol("legs", legs)
      .addObj("fare", fare)
      .toString();
  }

  /**
   * Used to convert an itinerary to a SHORT human readable string - including just a few of the
   * most important fields. It is much shorter and easier to read then the {@link
   * Itinerary#toString()}.
   * <p>
   * It is great for comparing to itineraries in a test: {@code assertEquals(toStr(it1),
   * toStr(it2))}.
   * <p>
   * Example: {@code A ~ Walk 2m ~ B ~ BUS 55 12:04 12:14 ~ C [cost: 1066]}
   * <p>
   * Reads: Start at A, walk 2 minutes to stop B, take bus 55, board at 12:04 and alight at 12:14
   * ...
   */
  public String toStr() {
    // No translater needed, stop indexes are never passed to the builder
    PathStringBuilder buf = new PathStringBuilder(null);
    buf.stop(firstLeg().getFrom().name.toString());

    for (Leg leg : legs) {
      buf.sep();
      if (leg.isWalkingLeg()) {
        buf.walk((int) leg.getDuration().toSeconds());
      } else if (leg.isTransitLeg()) {
        buf.transit(
          leg.getMode().name(),
          leg.getTrip().logName(),
          leg.getStartTime(),
          leg.getEndTime()
        );
      } else {
        buf.other(leg.getMode().name(), leg.getStartTime(), leg.getEndTime());
      }

      buf.sep();
      buf.stop(leg.getTo().name.toString());
    }

    buf.space().append(String.format(ROOT, "[ $%d ]", generalizedCost));

    return buf.toString();
  }

  /** Total duration of the itinerary in seconds */
  public Duration getDuration() {
    return duration;
  }

  /**
   * How much time is spent on transit, in seconds.
   */
  public Duration getTransitDuration() {
<<<<<<< HEAD
    return transitTime;
=======
    return transitDuration;
>>>>>>> 8ee54fda
  }

  /**
   * The number of transfers this trip has.
   */
  public int getNumberOfTransfers() {
    return numberOfTransfers;
  }

  /**
   * How much time is spent waiting for transit to arrive, in seconds.
   */
  public Duration getWaitingDuration() {
    return waitingDuration;
  }

  /**
   * How far the user has to walk, bike and/or drive, in meters.
   */
  public double getNonTransitDistanceMeters() {
    return nonTransitDistanceMeters;
  }

  /** TRUE if mode is WALK from start ot end (all legs are walking). */
  public boolean isWalkOnly() {
    return walkOnly;
  }

  /** TRUE if mode is a non transit move from start ot end (all legs are non-transit). */
  public boolean isStreetOnly() {
    return streetOnly;
  }

  /**
   * System notices is used to tag itineraries with system information. For example if you run the
   * itinerary-filter in debug mode, the filters would tag itineraries instead of deleting them from
   * the result. More than one filter might apply, so there can be more than one notice for an
   * itinerary. This is very handy, when tuning the system or debugging - looking for missing
   * expected trips.
   */
  public List<SystemNotice> getSystemNotices() {
    return List.copyOf(systemNotices);
  }

  /**
   * A list of Legs. Each Leg is either a walking (cycling, car) portion of the trip, or a transit
   * trip on a particular vehicle. So a trip where the use walks to the Q train, transfers to the 6,
   * then walks to their destination, has four legs.
   */
  public List<Leg> getLegs() {
    return legs;
  }

  public void setLegs(List<Leg> legs) {
    this.legs = List.copyOf(legs);
  }

  /**
   * A sandbox feature for calculating a numeric score between 0 and 1 which indicates how
   * accessible the itinerary is as a whole. This is not a very scientific method but just a rough
   * guidance that expresses certainty or uncertainty about the accessibility.
   * <p>
   * An alternative to this is to use the `generalized-cost` and use that to indicate witch itineraries is the
   * best/most friendly with respect to making the journey in a wheelchair. The `generalized-cost` include, not
   * only a penalty for unknown and inaccessible boardings, but also a penalty for undesired uphill and downhill
   * street traversal.
   * <p>
   * The intended audience for this score are frontend developers wanting to show a simple UI rather
   * than having to iterate over all the stops and trips.
   * <p>
   * Note: the information to calculate this score are all available to the frontend, however
   * calculating them on the backend makes life a little easier and changes are automatically
   * applied to all frontends.
   */
  public Float getAccessibilityScore() {
    return accessibilityScore;
  }

  public void setAccessibilityScore(Float accessibilityScore) {
    this.accessibilityScore = accessibilityScore;
  }

  /**
   * How much time is spent walking/biking/driving, in seconds.
   */
  public Duration getNonTransitDuration() {
    return nonTransitDuration;
  }

  /**
   * How much elevation is lost, in total, over the course of the trip, in meters. As an example, a
   * trip that went from the top of Mount Everest straight down to sea level, then back up K2, then
   * back down again would have an elevationLost of Everest + K2.
   */
  public Double getElevationLost() {
    return elevationLost;
  }

  public void setElevationLost(Double elevationLost) {
    this.elevationLost = DoubleUtils.roundTo2Decimals(elevationLost);
  }

  /**
   * How much elevation is gained, in total, over the course of the trip, in meters. See
   * elevationLost.
   */
  public Double getElevationGained() {
    return elevationGained;
  }

  public void setElevationGained(Double elevationGained) {
    this.elevationGained = DoubleUtils.roundTo2Decimals(elevationGained);
  }

  /**
   * If a generalized cost is used in the routing algorithm, this should be the total cost computed
   * by the algorithm. This is relevant for anyone who want to debug an search and tuning the
   * system. The unit should be equivalent to the cost of "one second of transit".
   * <p>
   * -1 indicate that the cost is not set/computed.
   */
  public int getGeneralizedCost() {
    return generalizedCost;
  }

  public void setGeneralizedCost(int generalizedCost) {
    this.generalizedCost = generalizedCost;
  }

  /**
   * This is the transfer-wait-time-cost. The aim is to distribute wait-time and adding a high
   * penalty on short transfers. Do not use this to compare or filter itineraries. The filtering on
   * this parameter is done on paths, before mapping to itineraries and is provided here as
   * reference information.
   * <p>
   * -1 indicate that the cost is not set/computed.
   */
  public int getWaitTimeOptimizedCost() {
    return waitTimeOptimizedCost;
  }

  public void setWaitTimeOptimizedCost(int waitTimeOptimizedCost) {
    this.waitTimeOptimizedCost = waitTimeOptimizedCost;
  }

  /**
   * This is the transfer-priority-cost. If two paths ride the same trips with different transfers,
   * this cost is used to pick the one with the best transfer constraints (guaranteed, stay-seated,
   * not-allowed ...). Do not use this to compare or filter itineraries. The filtering on this
   * parameter is done on paths, before mapping to itineraries and is provided here as reference
   * information.
   * <p>
   * -1 indicate that the cost is not set/computed.
   */
  public int getTransferPriorityCost() {
    return transferPriorityCost;
  }

  public void setTransferPriorityCost(int transferPriorityCost) {
    this.transferPriorityCost = transferPriorityCost;
  }

  /**
   * This itinerary has a greater slope than the user requested.
   */
  public boolean isTooSloped() {
    return tooSloped;
  }

  public void setTooSloped(boolean tooSloped) {
    this.tooSloped = tooSloped;
  }

  /**
   * The maximum slope for any part of the itinerary.
   */
  public Double getMaxSlope() {
    return maxSlope;
  }

  public void setMaxSlope(Double maxSlope) {
    this.maxSlope = DoubleUtils.roundTo2Decimals(maxSlope);
  }

  /**
   * If {@link org.opentripplanner.routing.api.request.RoutingRequest#allowKeepingRentedVehicleAtDestination}
   * is set than it is possible to end a trip without dropping off the rented bicycle.
   */
  public boolean isArrivedAtDestinationWithRentedVehicle() {
    return arrivedAtDestinationWithRentedVehicle;
  }

  public void setArrivedAtDestinationWithRentedVehicle(
    boolean arrivedAtDestinationWithRentedVehicle
  ) {
    this.arrivedAtDestinationWithRentedVehicle = arrivedAtDestinationWithRentedVehicle;
  }

  public int getLegIndex(Leg leg) {
    var index = legs.indexOf(leg);
    if (index > -1) {
      return index;
    } else {
      return legs
        .stream()
        .filter(l -> l.getFrom().sameLocation(leg.getFrom()) && l.getTo().sameLocation(leg.getTo()))
        .findFirst()
        .map(legs::indexOf)
        .orElse(-1);
    }
  }

  /**
   * The cost of this trip
   */
  public ItineraryFares getFares() {
    return fare;
  }

  public void setFare(ItineraryFares fare) {
    this.fare = fare;
  }

  public List<ScheduledTransitLeg> getTransitLegs() {
    return getLegs()
      .stream()
      .filter(ScheduledTransitLeg.class::isInstance)
      .map(ScheduledTransitLeg.class::cast)
      .toList();
  }
}<|MERGE_RESOLUTION|>--- conflicted
+++ resolved
@@ -21,13 +21,8 @@
 public class Itinerary {
 
   /* final primitive properties */
-<<<<<<< HEAD
-  private final int durationSeconds;
-  private final Duration transitTime;
-=======
   private final Duration duration;
   private final Duration transitDuration;
->>>>>>> 8ee54fda
   private final int numberOfTransfers;
   private final Duration waitingDuration;
   private final double nonTransitDistanceMeters;
@@ -62,13 +57,8 @@
     ItinerariesCalculateLegTotals totals = new ItinerariesCalculateLegTotals(legs);
     this.duration = totals.totalDuration;
     this.numberOfTransfers = totals.transfers();
-<<<<<<< HEAD
-    this.transitTime = Duration.ofSeconds(totals.transitTimeSeconds);
-    this.nonTransitTimeSeconds = totals.nonTransitTimeSeconds;
-=======
     this.transitDuration = totals.transitDuration;
     this.nonTransitDuration = totals.nonTransitDuration;
->>>>>>> 8ee54fda
     this.nonTransitDistanceMeters = DoubleUtils.roundTo2Decimals(totals.nonTransitDistanceMeters);
     this.waitingDuration = totals.walkingDuration;
     this.walkOnly = totals.walkOnly;
@@ -120,13 +110,8 @@
   /**
    * This is the amount of time used to travel. {@code waitingTime} is NOT included.
    */
-<<<<<<< HEAD
-  public int effectiveDurationSeconds() {
-    return (int) (getTransitDuration().toSeconds() + getNonTransitTimeSeconds());
-=======
   public Duration effectiveDuration() {
     return getTransitDuration().plus(getNonTransitDuration());
->>>>>>> 8ee54fda
   }
 
   /**
@@ -152,13 +137,9 @@
 
   /** TRUE if at least one leg is a transit leg. */
   public boolean hasTransit() {
-<<<<<<< HEAD
-    return getTransitDuration().toSeconds() > 0;
-=======
     return legs
       .stream()
       .anyMatch(l -> l instanceof ScheduledTransitLeg || l instanceof FlexibleTransitLeg);
->>>>>>> 8ee54fda
   }
 
   public Leg firstLeg() {
@@ -236,15 +217,9 @@
       .addNum("nTransfers", numberOfTransfers, -1)
       .addDuration("duration", duration)
       .addNum("generalizedCost", generalizedCost)
-<<<<<<< HEAD
-      .addDurationSec("nonTransitTime", nonTransitTimeSeconds)
-      .addDuration("transitTime", transitTime)
-      .addDurationSec("waitingTime", waitingTimeSeconds)
-=======
       .addDuration("nonTransitTime", nonTransitDuration)
       .addDuration("transitTime", transitDuration)
       .addDuration("waitingTime", waitingDuration)
->>>>>>> 8ee54fda
       .addNum("nonTransitDistance", nonTransitDistanceMeters, "m")
       .addBool("tooSloped", tooSloped)
       .addNum("elevationLost", elevationLost, 0.0)
@@ -305,11 +280,7 @@
    * How much time is spent on transit, in seconds.
    */
   public Duration getTransitDuration() {
-<<<<<<< HEAD
-    return transitTime;
-=======
     return transitDuration;
->>>>>>> 8ee54fda
   }
 
   /**
