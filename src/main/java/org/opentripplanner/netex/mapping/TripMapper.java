package org.opentripplanner.netex.mapping;

import java.util.Map;
import java.util.Set;
import javax.annotation.Nullable;
import javax.xml.bind.JAXBElement;
import org.opentripplanner.common.model.T2;
import org.opentripplanner.graph_builder.DataImportIssueStore;
import org.opentripplanner.model.FeedScopedId;
import org.opentripplanner.model.Operator;
import org.opentripplanner.model.TransitMode;
import org.opentripplanner.model.Trip;
import org.opentripplanner.model.WheelChairBoarding;
import org.opentripplanner.model.impl.EntityById;
import org.opentripplanner.netex.index.api.ReadOnlyHierarchicalMap;
import org.opentripplanner.netex.mapping.support.FeedScopedIdFactory;
import org.rutebanken.netex.model.DirectionTypeEnumeration;
import org.rutebanken.netex.model.JourneyPattern;
import org.rutebanken.netex.model.LineRefStructure;
import org.rutebanken.netex.model.Route;
import org.rutebanken.netex.model.ServiceJourney;
import org.slf4j.Logger;
import org.slf4j.LoggerFactory;

/**
 * This maps a NeTEx ServiceJourney to an OTP Trip. A ServiceJourney can be connected to a Line (OTP
 * Route) in two ways. Either directly from the ServiceJourney or through JourneyPattern → Route.
 * The former has precedent over the latter.
 */
class TripMapper {
    private static final Logger LOG = LoggerFactory.getLogger(TripMapper.class);

    private final FeedScopedIdFactory idFactory;
    private final DataImportIssueStore issueStore;
    private final EntityById<org.opentripplanner.model.Route> otpRouteById;
    private final ReadOnlyHierarchicalMap<String, Route> routeById;
    private final ReadOnlyHierarchicalMap<String, JourneyPattern> journeyPatternsById;
    private final Map<String, FeedScopedId> serviceIds;
    private final Set<FeedScopedId> shapePointIds;
    private final EntityById<Operator> operatorsById;
    private final TransportModeMapper transportModeMapper = new TransportModeMapper();
    private final EntityById<Trip> mappedTrips = new EntityById<>();

  TripMapper(
            FeedScopedIdFactory idFactory,
            DataImportIssueStore issueStore,
            EntityById<Operator> operatorsById,
            EntityById<org.opentripplanner.model.Route> otpRouteById,
            ReadOnlyHierarchicalMap<String, Route> routeById,
            ReadOnlyHierarchicalMap<String, JourneyPattern> journeyPatternsById,
            Map<String, FeedScopedId> serviceIds,
            Set<FeedScopedId> shapePointIds
    ) {
        this.idFactory = idFactory;
        this.issueStore = issueStore;
        this.otpRouteById = otpRouteById;
        this.routeById = routeById;
        this.journeyPatternsById = journeyPatternsById;
        this.serviceIds = serviceIds;
        this.shapePointIds = shapePointIds;
        this.operatorsById = operatorsById;
    }

    /**
     * Map a service journey to a trip.
     * <p>
     * @return valid trip or {@code null} if unable to map to a valid trip.
     */
    @Nullable
    Trip mapServiceJourney(ServiceJourney serviceJourney){
        FeedScopedId serviceId = serviceIds.get(serviceJourney.getId());

        if(serviceId == null) {
            LOG.warn("Unable to map ServiceJourney, missing Route. SJ id: {}", serviceJourney.getId());
            return null;
        }

        org.opentripplanner.model.Route route = resolveRoute(serviceJourney);

        if (route == null) {
            LOG.warn(
                    "Unable to map ServiceJourney, missing serviceId. SJ id: {}",
                    serviceJourney.getId()
            );
            return null;
        }

<<<<<<< HEAD
        FeedScopedId id = idFactory.createId(serviceJourney.getId());
=======
        var wheelChairBoarding = WheelChairMapper.wheelChairBoarding(
                serviceJourney.getAccessibilityAssessment(),
                WheelChairBoarding.NO_INFORMATION
        );

        Trip trip = new Trip(idFactory.createId(serviceJourney.getId()));
>>>>>>> 64e2495f

        if (mappedTrips.containsKey(id)) {
            return mappedTrips.get(id);
        }

        Trip trip = new Trip(id);
        trip.setRoute(route);
        trip.setServiceId(serviceId);
        trip.setShapeId(getShapeId(serviceJourney));
        trip.setWheelchairBoarding(wheelChairBoarding);

        if (serviceJourney.getPrivateCode() != null) {
            trip.setInternalPlanningCode(serviceJourney.getPrivateCode().getValue());
        }

        trip.setTripShortName(serviceJourney.getPublicCode());
        trip.setTripOperator(findOperator(serviceJourney));

        if (serviceJourney.getTransportMode() != null) {
            T2<TransitMode, String> transitMode = null;
            try {
                transitMode = transportModeMapper.map(
                    serviceJourney.getTransportMode(),
                    serviceJourney.getTransportSubmode()
                );
            } catch (TransportModeMapper.UnsupportedModeException e) {
                issueStore.add(
                        "UnsupportedModeInServiceJourney",
                        "Unsupported mode in ServiceJourney. Mode: %s, sj: %s",
                        e.mode,
                        serviceJourney.getId()
                );
                return null;
            }
            trip.setMode(transitMode.first);
            trip.setNetexSubmode(transitMode.second);
        }

        trip.setDirection(DirectionMapper.map(resolveDirectionType(serviceJourney)));

        trip.setAlteration(
            TripServiceAlterationMapper.mapAlteration(serviceJourney.getServiceAlteration())
        );

        mappedTrips.add(trip);
        return trip;
    }

    private DirectionTypeEnumeration resolveDirectionType(ServiceJourney serviceJourney) {
        Route netexRoute = lookUpNetexRoute(serviceJourney);
        if (netexRoute != null && netexRoute.getDirectionType() != null) {
            return netexRoute.getDirectionType();
        } else {
            return null;
        }
    }

    @Nullable
    private FeedScopedId getShapeId(ServiceJourney serviceJourney) {
        JourneyPattern journeyPattern = journeyPatternsById.lookup(
            serviceJourney.getJourneyPatternRef().getValue().getRef()
        );
        FeedScopedId serviceLinkId = journeyPattern != null
            ? idFactory.createId(journeyPattern.getId().replace("JourneyPattern", "ServiceLink"))
            : null;

    return shapePointIds.contains(serviceLinkId) ? serviceLinkId : null;
    }

    private Route lookUpNetexRoute(ServiceJourney serviceJourney) {
        if(serviceJourney.getJourneyPatternRef() != null) {
            JourneyPattern journeyPattern = journeyPatternsById.lookup(serviceJourney
                .getJourneyPatternRef()
                .getValue()
                .getRef());
            if (journeyPattern != null && journeyPattern.getRouteRef() != null) {
                String routeRef = journeyPattern.getRouteRef().getRef();
                return routeById.lookup(routeRef);
            }
        }
        return null;
    }

    private org.opentripplanner.model.Route resolveRoute(ServiceJourney serviceJourney) {
        String lineRef = null;
        // Check for direct connection to Line
        JAXBElement<? extends LineRefStructure> lineRefStruct = serviceJourney.getLineRef();

        if (lineRefStruct != null){
            // Connect to Line referenced directly from ServiceJourney
            lineRef = lineRefStruct.getValue().getRef();
        } else if(serviceJourney.getJourneyPatternRef() != null){
            // Connect to Line referenced through JourneyPattern->Route
            JourneyPattern journeyPattern = journeyPatternsById.lookup(
                serviceJourney.getJourneyPatternRef().getValue().getRef()
            );
            String routeRef = journeyPattern.getRouteRef().getRef();
            lineRef = routeById.lookup(routeRef).getLineRef().getValue().getRef();
        }
        org.opentripplanner.model.Route route = otpRouteById.get(idFactory.createId(lineRef));

        if(route == null) {
            LOG.warn(
                    "Unable to link ServiceJourney to Route. ServiceJourney id: "
                    + serviceJourney.getId()
                    + ", Line ref: " + lineRef
            );
        }
        return route;
    }

    @Nullable
    private Operator findOperator(ServiceJourney serviceJourney) {
        var opeRef = serviceJourney.getOperatorRef();
        if(opeRef == null) { return null; }
        return operatorsById.get(idFactory.createId(opeRef.getRef()));
    }
}<|MERGE_RESOLUTION|>--- conflicted
+++ resolved
@@ -85,20 +85,16 @@
             return null;
         }
 
-<<<<<<< HEAD
         FeedScopedId id = idFactory.createId(serviceJourney.getId());
-=======
+
+        if (mappedTrips.containsKey(id)) {
+            return mappedTrips.get(id);
+        }
+
         var wheelChairBoarding = WheelChairMapper.wheelChairBoarding(
                 serviceJourney.getAccessibilityAssessment(),
                 WheelChairBoarding.NO_INFORMATION
         );
-
-        Trip trip = new Trip(idFactory.createId(serviceJourney.getId()));
->>>>>>> 64e2495f
-
-        if (mappedTrips.containsKey(id)) {
-            return mappedTrips.get(id);
-        }
 
         Trip trip = new Trip(id);
         trip.setRoute(route);
