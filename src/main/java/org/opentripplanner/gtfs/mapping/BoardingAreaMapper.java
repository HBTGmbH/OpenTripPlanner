--- conflicted
+++ resolved
@@ -13,15 +13,12 @@
   static final String DEFAULT_NAME = "Boarding area";
 
   private final Map<org.onebusaway.gtfs.model.Stop, BoardingArea> mappedBoardingAreas = new HashMap<>();
-<<<<<<< HEAD
 
   private final TranslationHelper translationHelper;
 
   BoardingAreaMapper(TranslationHelper translationHelper) {
     this.translationHelper = translationHelper;
   }
-=======
->>>>>>> c74bc311
 
   Collection<BoardingArea> map(Collection<org.onebusaway.gtfs.model.Stop> allBoardingAreas) {
     return MapUtils.mapToList(allBoardingAreas, this::map);
@@ -46,10 +43,9 @@
         "name",
         base.getId().getId(),
         null,
-        base.getName());
+        base.getName() == null ? DEFAULT_NAME : base.getName());
 
     return new BoardingArea(
-<<<<<<< HEAD
             base.getId(),
             name,
             base.getCode(),
@@ -57,15 +53,6 @@
             base.getCoordinate(),
             base.getWheelchairBoarding(),
             base.getLevel()
-=======
-        base.getId(),
-        base.getName() == null ? DEFAULT_NAME : base.getName(),
-        base.getCode(),
-        base.getDescription(),
-        base.getCoordinate(),
-        base.getWheelchairBoarding(),
-        base.getLevel()
->>>>>>> c74bc311
     );
   }
 }