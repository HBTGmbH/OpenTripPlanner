--- conflicted
+++ resolved
@@ -27,15 +27,6 @@
       .stream()
       .map(r -> {
         var fareProductId = mapAgencyAndId(r.getFareProductId());
-<<<<<<< HEAD
-        var productsForRule = fareProductMapper.getByFareProductId(fareProductId);
-
-        if (!productsForRule.isEmpty()) {
-          FareDistance fareDistance = createFareDistance(r);
-          var ruleId = new FeedScopedId(fareProductId.getFeedId(), r.getId());
-          return FareLegRule
-            .of(ruleId, productsForRule)
-=======
         var productForRule = fareProductMapper.getByFareProductId(fareProductId);
 
         if (productForRule != null) {
@@ -43,7 +34,6 @@
           var ruleId = new FeedScopedId(fareProductId.getFeedId(), r.getId());
           return FareLegRule
             .of(ruleId, productForRule)
->>>>>>> 0feaabdd
             .withLegGroupId(mapAgencyAndId(r.getLegGroupId()))
             .withNetworkId(r.getNetworkId())
             .withFromAreaId(areaId(r.getFromArea()))
