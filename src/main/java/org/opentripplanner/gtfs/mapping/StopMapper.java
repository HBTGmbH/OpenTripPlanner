package org.opentripplanner.gtfs.mapping;

import java.util.Collection;
import java.util.HashMap;
import java.util.Map;
import java.util.TimeZone;
import java.util.function.Function;
import org.opentripplanner.transit.model.framework.FeedScopedId;
import org.opentripplanner.transit.model.site.FareZone;
import org.opentripplanner.transit.model.site.Station;
import org.opentripplanner.transit.model.site.Stop;
import org.opentripplanner.transit.model.site.StopBuilder;
import org.opentripplanner.util.MapUtils;
import org.opentripplanner.util.TranslationHelper;

/** Responsible for mapping GTFS Stop into the OTP model. */
class StopMapper {

  private final Map<org.onebusaway.gtfs.model.Stop, Stop> mappedStops = new HashMap<>();

  private final TranslationHelper translationHelper;
  private final Function<FeedScopedId, Station> stationLookUp;

  StopMapper(TranslationHelper translationHelper, Function<FeedScopedId, Station> stationLookUp) {
    this.translationHelper = translationHelper;
    this.stationLookUp = stationLookUp;
  }

  Collection<Stop> map(Collection<org.onebusaway.gtfs.model.Stop> allStops) {
    return MapUtils.mapToList(allStops, this::map);
  }

  /** Map from GTFS to OTP model, {@code null} safe. */
  Stop map(org.onebusaway.gtfs.model.Stop orginal) {
    return orginal == null ? null : mappedStops.computeIfAbsent(orginal, this::doMap);
  }

  private Stop doMap(org.onebusaway.gtfs.model.Stop gtfsStop) {
    if (gtfsStop.getLocationType() != org.onebusaway.gtfs.model.Stop.LOCATION_TYPE_STOP) {
      throw new IllegalArgumentException(
        "Expected type " +
        org.onebusaway.gtfs.model.Stop.LOCATION_TYPE_STOP +
        ", but got " +
        gtfsStop.getLocationType()
      );
    }

    StopMappingWrapper base = new StopMappingWrapper(gtfsStop);
    StopBuilder builder = Stop
      .of(base.getId())
      .withCode(base.getCode())
      .withCoordinate(base.getCoordinate())
      .withWheelchairAccessibility(base.getWheelchairAccessibility())
      .withLevel(base.getLevel())
      .withPlatformCode(gtfsStop.getPlatformCode())
      .withVehicleType(TransitModeMapper.mapMode(gtfsStop.getVehicleType()));

    builder.withName(
      translationHelper.getTranslation(
        org.onebusaway.gtfs.model.Stop.class,
        "name",
        base.getId().getId(),
        base.getName()
      )
    );

<<<<<<< HEAD
    builder.withDescription(
      translationHelper.getTranslation(
        org.onebusaway.gtfs.model.Stop.class,
        "desc",
        base.getId().getId(),
        base.getDescription()
      )
    );

    if (gtfsStop.getUrl() != null) {
      builder.withUrl(
        translationHelper.getTranslation(
          org.onebusaway.gtfs.model.Stop.class,
          "url",
          base.getId().getId(),
          gtfsStop.getUrl()
        )
      );
    }
=======
    I18NString desc = translationHelper.getTranslation(
      org.onebusaway.gtfs.model.Stop.class,
      "desc",
      base.getId().getId(),
      base.getDescription()
    );

    I18NString url = translationHelper.getTranslation(
      org.onebusaway.gtfs.model.Stop.class,
      "url",
      base.getId().getId(),
      gtfsStop.getUrl()
    );
>>>>>>> c2a103f2

    if (gtfsStop.getZoneId() != null) {
      builder.addFareZones(
        FareZone.of(new FeedScopedId(gtfsStop.getId().getAgencyId(), gtfsStop.getZoneId())).build()
      );
    }

    if (gtfsStop.getTimezone() != null) {
      builder.withTimeZone(TimeZone.getTimeZone(gtfsStop.getTimezone()));
    }

    if (gtfsStop.getParentStation() != null) {
      builder.withParentStation(stationLookUp.apply(base.getParentStationId()));
    }

    return builder.build();
  }
}<|MERGE_RESOLUTION|>--- conflicted
+++ resolved
@@ -64,7 +64,6 @@
       )
     );
 
-<<<<<<< HEAD
     builder.withDescription(
       translationHelper.getTranslation(
         org.onebusaway.gtfs.model.Stop.class,
@@ -74,31 +73,14 @@
       )
     );
 
-    if (gtfsStop.getUrl() != null) {
-      builder.withUrl(
-        translationHelper.getTranslation(
-          org.onebusaway.gtfs.model.Stop.class,
-          "url",
-          base.getId().getId(),
-          gtfsStop.getUrl()
-        )
-      );
-    }
-=======
-    I18NString desc = translationHelper.getTranslation(
-      org.onebusaway.gtfs.model.Stop.class,
-      "desc",
-      base.getId().getId(),
-      base.getDescription()
+    builder.withUrl(
+      translationHelper.getTranslation(
+        org.onebusaway.gtfs.model.Stop.class,
+        "url",
+        base.getId().getId(),
+        gtfsStop.getUrl()
+      )
     );
-
-    I18NString url = translationHelper.getTranslation(
-      org.onebusaway.gtfs.model.Stop.class,
-      "url",
-      base.getId().getId(),
-      gtfsStop.getUrl()
-    );
->>>>>>> c2a103f2
 
     if (gtfsStop.getZoneId() != null) {
       builder.addFareZones(
