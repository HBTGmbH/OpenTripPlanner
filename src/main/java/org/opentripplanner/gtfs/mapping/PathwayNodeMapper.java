package org.opentripplanner.gtfs.mapping;

<<<<<<< HEAD
=======
import static java.util.Objects.requireNonNullElse;

>>>>>>> 6c6548db
import java.util.Collection;
import java.util.HashMap;
import java.util.Map;
import org.opentripplanner.model.PathwayNode;
<<<<<<< HEAD
import org.opentripplanner.util.I18NString;
import org.opentripplanner.util.MapUtils;
import org.opentripplanner.util.TranslationHelper;
=======
import org.opentripplanner.util.MapUtils;
>>>>>>> 6c6548db

/** Responsible for mapping GTFS Node into the OTP model. */
class PathwayNodeMapper {
    static final String DEFAULT_NAME = "Pathway node";

    private final Map<org.onebusaway.gtfs.model.Stop, PathwayNode> mappedNodes = new HashMap<>();

    private final TranslationHelper translationHelper;

    PathwayNodeMapper(TranslationHelper translationHelper) {
        this.translationHelper = translationHelper;
    }

    Collection<PathwayNode> map(Collection<org.onebusaway.gtfs.model.Stop> allNodes) {
        return MapUtils.mapToList(allNodes, this::map);
    }

    /** Map from GTFS to OTP model, {@code null} safe.  */
    PathwayNode map(org.onebusaway.gtfs.model.Stop orginal) {
        return orginal == null ? null : mappedNodes.computeIfAbsent(orginal, this::doMap);
    }

    private PathwayNode doMap(org.onebusaway.gtfs.model.Stop gtfsStop) {
        if (gtfsStop.getLocationType() != org.onebusaway.gtfs.model.Stop.LOCATION_TYPE_NODE) {
            throw new IllegalArgumentException(
                "Expected type " + org.onebusaway.gtfs.model.Stop.LOCATION_TYPE_NODE + ", but got "
                    + gtfsStop.getLocationType());
        }

        StopMappingWrapper base = new StopMappingWrapper(gtfsStop);

        final I18NString name = translationHelper.getTranslation(
            org.onebusaway.gtfs.model.Stop.class,
            "name",
            base.getId().getId(),
            null,
            base.getName() == null ? DEFAULT_NAME : base.getName()
        );


        return new PathwayNode(
            base.getId(),
<<<<<<< HEAD
            name,
=======
            requireNonNullElse(base.getName(), DEFAULT_NAME),
>>>>>>> 6c6548db
            base.getCode(),
            base.getDescription(),
            base.getCoordinate(),
            base.getWheelchairBoarding(),
            base.getLevel()
        );
    }
}<|MERGE_RESOLUTION|>--- conflicted
+++ resolved
@@ -1,21 +1,13 @@
 package org.opentripplanner.gtfs.mapping;
 
-<<<<<<< HEAD
-=======
-import static java.util.Objects.requireNonNullElse;
-
->>>>>>> 6c6548db
 import java.util.Collection;
 import java.util.HashMap;
 import java.util.Map;
+import java.util.Optional;
 import org.opentripplanner.model.PathwayNode;
-<<<<<<< HEAD
 import org.opentripplanner.util.I18NString;
 import org.opentripplanner.util.MapUtils;
 import org.opentripplanner.util.TranslationHelper;
-=======
-import org.opentripplanner.util.MapUtils;
->>>>>>> 6c6548db
 
 /** Responsible for mapping GTFS Node into the OTP model. */
 class PathwayNodeMapper {
@@ -52,17 +44,13 @@
             "name",
             base.getId().getId(),
             null,
-            base.getName() == null ? DEFAULT_NAME : base.getName()
+            Optional.ofNullable(base.getName()).orElse(DEFAULT_NAME)
         );
 
 
         return new PathwayNode(
             base.getId(),
-<<<<<<< HEAD
             name,
-=======
-            requireNonNullElse(base.getName(), DEFAULT_NAME),
->>>>>>> 6c6548db
             base.getCode(),
             base.getDescription(),
             base.getCoordinate(),
