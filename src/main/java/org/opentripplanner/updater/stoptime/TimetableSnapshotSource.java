--- conflicted
+++ resolved
@@ -187,29 +187,20 @@
         // Acquire lock on buffer
         bufferLock.lock();
 
-<<<<<<< HEAD
-        LOG.debug("message contains {} trip updates", updates.size());
-        int uIndex = 0;
-        for (TripUpdate tripUpdate : updates) {
-            if (fuzzyTripMatcher != null && tripUpdate.hasTrip()) {
-                TripDescriptor trip = fuzzyTripMatcher.match(feedId, tripUpdate.getTrip());
-                tripUpdate = tripUpdate.toBuilder().setTrip(trip).build();
-            }
-
-            if (!tripUpdate.hasTrip()) {
-                LOG.warn("Missing TripDescriptor in gtfs-rt trip update: \n{}", tripUpdate);
-                continue;
-=======
         try {
             if (fullDataset) {
                 // Remove all updates from the buffer
                 buffer.clear();
->>>>>>> 4cda1db0
-            }
-            
+            }
+                
             LOG.debug("message contains {} trip updates", updates.size());
             int uIndex = 0;
             for (TripUpdate tripUpdate : updates) {
+                if (fuzzyTripMatcher != null && tripUpdate.hasTrip()) {
+                    TripDescriptor trip = fuzzyTripMatcher.match(feedId, tripUpdate.getTrip());
+                    tripUpdate = tripUpdate.toBuilder().setTrip(trip).build();
+                }
+
                 if (!tripUpdate.hasTrip()) {
                     LOG.warn("Missing TripDescriptor in gtfs-rt trip update: \n{}", tripUpdate);
                     continue;
@@ -249,12 +240,9 @@
                     case CANCELED:
                         applied = handleCanceledTrip(tripUpdate, feedId, serviceDate);
                         break;
-<<<<<<< HEAD
-=======
                     case MODIFIED:
                         applied = validateAndHandleModifiedTrip(graph, tripUpdate, feedId, serviceDate);
                         break;
->>>>>>> 4cda1db0
                 }
 
                 if (applied) {
@@ -742,13 +730,6 @@
         return false;
     }
 
-<<<<<<< HEAD
-    protected boolean handleCanceledTrip(TripUpdate tripUpdate, String agencyId,
-                                         ServiceDate serviceDate) {
-        TripDescriptor tripDescriptor = tripUpdate.getTrip();
-        String tripId = tripDescriptor.getTripId(); // This does not include Agency ID, trips are feed-unique.
-        TripPattern pattern = getPatternForTripId(tripId);
-=======
     /**
      * Validate and handle GTFS-RT TripUpdate message containing a MODIFIED trip.
      * 
@@ -850,7 +831,6 @@
         boolean success = addTripToGraphAndBuffer(graph, trip, tripUpdate, stops, serviceDate); 
         return success;
     }
->>>>>>> 4cda1db0
 
     private boolean handleCanceledTrip(TripUpdate tripUpdate, String feedId, ServiceDate serviceDate) {
         boolean success = false;
