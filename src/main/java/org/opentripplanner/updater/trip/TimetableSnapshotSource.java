--- conflicted
+++ resolved
@@ -274,11 +274,6 @@
     return updateResult;
   }
 
-<<<<<<< HEAD
-  @Override
-  public TimetableSnapshot getTimetableSnapshot() {
-    return snapshotManager.getTimetableSnapshot();
-=======
   /**
    * Remove previous realtime updates for this trip. This is necessary to avoid previous stop
    * pattern modifications from persisting. If a trip was previously added with the
@@ -322,7 +317,11 @@
       return false;
     }
     return tripTimes.getRealTimeState() == RealTimeState.ADDED;
->>>>>>> 51639fc4
+  }
+
+  @Override
+  public TimetableSnapshot getTimetableSnapshot() {
+    return snapshotManager.getTimetableSnapshot();
   }
 
   private static void logUpdateResult(
@@ -937,13 +936,8 @@
   ) {
     boolean cancelledAddedTrip = false;
 
-<<<<<<< HEAD
     final TripPattern pattern = snapshotManager.getRealtimeAddedTripPattern(tripId, serviceDate);
-    if (pattern != null) {
-=======
-    final TripPattern pattern = buffer.getRealtimeAddedTripPattern(tripId, serviceDate);
     if (isPreviouslyAddedTrip(tripId, pattern, serviceDate)) {
->>>>>>> 51639fc4
       // Cancel trip times for this trip in this pattern
       final Timetable timetable = snapshotManager.resolve(pattern, serviceDate);
       final int tripIndex = timetable.getTripIndex(tripId);
@@ -957,13 +951,8 @@
           case CANCEL -> newTripTimes.cancelTrip();
           case DELETE -> newTripTimes.deleteTrip();
         }
-<<<<<<< HEAD
         snapshotManager.updateBuffer(pattern, newTripTimes, serviceDate);
-        success = true;
-=======
-        buffer.update(pattern, newTripTimes, serviceDate);
         cancelledAddedTrip = true;
->>>>>>> 51639fc4
       }
     }
     return cancelledAddedTrip;
