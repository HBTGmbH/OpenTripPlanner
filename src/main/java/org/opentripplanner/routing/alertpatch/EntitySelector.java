package org.opentripplanner.routing.alertpatch;

<<<<<<< HEAD
import java.util.Collections;
import java.util.Objects;
import java.util.Set;
import org.opentripplanner.model.calendar.ServiceDate;
import org.opentripplanner.transit.model.basic.FeedScopedId;
=======
import java.time.LocalDate;
import java.util.Objects;
import org.opentripplanner.transit.model.framework.FeedScopedId;
import org.opentripplanner.transit.model.timetable.Direction;
>>>>>>> e7aa8a89

public interface EntitySelector {
  class Agency implements EntitySelector {

    public final FeedScopedId agencyId;

    public Agency(FeedScopedId agencyId) {
      this.agencyId = agencyId;
    }

    @Override
    public int hashCode() {
      return agencyId.hashCode();
    }

    @Override
    public boolean equals(Object o) {
      if (this == o) {
        return true;
      }
      if (o == null || getClass() != o.getClass()) {
        return false;
      }
      Agency agency = (Agency) o;
      return agencyId.equals(agency.agencyId);
    }
  }

  class Stop implements EntitySelector {

    public final FeedScopedId stopId;
    public final Set<StopCondition> stopConditions;

    public Stop(FeedScopedId stopId) {
      this(stopId, Collections.EMPTY_SET);
    }

    public Stop(FeedScopedId stopId, Set<StopCondition> stopConditions) {
      this.stopId = stopId;
      this.stopConditions = stopConditions;
    }

    @Override
    public int hashCode() {
      return stopId.hashCode();
    }

    @Override
    public boolean equals(Object o) {
      if (this == o) {
        return true;
      }
      if (o == null || getClass() != o.getClass()) {
        return false;
      }
      Stop stop = (Stop) o;
      return stopId.equals(stop.stopId);
    }
  }

  class Route implements EntitySelector {

    public final FeedScopedId routeId;

    public Route(FeedScopedId routeId) {
      this.routeId = routeId;
    }

    @Override
    public int hashCode() {
      return routeId.hashCode();
    }

    @Override
    public boolean equals(Object o) {
      if (this == o) {
        return true;
      }
      if (o == null || getClass() != o.getClass()) {
        return false;
      }
      Route route = (Route) o;
      return routeId.equals(route.routeId);
    }
  }

  class Trip implements EntitySelector {

    public final FeedScopedId tripId;
    public final LocalDate serviceDate;

    private transient int hash = -1;

    public Trip(FeedScopedId tripId) {
      this(tripId, null);
    }

    public Trip(FeedScopedId tripId, LocalDate serviceDate) {
      this.tripId = tripId;
      this.serviceDate = serviceDate;
    }

    @Override
    public int hashCode() {
      if (hash == -1) {
        int serviceDateResult = serviceDate == null ? 0 : serviceDate.hashCode();
        hash = 31 * serviceDateResult + tripId.hashCode();
      }
      return hash;
    }

    @Override
    public boolean equals(Object o) {
      if (this == o) {
        return true;
      }
      if (o == null || getClass() != o.getClass()) {
        return false;
      }
      Trip trip = (Trip) o;

      if (
        (serviceDate != null && trip.serviceDate != null) && !serviceDate.equals(trip.serviceDate)
      ) {
        // Only compare serviceDate when NOT null
        return false;
      }

      return tripId.equals(trip.tripId);
    }
  }

  class StopAndRoute implements EntitySelector {

    public final StopAndRouteOrTripKey stopAndRoute;

    public StopAndRoute(FeedScopedId stopId, FeedScopedId routeId) {
      this.stopAndRoute = new StopAndRouteOrTripKey(stopId, Collections.EMPTY_SET, routeId);
    }

    public StopAndRoute(
      FeedScopedId stopId,
      Set<StopCondition> stopConditions,
      FeedScopedId routeId
    ) {
      this.stopAndRoute = new StopAndRouteOrTripKey(stopId, stopConditions, routeId);
    }

    @Override
    public int hashCode() {
      return stopAndRoute.hashCode();
    }

    @Override
    public boolean equals(Object o) {
      if (this == o) {
        return true;
      }
      if (o == null || getClass() != o.getClass()) {
        return false;
      }
      StopAndRoute that = (StopAndRoute) o;
      return stopAndRoute.equals(that.stopAndRoute);
    }
  }

  class StopAndTrip implements EntitySelector {

    public final StopAndRouteOrTripKey stopAndTrip;

    public StopAndTrip(FeedScopedId stopId, FeedScopedId tripId) {
      this(stopId, Collections.EMPTY_SET, tripId, null);
    }

<<<<<<< HEAD
    public StopAndTrip(FeedScopedId stopId, FeedScopedId tripId, ServiceDate serviceDate) {
      this.stopAndTrip =
        new StopAndRouteOrTripKey(stopId, Collections.EMPTY_SET, tripId, serviceDate);
    }

    public StopAndTrip(
      FeedScopedId stopId,
      Set<StopCondition> stopConditions,
      FeedScopedId tripId,
      ServiceDate serviceDate
    ) {
      this.stopAndTrip = new StopAndRouteOrTripKey(stopId, stopConditions, tripId, serviceDate);
=======
    public StopAndTrip(FeedScopedId stopId, FeedScopedId tripId, LocalDate serviceDate) {
      this.stopAndTrip = new StopAndRouteOrTripKey(stopId, tripId, serviceDate);
>>>>>>> e7aa8a89
    }

    @Override
    public int hashCode() {
      return stopAndTrip.hashCode();
    }

    @Override
    public boolean equals(Object o) {
      if (this == o) {
        return true;
      }
      if (o == null || getClass() != o.getClass()) {
        return false;
      }
      StopAndTrip that = (StopAndTrip) o;
      return stopAndTrip.equals(that.stopAndTrip);
    }
  }

  class Unknown implements EntitySelector {

    public final String description;

    public Unknown(String description) {
      this.description = description;
    }

    @Override
    public int hashCode() {
      return Objects.hash(description);
    }

    @Override
    public boolean equals(Object o) {
      if (this == o) {
        return true;
      }
      if (o == null || getClass() != o.getClass()) {
        return false;
      }
      Unknown that = (Unknown) o;
      return description.equals(that.description);
    }
  }

  class RouteType implements EntitySelector {

    public final int routeType;

    public final String feedId;

    public RouteType(int routeType, String feedId) {
      this.routeType = routeType;
      this.feedId = feedId;
    }

    @Override
    public int hashCode() {
      return 37 * routeType * Objects.hash(feedId);
    }

    @Override
    public boolean equals(Object o) {
      if (this == o) {
        return true;
      }
      if (o == null || getClass() != o.getClass()) {
        return false;
      }
      RouteType that = (RouteType) o;
      return routeType == that.routeType && feedId.equals(that.feedId);
    }
  }

  class RouteTypeAndAgency implements EntitySelector {

    public final int routeType;

    public final FeedScopedId agencyId;

    public RouteTypeAndAgency(int routeType, FeedScopedId agencyId) {
      this.routeType = routeType;
      this.agencyId = agencyId;
    }

    @Override
    public int hashCode() {
      int agencyHash = Objects.hash(agencyId);
      return 37 * routeType * agencyHash;
    }

    @Override
    public boolean equals(Object o) {
      if (this == o) {
        return true;
      }
      if (o == null || getClass() != o.getClass()) {
        return false;
      }
      RouteTypeAndAgency that = (RouteTypeAndAgency) o;
      return routeType == that.routeType && agencyId.equals(that.agencyId);
    }
  }

  class DirectionAndRoute implements EntitySelector {

    public final Direction direction;

    public final FeedScopedId routeId;

    public DirectionAndRoute(Direction direction, FeedScopedId routeId) {
      this.direction = direction;
      this.routeId = routeId;
    }

    @Override
    public int hashCode() {
      int routeHash = Objects.hash(routeId);
      return 41 * direction.ordinal() * routeHash;
    }

    @Override
    public boolean equals(Object o) {
      if (this == o) {
        return true;
      }
      if (o == null || getClass() != o.getClass()) {
        return false;
      }
      DirectionAndRoute that = (DirectionAndRoute) o;
      return direction == that.direction && routeId.equals(that.routeId);
    }
  }

  class StopAndRouteOrTripKey {

    public final FeedScopedId stop;
    public final FeedScopedId routeOrTrip;
<<<<<<< HEAD
    public final ServiceDate serviceDate;
    public final Set<StopCondition> stopConditions;
=======
    public final LocalDate serviceDate;
>>>>>>> e7aa8a89
    private final transient int hash;

    public StopAndRouteOrTripKey(
      FeedScopedId stop,
      Set<StopCondition> stopConditions,
      FeedScopedId routeOrTrip
    ) {
      this(stop, stopConditions, routeOrTrip, null);
    }

    public StopAndRouteOrTripKey(
      FeedScopedId stop,
      Set<StopCondition> stopConditions,
      FeedScopedId routeOrTrip,
      LocalDate serviceDate
    ) {
      this.stop = stop;
      this.routeOrTrip = routeOrTrip;
      this.serviceDate = serviceDate;
      this.stopConditions = stopConditions;
      this.hash = Objects.hash(stop, serviceDate, routeOrTrip);
    }

    @Override
    public int hashCode() {
      return hash;
    }

    @Override
    public boolean equals(Object o) {
      if (this == o) {
        return true;
      }
      if (o == null || getClass() != o.getClass()) {
        return false;
      }

      StopAndRouteOrTripKey that = (StopAndRouteOrTripKey) o;

      if (!stop.equals(that.stop)) {
        return false;
      }

      if (!routeOrTrip.equals(that.routeOrTrip)) {
        return false;
      }

      return Objects.equals(serviceDate, that.serviceDate);
    }
  }
}<|MERGE_RESOLUTION|>--- conflicted
+++ resolved
@@ -1,17 +1,13 @@
 package org.opentripplanner.routing.alertpatch;
 
-<<<<<<< HEAD
+import java.time.LocalDate;
 import java.util.Collections;
 import java.util.Objects;
+import org.opentripplanner.transit.model.framework.FeedScopedId;
+import org.opentripplanner.transit.model.timetable.Direction;
 import java.util.Set;
 import org.opentripplanner.model.calendar.ServiceDate;
 import org.opentripplanner.transit.model.basic.FeedScopedId;
-=======
-import java.time.LocalDate;
-import java.util.Objects;
-import org.opentripplanner.transit.model.framework.FeedScopedId;
-import org.opentripplanner.transit.model.timetable.Direction;
->>>>>>> e7aa8a89
 
 public interface EntitySelector {
   class Agency implements EntitySelector {
@@ -186,25 +182,17 @@
       this(stopId, Collections.EMPTY_SET, tripId, null);
     }
 
-<<<<<<< HEAD
-    public StopAndTrip(FeedScopedId stopId, FeedScopedId tripId, ServiceDate serviceDate) {
-      this.stopAndTrip =
-        new StopAndRouteOrTripKey(stopId, Collections.EMPTY_SET, tripId, serviceDate);
-    }
-
+    public StopAndTrip(FeedScopedId stopId, FeedScopedId tripId, LocalDate serviceDate) {
+      this.stopAndTrip = new StopAndRouteOrTripKey(stopId, tripId, serviceDate);
+    }
     public StopAndTrip(
       FeedScopedId stopId,
       Set<StopCondition> stopConditions,
       FeedScopedId tripId,
-      ServiceDate serviceDate
+      LocalDate serviceDate
     ) {
       this.stopAndTrip = new StopAndRouteOrTripKey(stopId, stopConditions, tripId, serviceDate);
-=======
-    public StopAndTrip(FeedScopedId stopId, FeedScopedId tripId, LocalDate serviceDate) {
-      this.stopAndTrip = new StopAndRouteOrTripKey(stopId, tripId, serviceDate);
->>>>>>> e7aa8a89
-    }
-
+    }
     @Override
     public int hashCode() {
       return stopAndTrip.hashCode();
@@ -342,12 +330,8 @@
 
     public final FeedScopedId stop;
     public final FeedScopedId routeOrTrip;
-<<<<<<< HEAD
-    public final ServiceDate serviceDate;
+    public final LocalDate serviceDate;
     public final Set<StopCondition> stopConditions;
-=======
-    public final LocalDate serviceDate;
->>>>>>> e7aa8a89
     private final transient int hash;
 
     public StopAndRouteOrTripKey(
