package org.opentripplanner.routing.graph;

import java.io.IOException;
import java.io.ObjectInputStream;
import java.io.ObjectOutputStream;
import java.io.Serializable;
import java.util.*;
import java.util.concurrent.CopyOnWriteArraySet;

import javax.xml.bind.annotation.XmlTransient;

import org.opentripplanner.common.MavenVersion;
import org.opentripplanner.common.geometry.DirectionUtils;
import org.opentripplanner.routing.edgetype.StreetEdge;
import org.slf4j.Logger;
import org.slf4j.LoggerFactory;

import org.locationtech.jts.geom.Coordinate;
import java.util.Locale;
import java.util.concurrent.atomic.AtomicInteger;

import org.opentripplanner.util.I18NString;
import org.opentripplanner.util.NonLocalizedString;

/**
 * A vertex in the graph. Each vertex has a longitude/latitude location, as well as a set of
 * incoming and outgoing edges.
 */
public abstract class Vertex implements Serializable, Cloneable {

    private static final long serialVersionUID = MavenVersion.VERSION.getUID();

    private static final Logger LOG = LoggerFactory.getLogger(Vertex.class);

    // Some tests count the number of vertices by looking at the label -> vertex map, which requires unique labels
    // This number is used only for making unique labels for this reason.
    public static final AtomicInteger nextVertexIndex = new AtomicInteger();

    /* Short debugging name */
    private final String label;
    
    /* Longer human-readable name for the client */
    private I18NString name;

    private final double x;

    private final double y;
    
    private transient Edge[] incoming = new Edge[0];

    private transient Edge[] outgoing = new Edge[0];

    /* CONSTRUCTORS */

    protected Vertex(Graph g, String label, double x, double y) {
        this.label = label;
        this.x = x;
        this.y = y;
        // null graph means temporary vertex
        if (g != null) {
            g.addVertex(this);
        }
        this.name = new NonLocalizedString("(no name provided)");
    }

    protected Vertex(Graph g, String label, double x, double y, I18NString name) {
        this(g, label, x, y);
        this.name = name;
    }

    /* PUBLIC METHODS */

    @Override
    public String toString() {
        StringBuilder sb = new StringBuilder();
        sb.append("<").append(this.getLabel());
        if (this.getCoordinate() != null) {
            sb.append(" lat,lng=").append(this.getCoordinate().y);
            sb.append(",").append(this.getCoordinate().x);
        }
        sb.append(">");
        return sb.toString();
    }

<<<<<<< HEAD
=======
    @Override
    public int hashCode() {
        return index;
    }

    // Stupid method for deserialization, initialize transient fields.
    // Stopgap until old serialization methods are completely replaced.
    public void initEdgeListsIfNeeded () {
        if (this.outgoing == null) {
            this.outgoing = new Edge[0];
        }
        if (this.incoming == null) {
            this.incoming = new Edge[0];
        }
    }

>>>>>>> 3c49fd9b
    /* EDGE UTILITY METHODS (use arrays to eliminate copy-on-write set objects) */

    /**
     * A static helper method to avoid repeated code for outgoing and incoming lists.
     * Synchronization must be handled by the caller, to avoid passing edge array pointers that may be invalidated.
     */
    private static Edge[] addEdge(Edge[] existing, Edge e) {
        Edge[] copy = new Edge[existing.length + 1];
        int i;
        for (i = 0; i < existing.length; i++) {
            if (existing[i] == e) {
                LOG.error("repeatedly added edge {}", e);
                return existing;
            }
            copy[i] = existing[i];
        }
        copy[i] = e; // append the new edge to the copy of the existing array
        return copy;
    }

    /**
     * A static helper method to avoid repeated code for outgoing and incoming lists.
     * Synchronization must be handled by the caller, to avoid passing edge array pointers that may be invalidated.
     */
    private static Edge[] removeEdge(Edge[] existing, Edge e) {
        int nfound = 0;
        for (int i = 0, j = 0; i < existing.length; i++) {
            if (existing[i] == e) nfound++;
        }
        if (nfound == 0) {
            LOG.error("Requested removal of an edge which isn't connected to this vertex.");
            return existing;
        }
        if (nfound > 1) {
            LOG.error("There are multiple copies of the edge to be removed.)");
        }
        Edge[] copy = new Edge[existing.length - nfound];
        for (int i = 0, j = 0; i < existing.length; i++) {
            if (existing[i] != e) copy[j++] = existing[i];
        }
        return copy;
    }

    /* FIELD ACCESSOR METHODS : READ/WRITE */

    public void addOutgoing(Edge edge) {
        synchronized (this) {
            outgoing = addEdge(outgoing, edge);
        }
    }

    /** @return whether the edge was found and removed. */
    public boolean removeOutgoing(Edge edge) {
        synchronized (this) {
            int n = outgoing.length;
            outgoing = removeEdge(outgoing, edge);
            return (outgoing.length < n);
        }
    }


    public void addIncoming(Edge edge) {
        synchronized (this) {
            incoming = addEdge(incoming, edge);
        }
    }

    /** @return whether the edge was found and removed. */
    public boolean removeIncoming(Edge edge) {
        synchronized (this) {
            int n = incoming.length;
            incoming = removeEdge(incoming, edge);
            return (incoming.length < n);
        }
    }

    /**
     * Get a collection containing all the edges leading from this vertex to other vertices.
     * There is probably some overhead to creating the wrapper ArrayList objects, but this
     * allows filtering and combining edge lists using stock Collection-based methods.
     */
    public Collection<Edge> getOutgoing() {
        return Arrays.asList(outgoing);
    }

    /** Get a collection containing all the edges leading from other vertices to this vertex. */
    public Collection<Edge> getIncoming() {
        return Arrays.asList(incoming);
    }

    @XmlTransient
    public int getDegreeOut() {
        return outgoing.length;
    }

    @XmlTransient
    public int getDegreeIn() {
        return incoming.length;
    }
    
    /** Get the longitude of the vertex */
    public double getX() {
        return x;
    }

    /** Get the latitude of the vertex */
    public double getY() {
        return y;
    }

    /** Get the longitude of the vertex */
    public double getLon() {
        return x;
    }

    /** Get the latitude of the vertex */
    public double getLat() {
        return y;
    }


    /** If this vertex is located on only one street, get that street's name
     * in english localization */
    public String getName() {
        return this.name.toString();
    }

    /** If this vertex is located on only one street, get that street's name
     * in provided localization
     * @param locale wanted localization */
    public String getName(Locale locale) {
        return this.name.toString(locale);
    }

    /* FIELD ACCESSOR METHODS : READ ONLY */

    /** Every vertex has a label which is globally unique. */
    public String getLabel() {
        return label;
    }

    @XmlTransient
    public Coordinate getCoordinate() {
        return new Coordinate(getX(), getY());
    }

    /** Get the bearing, in degrees, between this vertex and another coordinate. */
    public double azimuthTo(Coordinate other) {
        return DirectionUtils.getAzimuth(getCoordinate(), other);
    }

    /** Get the bearing, in degrees, between this vertex and another. */
    public double azimuthTo(Vertex other) {
        return azimuthTo(other.getCoordinate());
    }

    /* SERIALIZATION METHODS */

    private void writeObject(ObjectOutputStream out) throws IOException {
        // edge lists are transient
        out.defaultWriteObject();
    }

    private void readObject(ObjectInputStream in) throws IOException, ClassNotFoundException {
        in.defaultReadObject();
        this.incoming = new Edge[0];
        this.outgoing = new Edge[0];
    }

    /* UTILITY METHODS FOR SEARCHING, GRAPH BUILDING, AND GENERATING WALKSTEPS */

    @XmlTransient
    public List<Edge> getOutgoingStreetEdges() {
        List<Edge> result = new ArrayList<Edge>();
        for (Edge out : this.getOutgoing()) {
            if (!(out instanceof StreetEdge)) {
                continue;
            }
            result.add((StreetEdge) out);
        }
        return result;
    }
}<|MERGE_RESOLUTION|>--- conflicted
+++ resolved
@@ -31,10 +31,6 @@
     private static final long serialVersionUID = MavenVersion.VERSION.getUID();
 
     private static final Logger LOG = LoggerFactory.getLogger(Vertex.class);
-
-    // Some tests count the number of vertices by looking at the label -> vertex map, which requires unique labels
-    // This number is used only for making unique labels for this reason.
-    public static final AtomicInteger nextVertexIndex = new AtomicInteger();
 
     /* Short debugging name */
     private final String label;
@@ -82,25 +78,6 @@
         return sb.toString();
     }
 
-<<<<<<< HEAD
-=======
-    @Override
-    public int hashCode() {
-        return index;
-    }
-
-    // Stupid method for deserialization, initialize transient fields.
-    // Stopgap until old serialization methods are completely replaced.
-    public void initEdgeListsIfNeeded () {
-        if (this.outgoing == null) {
-            this.outgoing = new Edge[0];
-        }
-        if (this.incoming == null) {
-            this.incoming = new Edge[0];
-        }
-    }
-
->>>>>>> 3c49fd9b
     /* EDGE UTILITY METHODS (use arrays to eliminate copy-on-write set objects) */
 
     /**
