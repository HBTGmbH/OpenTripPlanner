package org.opentripplanner.routing.api.request.preference;

import java.time.Duration;
import java.util.Objects;
import java.util.function.Consumer;
import org.opentripplanner.framework.model.Units;
import org.opentripplanner.framework.tostring.ToStringBuilder;
import org.opentripplanner.routing.algorithm.filterchain.api.TransitGeneralizedCostFilterParams;
import org.opentripplanner.routing.api.request.framework.CostLinearFunction;

/**
 * Group by Similarity filter parameters. See the configuration for documentation of each field.
 *
 * <p>
 * THIS CLASS IS IMMUTABLE AND THREAD-SAFE.
 */
public final class ItineraryFilterPreferences {

  public static final ItineraryFilterPreferences DEFAULT = new ItineraryFilterPreferences();

  private final boolean accessibilityScore;
  private final double bikeRentalDistanceRatio;
  private final ItineraryFilterDebugProfile debug;
  private final boolean filterItinerariesWithSameFirstOrLastTrip;
  private final double groupedOtherThanSameLegsMaxCostMultiplier;
  private final double groupSimilarityKeepOne;
  private final double groupSimilarityKeepThree;
  private final double minBikeParkingDistance;
  private final CostLinearFunction nonTransitGeneralizedCostLimit;
  private final double parkAndRideDurationRatio;
  private final boolean removeItinerariesWithSameRoutesAndStops;
  private final TransitGeneralizedCostFilterParams transitGeneralizedCostLimit;
  private final DoubleAlgorithmFunction removeTransitWithHigherCostThanBestOnStreetOnly;

  private ItineraryFilterPreferences() {
    this.accessibilityScore = false;
    this.bikeRentalDistanceRatio = 0.0;
    this.debug = ItineraryFilterDebugProfile.OFF;
    this.filterItinerariesWithSameFirstOrLastTrip = false;
    this.groupedOtherThanSameLegsMaxCostMultiplier = 2.0;
    this.groupSimilarityKeepOne = 0.85;
    this.groupSimilarityKeepThree = 0.68;
    this.minBikeParkingDistance = 0;
    this.nonTransitGeneralizedCostLimit = CostLinearFunction.of(Duration.ofHours(1), 2.0);
    this.parkAndRideDurationRatio = 0.0;
    this.removeItinerariesWithSameRoutesAndStops = false;
    this.transitGeneralizedCostLimit =
<<<<<<< HEAD
      new TransitGeneralizedCostFilterParams(RequestFunctions.createLinearFunction(900, 1.5), 0.4);
    this.removeTransitWithHigherCostThanBestOnStreetOnly =
      RequestFunctions.createLinearFunction(60, 1.3);
=======
      new TransitGeneralizedCostFilterParams(
        CostLinearFunction.of(Duration.ofMinutes(15), 1.5),
        0.4
      );
>>>>>>> b6c113bf
  }

  private ItineraryFilterPreferences(Builder builder) {
    this.accessibilityScore = builder.accessibilityScore;
    this.bikeRentalDistanceRatio = Units.ratio(builder.bikeRentalDistanceRatio);
    this.debug = builder.debug;
    this.filterItinerariesWithSameFirstOrLastTrip =
      builder.filterItinerariesWithSameFirstOrLastTrip;
    this.groupedOtherThanSameLegsMaxCostMultiplier =
      Units.reluctance(builder.groupedOtherThanSameLegsMaxCostMultiplier);
    this.groupSimilarityKeepOne = Units.reluctance(builder.groupSimilarityKeepOne);
    this.groupSimilarityKeepThree = Units.reluctance(builder.groupSimilarityKeepThree);
    this.minBikeParkingDistance = builder.minBikeParkingDistance;
    this.nonTransitGeneralizedCostLimit =
      Objects.requireNonNull(builder.nonTransitGeneralizedCostLimit);
    this.parkAndRideDurationRatio = Units.ratio(builder.parkAndRideDurationRatio);
    this.removeItinerariesWithSameRoutesAndStops = builder.removeItinerariesWithSameRoutesAndStops;
    this.transitGeneralizedCostLimit = Objects.requireNonNull(builder.transitGeneralizedCostLimit);
    this.removeTransitWithHigherCostThanBestOnStreetOnly =
      Objects.requireNonNull(builder.removeTransitWithHigherCostThanBestOnStreetOnly);
  }

  public static Builder of() {
    return DEFAULT.copyOf();
  }

  public Builder copyOf() {
    return new Builder(this);
  }

  public boolean useAccessibilityScore() {
    return accessibilityScore;
  }

  public double bikeRentalDistanceRatio() {
    return bikeRentalDistanceRatio;
  }

  public ItineraryFilterDebugProfile debug() {
    return debug;
  }

  public boolean filterItinerariesWithSameFirstOrLastTrip() {
    return filterItinerariesWithSameFirstOrLastTrip;
  }

  public double groupedOtherThanSameLegsMaxCostMultiplier() {
    return groupedOtherThanSameLegsMaxCostMultiplier;
  }

  public double groupSimilarityKeepOne() {
    return groupSimilarityKeepOne;
  }

  public double groupSimilarityKeepThree() {
    return groupSimilarityKeepThree;
  }

  public double minBikeParkingDistance() {
    return minBikeParkingDistance;
  }

  public CostLinearFunction nonTransitGeneralizedCostLimit() {
    return nonTransitGeneralizedCostLimit;
  }

  public double parkAndRideDurationRatio() {
    return parkAndRideDurationRatio;
  }

  public boolean removeItinerariesWithSameRoutesAndStops() {
    return removeItinerariesWithSameRoutesAndStops;
  }

  public TransitGeneralizedCostFilterParams transitGeneralizedCostLimit() {
    return transitGeneralizedCostLimit;
  }

  public DoubleAlgorithmFunction removeTransitWithHigherCostThanBestOnStreetOnly() {
    return removeTransitWithHigherCostThanBestOnStreetOnly;
  }

  @Override
  public String toString() {
    return ToStringBuilder
      .of(ItineraryFilterPreferences.class)
      .addBoolIfTrue("accessibilityScore", accessibilityScore)
      .addNum("bikeRentalDistanceRatio", bikeRentalDistanceRatio, DEFAULT.bikeRentalDistanceRatio)
      .addEnum("debug", debug, ItineraryFilterDebugProfile.OFF)
      .addBoolIfTrue(
        "filterItinerariesWithSameFirstOrLastTrip",
        filterItinerariesWithSameFirstOrLastTrip
      )
      .addNum(
        "groupedOtherThanSameLegsMaxCostMultiplier",
        groupedOtherThanSameLegsMaxCostMultiplier,
        DEFAULT.groupedOtherThanSameLegsMaxCostMultiplier
      )
      .addNum("groupSimilarityKeepOne", groupSimilarityKeepOne, DEFAULT.groupSimilarityKeepOne)
      .addNum(
        "groupSimilarityKeepThree",
        groupSimilarityKeepThree,
        DEFAULT.groupSimilarityKeepThree
      )
      .addNum("minBikeParkingDistance", minBikeParkingDistance, DEFAULT.minBikeParkingDistance)
      .addObj(
        "nonTransitGeneralizedCostLimit",
        nonTransitGeneralizedCostLimit,
        DEFAULT.nonTransitGeneralizedCostLimit
      )
      .addNum(
        "parkAndRideDurationRatio",
        parkAndRideDurationRatio,
        DEFAULT.parkAndRideDurationRatio
      )
      .addObj(
        "transitGeneralizedCostLimit",
        transitGeneralizedCostLimit,
        DEFAULT.transitGeneralizedCostLimit
      )
      .addObj(
        "removeTransitWithHigherCostThanBestOnStreetOnly",
        removeTransitWithHigherCostThanBestOnStreetOnly,
        DEFAULT.removeTransitWithHigherCostThanBestOnStreetOnly
      )
      .addBoolIfTrue(
        "removeItinerariesWithSameRoutesAndStops",
        removeItinerariesWithSameRoutesAndStops
      )
      .toString();
  }

  @Override
  public boolean equals(Object o) {
    if (this == o) return true;
    if (o == null || getClass() != o.getClass()) return false;
    ItineraryFilterPreferences that = (ItineraryFilterPreferences) o;
    return (
      accessibilityScore == that.accessibilityScore &&
      Double.compare(that.bikeRentalDistanceRatio, bikeRentalDistanceRatio) == 0 &&
      debug == that.debug &&
      filterItinerariesWithSameFirstOrLastTrip == that.filterItinerariesWithSameFirstOrLastTrip &&
      Double.compare(
        that.groupedOtherThanSameLegsMaxCostMultiplier,
        groupedOtherThanSameLegsMaxCostMultiplier
      ) ==
      0 &&
      Double.compare(that.groupSimilarityKeepOne, groupSimilarityKeepOne) == 0 &&
      Double.compare(that.groupSimilarityKeepThree, groupSimilarityKeepThree) == 0 &&
      Double.compare(that.minBikeParkingDistance, minBikeParkingDistance) == 0 &&
      Double.compare(that.parkAndRideDurationRatio, parkAndRideDurationRatio) == 0 &&
      removeItinerariesWithSameRoutesAndStops == that.removeItinerariesWithSameRoutesAndStops &&
      Objects.equals(nonTransitGeneralizedCostLimit, that.nonTransitGeneralizedCostLimit) &&
      Objects.equals(
        removeTransitWithHigherCostThanBestOnStreetOnly,
        that.removeTransitWithHigherCostThanBestOnStreetOnly
      ) &&
      Objects.equals(transitGeneralizedCostLimit, that.transitGeneralizedCostLimit)
    );
  }

  @Override
  public int hashCode() {
    return Objects.hash(
      accessibilityScore,
      bikeRentalDistanceRatio,
      debug,
      filterItinerariesWithSameFirstOrLastTrip,
      groupedOtherThanSameLegsMaxCostMultiplier,
      groupSimilarityKeepOne,
      groupSimilarityKeepThree,
      minBikeParkingDistance,
      nonTransitGeneralizedCostLimit,
      parkAndRideDurationRatio,
      removeItinerariesWithSameRoutesAndStops,
      transitGeneralizedCostLimit,
      removeTransitWithHigherCostThanBestOnStreetOnly
    );
  }

  public static class Builder {

    private final ItineraryFilterPreferences original;
    private boolean accessibilityScore;
    private double bikeRentalDistanceRatio;
    private ItineraryFilterDebugProfile debug;
    private boolean filterItinerariesWithSameFirstOrLastTrip;
    private double groupedOtherThanSameLegsMaxCostMultiplier;
    private double groupSimilarityKeepOne;
    private double groupSimilarityKeepThree;
    public double minBikeParkingDistance;
    private CostLinearFunction nonTransitGeneralizedCostLimit;
    private double parkAndRideDurationRatio;
    private boolean removeItinerariesWithSameRoutesAndStops;
    private TransitGeneralizedCostFilterParams transitGeneralizedCostLimit;
    private DoubleAlgorithmFunction removeTransitWithHigherCostThanBestOnStreetOnly;

    public ItineraryFilterPreferences original() {
      return original;
    }

    public Builder withAccessibilityScore(boolean accessibilityScore) {
      this.accessibilityScore = accessibilityScore;
      return this;
    }

    public Builder withBikeRentalDistanceRatio(double bikeRentalDistanceRatio) {
      this.bikeRentalDistanceRatio = bikeRentalDistanceRatio;
      return this;
    }

    public Builder withDebug(ItineraryFilterDebugProfile debug) {
      this.debug = debug;
      return this;
    }

    public Builder withFilterItinerariesWithSameFirstOrLastTrip(
      boolean filterItinerariesWithSameFirstOrLastTrip
    ) {
      this.filterItinerariesWithSameFirstOrLastTrip = filterItinerariesWithSameFirstOrLastTrip;
      return this;
    }

    public Builder withGroupedOtherThanSameLegsMaxCostMultiplier(
      double groupedOtherThanSameLegsMaxCostMultiplier
    ) {
      this.groupedOtherThanSameLegsMaxCostMultiplier = groupedOtherThanSameLegsMaxCostMultiplier;
      return this;
    }

    public Builder withGroupSimilarityKeepOne(double groupSimilarityKeepOne) {
      this.groupSimilarityKeepOne = groupSimilarityKeepOne;
      return this;
    }

    public Builder withGroupSimilarityKeepThree(double groupSimilarityKeepThree) {
      this.groupSimilarityKeepThree = groupSimilarityKeepThree;
      return this;
    }

    public Builder withMinBikeParkingDistance(double distance) {
      this.minBikeParkingDistance = distance;
      return this;
    }

    public Builder withNonTransitGeneralizedCostLimit(
      CostLinearFunction nonTransitGeneralizedCostLimit
    ) {
      this.nonTransitGeneralizedCostLimit = nonTransitGeneralizedCostLimit;
      return this;
    }

    public Builder withParkAndRideDurationRatio(double parkAndRideDurationRatio) {
      this.parkAndRideDurationRatio = parkAndRideDurationRatio;
      return this;
    }

    public Builder withRemoveItinerariesWithSameRoutesAndStops(
      boolean removeItinerariesWithSameRoutesAndStops
    ) {
      this.removeItinerariesWithSameRoutesAndStops = removeItinerariesWithSameRoutesAndStops;
      return this;
    }

    public Builder withTransitGeneralizedCostLimit(
      TransitGeneralizedCostFilterParams transitGeneralizedCostLimit
    ) {
      this.transitGeneralizedCostLimit = transitGeneralizedCostLimit;
      return this;
    }

    public Builder withRemoveTransitWithHigherCostThanBestOnStreetOnly(
      DoubleAlgorithmFunction removeTransitWithHigherCostThanBestOnStreetOnly
    ) {
      this.removeTransitWithHigherCostThanBestOnStreetOnly =
        removeTransitWithHigherCostThanBestOnStreetOnly;
      return this;
    }

    public Builder(ItineraryFilterPreferences original) {
      this.original = original;
      this.accessibilityScore = original.accessibilityScore;
      this.bikeRentalDistanceRatio = original.bikeRentalDistanceRatio;
      this.debug = original.debug;
      this.filterItinerariesWithSameFirstOrLastTrip =
        original.filterItinerariesWithSameFirstOrLastTrip;
      this.groupedOtherThanSameLegsMaxCostMultiplier =
        original.groupedOtherThanSameLegsMaxCostMultiplier;
      this.groupSimilarityKeepOne = original.groupSimilarityKeepOne;
      this.groupSimilarityKeepThree = original.groupSimilarityKeepThree;
      this.minBikeParkingDistance = original.minBikeParkingDistance;
      this.nonTransitGeneralizedCostLimit = original.nonTransitGeneralizedCostLimit;
      this.parkAndRideDurationRatio = original.parkAndRideDurationRatio;
      this.removeItinerariesWithSameRoutesAndStops =
        original.removeItinerariesWithSameRoutesAndStops;
      this.transitGeneralizedCostLimit = original.transitGeneralizedCostLimit;
      this.removeTransitWithHigherCostThanBestOnStreetOnly =
        original.removeTransitWithHigherCostThanBestOnStreetOnly;
    }

    public Builder apply(Consumer<Builder> body) {
      body.accept(this);
      return this;
    }

    public ItineraryFilterPreferences build() {
      var value = new ItineraryFilterPreferences(this);
      return original.equals(value) ? original : value;
    }
  }
}<|MERGE_RESOLUTION|>--- conflicted
+++ resolved
@@ -30,7 +30,7 @@
   private final double parkAndRideDurationRatio;
   private final boolean removeItinerariesWithSameRoutesAndStops;
   private final TransitGeneralizedCostFilterParams transitGeneralizedCostLimit;
-  private final DoubleAlgorithmFunction removeTransitWithHigherCostThanBestOnStreetOnly;
+  private final CostLinearFunction removeTransitWithHigherCostThanBestOnStreetOnly;
 
   private ItineraryFilterPreferences() {
     this.accessibilityScore = false;
@@ -45,16 +45,12 @@
     this.parkAndRideDurationRatio = 0.0;
     this.removeItinerariesWithSameRoutesAndStops = false;
     this.transitGeneralizedCostLimit =
-<<<<<<< HEAD
-      new TransitGeneralizedCostFilterParams(RequestFunctions.createLinearFunction(900, 1.5), 0.4);
-    this.removeTransitWithHigherCostThanBestOnStreetOnly =
-      RequestFunctions.createLinearFunction(60, 1.3);
-=======
       new TransitGeneralizedCostFilterParams(
         CostLinearFunction.of(Duration.ofMinutes(15), 1.5),
         0.4
       );
->>>>>>> b6c113bf
+    this.removeTransitWithHigherCostThanBestOnStreetOnly =
+      CostLinearFunction.of(Duration.ofMinutes(1), 1.3);
   }
 
   private ItineraryFilterPreferences(Builder builder) {
@@ -133,7 +129,7 @@
     return transitGeneralizedCostLimit;
   }
 
-  public DoubleAlgorithmFunction removeTransitWithHigherCostThanBestOnStreetOnly() {
+  public CostLinearFunction removeTransitWithHigherCostThanBestOnStreetOnly() {
     return removeTransitWithHigherCostThanBestOnStreetOnly;
   }
 
@@ -250,7 +246,7 @@
     private double parkAndRideDurationRatio;
     private boolean removeItinerariesWithSameRoutesAndStops;
     private TransitGeneralizedCostFilterParams transitGeneralizedCostLimit;
-    private DoubleAlgorithmFunction removeTransitWithHigherCostThanBestOnStreetOnly;
+    private CostLinearFunction removeTransitWithHigherCostThanBestOnStreetOnly;
 
     public ItineraryFilterPreferences original() {
       return original;
@@ -327,7 +323,7 @@
     }
 
     public Builder withRemoveTransitWithHigherCostThanBestOnStreetOnly(
-      DoubleAlgorithmFunction removeTransitWithHigherCostThanBestOnStreetOnly
+      CostLinearFunction removeTransitWithHigherCostThanBestOnStreetOnly
     ) {
       this.removeTransitWithHigherCostThanBestOnStreetOnly =
         removeTransitWithHigherCostThanBestOnStreetOnly;
