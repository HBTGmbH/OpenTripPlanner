package org.opentripplanner.routing.api.request.request.filter;

import java.io.Serializable;
import java.util.ArrayList;
import java.util.Collections;
import java.util.List;
import org.opentripplanner.framework.tostring.ToStringBuilder;
import org.opentripplanner.model.modes.AllowTransitModeFilter;
import org.opentripplanner.transit.model.basic.MainAndSubMode;
import org.opentripplanner.transit.model.framework.AbstractTransitEntity;
import org.opentripplanner.transit.model.framework.FeedScopedId;
import org.opentripplanner.transit.model.network.TripPattern;
import org.opentripplanner.transit.model.timetable.TripTimes;

public class SelectRequest implements Serializable {

  public static Builder of() {
    return new Builder();
  }

  private final List<MainAndSubMode> transportModes;
  private final AllowTransitModeFilter transportModeFilter;
  private final List<FeedScopedId> agencies;
<<<<<<< HEAD
  private final List<FeedScopedId> routes;
=======
  private final List<FeedScopedId> groupOfRoutes;
  private final RouteMatcher routes;
>>>>>>> f508b61c

  public SelectRequest(Builder builder) {
    if (builder.transportModes.isEmpty()) {
      this.transportModeFilter = null;
    } else {
      this.transportModeFilter = AllowTransitModeFilter.of(builder.transportModes);
    }

    // TODO: 2022-12-20 filters: having list of modes and modes filter in same instance is not very elegant
    this.transportModes = builder.transportModes;

    this.agencies = List.copyOf(builder.agencies);
    this.groupOfRoutes = List.copyOf(builder.groupOfRoutes);
    this.routes = builder.routes;
  }

  public boolean matches(TripPattern tripPattern) {
    if (
      // If the pattern contains multiple modes, we will do the filtering in
      // SelectRequest.matches(TripTimes)
      !tripPattern.getContainsMultipleModes() &&
      this.transportModeFilter != null &&
      !this.transportModeFilter.match(tripPattern.getMode(), tripPattern.getNetexSubmode())
    ) {
      return false;
    }

    if (!agencies.isEmpty() && !agencies.contains(tripPattern.getRoute().getAgency().getId())) {
      return false;
    }

    if (!routes.isEmpty() && !routes.contains(tripPattern.getRoute().getId())) {
      return false;
    }

    if (!groupOfRoutes.isEmpty()) {
      var ids = new ArrayList<FeedScopedId>();
      for (var gor : tripPattern.getRoute().getGroupsOfRoutes()) {
        ids.add(gor.getId());
      }

      if (Collections.disjoint(groupOfRoutes, ids)) {
        return false;
      }
    }

    return true;
  }

  public boolean matches(TripTimes tripTimes) {
    var trip = tripTimes.getTrip();

    return (
      this.transportModeFilter == null ||
      this.transportModeFilter.match(trip.getMode(), trip.getNetexSubMode())
    );
  }

  @Override
  public String toString() {
    return ToStringBuilder
      .of(SelectRequest.class)
      .addObj("transportModes", transportModesToString(), null)
      .addCol("agencies", agencies, List.of())
      .addObj("routes", routes, List.of())
      .toString();
  }

  public List<MainAndSubMode> transportModes() {
    return transportModes;
  }

  public AllowTransitModeFilter transportModeFilter() {
    return transportModeFilter;
  }

  public List<FeedScopedId> agencies() {
    return agencies;
  }

  public List<FeedScopedId> routes() {
    return routes;
  }

  private String transportModesToString() {
    if (transportModes == null) {
      return null;
    }
    if (transportModes.stream().allMatch(MainAndSubMode::isMainModeOnly)) {
      int size = transportModes.size();
      int total = MainAndSubMode.all().size();
      if (size == total) {
        return "ALL-MAIN-MODES";
      }
      if (size + 3 >= total) {
        // If 3 or less of the main modes are *excluded* we guess that the user did exclude, and
        // not included everything. This make it much easier to read: "NOT [FERRY]" instead of
        // "[AIRPLANE, CABLE_CAR, CARPOOL, COACH ... "
        return "NOT " + MainAndSubMode.toString(MainAndSubMode.notMainModes(transportModes));
      }
    }
    return MainAndSubMode.toString(transportModes);
  }

  public static class Builder {

    private List<MainAndSubMode> transportModes = new ArrayList<>();
    private List<FeedScopedId> agencies = new ArrayList<>();
<<<<<<< HEAD
    private List<FeedScopedId> routes = new ArrayList<>();
=======
    private List<FeedScopedId> groupOfRoutes = new ArrayList<>();
    private RouteMatcher routes = RouteMatcher.emptyMatcher();
>>>>>>> f508b61c

    public Builder withTransportModes(List<MainAndSubMode> transportModes) {
      this.transportModes = transportModes;
      return this;
    }

    public Builder addTransportMode(MainAndSubMode transportMode) {
      this.transportModes.add(transportMode);
      return this;
    }

    public Builder withAgenciesFromString(String s) {
      if (!s.isEmpty()) {
        this.agencies = FeedScopedId.parseListOfIds(s);
      }
      return this;
    }

    public Builder withAgencies(List<FeedScopedId> agencies) {
      this.agencies = agencies;
      return this;
    }

    public Builder withRoutesFromString(String s) {
      if (!s.isEmpty()) {
        this.routes = FeedScopedId.parseListOfIds(s);
      }
      return this;
    }

    public Builder withRoutes(List<FeedScopedId> routes) {
      this.routes = routes;
      return this;
    }

    public Builder withGroupOfRoutes(List<FeedScopedId> groupOfRoutes) {
      this.groupOfRoutes = groupOfRoutes;
      return this;
    }

    public SelectRequest build() {
      return new SelectRequest(this);
    }
  }
}<|MERGE_RESOLUTION|>--- conflicted
+++ resolved
@@ -21,12 +21,8 @@
   private final List<MainAndSubMode> transportModes;
   private final AllowTransitModeFilter transportModeFilter;
   private final List<FeedScopedId> agencies;
-<<<<<<< HEAD
+  private final List<FeedScopedId> groupOfRoutes;
   private final List<FeedScopedId> routes;
-=======
-  private final List<FeedScopedId> groupOfRoutes;
-  private final RouteMatcher routes;
->>>>>>> f508b61c
 
   public SelectRequest(Builder builder) {
     if (builder.transportModes.isEmpty()) {
@@ -135,12 +131,8 @@
 
     private List<MainAndSubMode> transportModes = new ArrayList<>();
     private List<FeedScopedId> agencies = new ArrayList<>();
-<<<<<<< HEAD
+    private List<FeedScopedId> groupOfRoutes = new ArrayList<>();
     private List<FeedScopedId> routes = new ArrayList<>();
-=======
-    private List<FeedScopedId> groupOfRoutes = new ArrayList<>();
-    private RouteMatcher routes = RouteMatcher.emptyMatcher();
->>>>>>> f508b61c
 
     public Builder withTransportModes(List<MainAndSubMode> transportModes) {
       this.transportModes = transportModes;
