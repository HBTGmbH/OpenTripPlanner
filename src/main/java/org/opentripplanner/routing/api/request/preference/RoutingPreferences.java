package org.opentripplanner.routing.api.request.preference;

import java.io.Serializable;
import java.util.function.Consumer;
import javax.annotation.Nonnull;
import org.opentripplanner.routing.core.TraverseMode;

/** User/trip cost/time/slack/reluctance search config. */
public class RoutingPreferences implements Cloneable, Serializable {

  private TransitPreferences transit = new TransitPreferences();
  private TransferPreferences transfer = new TransferPreferences();
  private WalkPreferences walk = WalkPreferences.DEFAULT;
  private StreetPreferences street = new StreetPreferences();

  @Nonnull
  private WheelchairPreferences wheelchair = WheelchairPreferences.DEFAULT;

  private BikePreferences bike = BikePreferences.DEFAULT;
  private CarPreferences car = new CarPreferences();
  private VehicleRentalPreferences rental = new VehicleRentalPreferences();
  private VehicleParkingPreferences parking = new VehicleParkingPreferences();
  private SystemPreferences system = new SystemPreferences();

<<<<<<< HEAD
  /**
   * This set the reluctance for bike, walk, car and bikeWalking (x2.7) - all in one go. These
   * parameters can be set individually.
   */
  public void setAllStreetReluctance(double streetReluctance) {
=======
  // TODO VIA (Thomas): Rename to setStreetReluctance
  public void setNonTransitReluctance(double streetReluctance) {
>>>>>>> 98ce547d
    if (streetReluctance > 0) {
      withWalk(it -> it.setReluctance(streetReluctance));
      withBike(it -> it.setReluctance(streetReluctance).setWalkingReluctance(streetReluctance * 2.7)
      );
      this.car.setReluctance(streetReluctance);
    }
  }

  public TransitPreferences transit() {
    return transit;
  }

  public TransferPreferences transfer() {
    return transfer;
  }

  public WalkPreferences walk() {
    return walk;
  }

  public RoutingPreferences withWalk(Consumer<WalkPreferences.Builder> body) {
    var builder = walk.copyOf();
    body.accept(builder);
    this.walk = builder.build();
    return this;
  }

  public StreetPreferences street() {
    return street;
  }

  /**
   * Preferences for how strict wheel-accessibility settings are
   */
  @Nonnull
  public WheelchairPreferences wheelchair() {
    return wheelchair;
  }

  public void setWheelchair(@Nonnull WheelchairPreferences wheelchair) {
    this.wheelchair = wheelchair;
  }

  public BikePreferences bike() {
    return bike;
  }

  public RoutingPreferences withBike(Consumer<BikePreferences.Builder> body) {
    var builder = bike.copyOf();
    body.accept(builder);
    this.bike = builder.build();
    return this;
  }

  public CarPreferences car() {
    return car;
  }

  public VehicleRentalPreferences rental() {
    return rental;
  }

  public VehicleParkingPreferences parking() {
    return parking;
  }

  public SystemPreferences system() {
    return system;
  }

  /**
   * The road speed for a specific traverse mode.
   */
  public double getSpeed(TraverseMode mode, boolean walkingBike) {
    return switch (mode) {
      case WALK -> walkingBike ? bike.walkingSpeed() : walk.speed();
      case BICYCLE -> bike.speed();
      case CAR -> car.speed();
      default -> throw new IllegalArgumentException("getSpeed(): Invalid mode " + mode);
    };
  }

  public RoutingPreferences clone() {
    try {
      var clone = (RoutingPreferences) super.clone();

      clone.transit = transit.clone();
      clone.transfer = transfer.clone();
      clone.street = street.clone();
      clone.car = car.clone();
      clone.rental = rental.clone();
      clone.parking = parking.clone();
      clone.system = system.clone();

      // The following immutable types can be skipped:
      // - walk, bike, wheelchair

      return clone;
    } catch (CloneNotSupportedException e) {
      /* this will never happen since our super is the cloneable object */
      throw new RuntimeException(e);
    }
  }
}<|MERGE_RESOLUTION|>--- conflicted
+++ resolved
@@ -22,16 +22,11 @@
   private VehicleParkingPreferences parking = new VehicleParkingPreferences();
   private SystemPreferences system = new SystemPreferences();
 
-<<<<<<< HEAD
   /**
    * This set the reluctance for bike, walk, car and bikeWalking (x2.7) - all in one go. These
    * parameters can be set individually.
    */
   public void setAllStreetReluctance(double streetReluctance) {
-=======
-  // TODO VIA (Thomas): Rename to setStreetReluctance
-  public void setNonTransitReluctance(double streetReluctance) {
->>>>>>> 98ce547d
     if (streetReluctance > 0) {
       withWalk(it -> it.setReluctance(streetReluctance));
       withBike(it -> it.setReluctance(streetReluctance).setWalkingReluctance(streetReluctance * 2.7)
