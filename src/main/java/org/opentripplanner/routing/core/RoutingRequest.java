--- conflicted
+++ resolved
@@ -460,12 +460,10 @@
 
     public String companies;
 
-<<<<<<< HEAD
     /** If request date is invalid, apply the provided strategy to come up with a valid date. */
     public String invalidDateStrategy;
-=======
+
     public String minTransitDistance;
->>>>>>> 850d00a7
 
     /** Saves split edge which can be split on origin/destination search
      *
@@ -1015,11 +1013,8 @@
                 && useTraffic == other.useTraffic
                 && disableAlertFiltering == other.disableAlertFiltering
                 && geoidElevation == other.geoidElevation
-<<<<<<< HEAD
-                && invalidDateStrategy.equals(other.invalidDateStrategy);
-=======
+                && invalidDateStrategy.equals(other.invalidDateStrategy)
                 && minTransitDistance == other.minTransitDistance;
->>>>>>> 850d00a7
     }
 
     /**
