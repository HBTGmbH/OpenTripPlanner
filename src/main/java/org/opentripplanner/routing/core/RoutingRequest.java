package org.opentripplanner.routing.core;

import com.google.common.base.Objects;
import org.opentripplanner.model.FeedScopedId;
import org.opentripplanner.model.Route;
import org.opentripplanner.api.parameter.QualifiedModeSet;
import org.opentripplanner.common.MavenVersion;
import org.opentripplanner.common.model.GenericLocation;
import org.opentripplanner.common.model.NamedPlace;
import org.opentripplanner.routing.edgetype.StreetEdge;
import org.opentripplanner.routing.error.TrivialPathException;
import org.opentripplanner.routing.graph.Edge;
import org.opentripplanner.routing.graph.Graph;
import org.opentripplanner.routing.graph.Vertex;
import org.opentripplanner.routing.impl.DurationComparator;
import org.opentripplanner.routing.impl.PathComparator;
import org.opentripplanner.routing.request.BannedStopSet;
import org.opentripplanner.routing.spt.DominanceFunction;
import org.opentripplanner.routing.spt.GraphPath;
import org.opentripplanner.routing.spt.ShortestPathTree;
import org.opentripplanner.util.DateUtils;
import org.slf4j.Logger;
import org.slf4j.LoggerFactory;

import java.io.Serializable;
import java.util.ArrayList;
import java.util.Arrays;
import java.util.Collection;
import java.util.Collections;
import java.util.Comparator;
import java.util.Date;
import java.util.HashMap;
import java.util.HashSet;
import java.util.List;
import java.util.Locale;
import java.util.Map;
import java.util.TimeZone;

/**
 * A trip planning request. Some parameters may not be honored by the trip planner for some or all itineraries.
 * For example, maxWalkDistance may be relaxed if the alternative is to not provide a route.
 *
 * All defaults should be specified here in the RoutingRequest, NOT as annotations on query parameters in web services
 * that create RoutingRequests. This establishes a priority chain for default values:
 * RoutingRequest field initializers, then JSON router config, then query parameters.
 */
public class RoutingRequest implements Cloneable, Serializable {

    private static final long serialVersionUID = MavenVersion.VERSION.getUID();

    private static final Logger LOG = LoggerFactory.getLogger(RoutingRequest.class);

    /**
     * The model that computes turn/traversal costs.
     * TODO: move this to the Router or the Graph if it doesn't clutter the code too much
     */
    public IntersectionTraversalCostModel traversalCostModel = new SimpleIntersectionTraversalCostModel();

    /* FIELDS UNIQUELY IDENTIFYING AN SPT REQUEST */

    /** The complete list of incoming query parameters. */
    public final HashMap<String, String> parameters = new HashMap<String, String>();

    /** The router ID -- internal ID to switch between router implementation (or graphs) */
    public String routerId = "";

    /** The start location */
    public GenericLocation from;

    /** The end location */
    public GenericLocation to;

    /** An ordered list of intermediate locations to be visited. */
    public List<GenericLocation> intermediatePlaces;

    /**
     * The maximum distance (in meters) the user is willing to walk for access/egress legs.
     * Defaults to unlimited.
     */
    public double maxWalkDistance = Double.MAX_VALUE;

    /**
     * The maximum distance (in meters) the user is willing to walk for transfer legs.
     * Defaults to unlimited. Currently set to be the same value as maxWalkDistance.
     */
    public double maxTransferWalkDistance = Double.MAX_VALUE;

    /**
     * The maximum time (in seconds) of pre-transit travel when using drive-to-transit (park and
     * ride or kiss and ride). By default limited to 30 minutes driving, because if it's unlimited on
     * large graphs the search becomes very slow.
     */
    public int maxPreTransitTime = 30 * 60;

    /** The worst possible time (latest for depart-by and earliest for arrive-by) to accept */
    public long worstTime = Long.MAX_VALUE;

    /** The worst possible weight that we will accept when planning a trip. */
    public double maxWeight = Double.MAX_VALUE;

    /** The maximum duration of a returned itinerary, in hours. */
    public double maxHours = Double.MAX_VALUE;

    /** Whether maxHours limit should consider wait/idle time between the itinerary and the requested arrive/depart time. */
    public boolean useRequestedDateTimeInMaxHours = false;

    /** The set of TraverseModes that a user is willing to use. Defaults to WALK | TRANSIT. */
    public TraverseModeSet modes = new TraverseModeSet("TRANSIT,WALK"); // defaults in constructor overwrite this

    /** The set of characteristics that the user wants to optimize for -- defaults to QUICK, or optimize for transit time. */
    public OptimizeType optimize = OptimizeType.QUICK;
    // TODO this should be completely removed and done only with individual cost parameters
    // Also: apparently OptimizeType only affects BICYCLE mode traversal of street segments.
    // If this is the case it should be very well documented and carried over into the Enum name.

    /** The epoch date/time that the trip should depart (or arrive, for requests where arriveBy is true) */
    public long dateTime = new Date().getTime() / 1000;

    /** Whether the trip should depart at dateTime (false, the default), or arrive at dateTime. */
    public boolean arriveBy = false;

    /** Whether the trip must be wheelchair accessible. */
    public boolean wheelchairAccessible = false;

    /** The maximum number of itineraries to return. */
    public int numItineraries = 3;

    /** The maximum slope of streets for wheelchair trips. */
    public double maxSlope = 0.0833333333333; // ADA max wheelchair ramp slope is a good default.

    /** Whether the planner should return intermediate stops lists for transit legs. */
    public boolean showIntermediateStops = false;

    /** max walk/bike speed along streets, in meters per second */
    public double walkSpeed;

    public double bikeSpeed;

    public double carSpeed;

    public Locale locale = new Locale("en", "US");

    /**
     * An extra penalty added on transfers (i.e. all boardings except the first one).
     * Not to be confused with bikeBoardCost and walkBoardCost, which are the cost of boarding a
     * vehicle with and without a bicycle. The boardCosts are used to model the 'usual' perceived
     * cost of using a transit vehicle, and the transferPenalty is used when a user requests even 
     * less transfers. In the latter case, we don't actually optimize for fewest transfers, as this 
     * can lead to absurd results. Consider a trip in New York from Grand Army 
     * Plaza (the one in Brooklyn) to Kalustyan's at noon. The true lowest transfers route is to 
     * wait until midnight, when the 4 train runs local the whole way. The actual fastest route is 
     * the 2/3 to the 4/5 at Nevins to the 6 at Union Square, which takes half an hour.
     * Even someone optimizing for fewest transfers doesn't want to wait until midnight. Maybe they 
     * would be willing to walk to 7th Ave and take the Q to Union Square, then transfer to the 6. 
     * If this takes less than optimize_transfer_penalty seconds, then that's what we'll return.
     */
    public int transferPenalty = 0;

    /** A multiplier for how bad walking is, compared to being in transit for equal lengths of time.
     *  Defaults to 2. Empirically, values between 10 and 20 seem to correspond well to the concept
     *  of not wanting to walk too much without asking for totally ridiculous itineraries, but this
     *  observation should in no way be taken as scientific or definitive. Your mileage may vary.*/
    public double walkReluctance = 2.0;

    /** Used instead of walk reluctance for stairs */
    public double stairsReluctance = 2.0;
    
    /** Multiplicative factor on expected turning time. */
    public double turnReluctance = 1.0;

    /**
     * How long does it take to get an elevator, on average (actually, it probably should be a bit *more* than average, to prevent optimistic trips)?
     * Setting it to "seems like forever," while accurate, will probably prevent OTP from working correctly.
     */
    // TODO: how long does it /really/ take to get an elevator?
    public int elevatorBoardTime = 90;

    /** What is the cost of boarding an elevator? */
    public int elevatorBoardCost = 90;

    /** How long does it take to advance one floor on an elevator? */
    public int elevatorHopTime = 20;

    /** What is the cost of travelling one floor on an elevator? */
    public int elevatorHopCost = 20;

    // it is assumed that getting off an elevator is completely free

    /** Time to get on and off your own bike */
    public int bikeSwitchTime;

    /** Cost of getting on and off your own bike */
    public int bikeSwitchCost;

    /** Time to rent a bike */
    public int bikeRentalPickupTime = 60;

    /**
     * Cost of renting a bike. The cost is a bit more than actual time to model the associated cost and trouble.
     */
    public int bikeRentalPickupCost = 120;

    /** Time to drop-off a rented bike */
    public int bikeRentalDropoffTime = 30;

    /** Cost of dropping-off a rented bike */
    public int bikeRentalDropoffCost = 30;

    /** Time to park a bike */
    public int bikeParkTime = 60;

    /** Cost of parking a bike. */
    public int bikeParkCost = 120;

    /**
     * Time to park a car in a park and ride, w/o taking into account driving and walking cost
     * (time to park, switch off, pick your stuff, lock the car, etc...)
     */
    public int carDropoffTime = 120;

    /**
     * How much worse is waiting for a transit vehicle than being on a transit vehicle, as a multiplier. The default value treats wait and on-vehicle
     * time as the same.
     *
     * It may be tempting to set this higher than walkReluctance (as studies often find this kind of preferences among
     * riders) but the planner will take this literally and walk down a transit line to avoid waiting at a stop.
     * This used to be set less than 1 (0.95) which would make waiting offboard preferable to waiting onboard in an
     * interlined trip. That is also undesirable.
     *
     * If we only tried the shortest possible transfer at each stop to neighboring stop patterns, this problem could disappear.
     */
    public double waitReluctance = 1.0;

    /** How much less bad is waiting at the beginning of the trip (replaces waitReluctance on the first boarding) */
    public double waitAtBeginningFactor = 0.4;

    /** This prevents unnecessary transfers by adding a cost for boarding a vehicle. */
    public int walkBoardCost = 60 * 10;

    /** Separate cost for boarding a vehicle with a bicycle, which is more difficult than on foot. */
    public int bikeBoardCost = 60 * 10;

    /**
     * Do not use certain named routes.
     * The paramter format is: feedId_routeId,feedId_routeId,feedId_routeId
     * This parameter format is completely nonstandard and should be revised for the 2.0 API, see issue #1671.
     */
    public RouteMatcher bannedRoutes = RouteMatcher.emptyMatcher();

    /** Only use certain named routes */
    public RouteMatcher whiteListedRoutes = RouteMatcher.emptyMatcher();

    /** Do not use certain named agencies */
    public HashSet<String> bannedAgencies = new HashSet<String>();

    /** Only use certain named agencies */
    public HashSet<String> whiteListedAgencies = new HashSet<String>();

    /** Do not use certain trips */
    public HashMap<FeedScopedId, BannedStopSet> bannedTrips = new HashMap<FeedScopedId, BannedStopSet>();

    /** Do not use certain stops. See for more information the bannedStops property in the RoutingResource class. */
    public StopMatcher bannedStops = StopMatcher.emptyMatcher(); 
    
    /** Do not use certain stops. See for more information the bannedStopsHard property in the RoutingResource class. */
    public StopMatcher bannedStopsHard = StopMatcher.emptyMatcher();
    
    /** Set of preferred routes by user. */
    public RouteMatcher preferredRoutes = RouteMatcher.emptyMatcher();
    
    /** Set of preferred agencies by user. */
    public HashSet<String> preferredAgencies = new HashSet<String>();

    /**
     * Penalty added for using every route that is not preferred if user set any route as preferred. We return number of seconds that we are willing
     * to wait for preferred route.
     */
    public int otherThanPreferredRoutesPenalty = 300;

    /** Set of unpreferred routes for given user. */
    public RouteMatcher unpreferredRoutes = RouteMatcher.emptyMatcher();
    
    /** Set of unpreferred agencies for given user. */
    public HashSet<String> unpreferredAgencies = new HashSet<String>();

    /**
     * Penalty added for using every unpreferred route. We return number of seconds that we are willing to wait for preferred route.
     */
    public int useUnpreferredRoutesPenalty = 300;

    /**
     * A global minimum transfer time (in seconds) that specifies the minimum amount of time that must pass between exiting one transit vehicle and
     * boarding another. This time is in addition to time it might take to walk between transit stops. This time should also be overridden by specific
     * transfer timing information in transfers.txt
     */
    // initialize to zero so this does not inadvertently affect tests, and let Planner handle defaults
    public int transferSlack = 0;

    /** Invariant: boardSlack + alightSlack <= transferSlack. */
    public int boardSlack = 0;

    public int alightSlack = 0;

    public int maxTransfers = 2;

    /**
     * Extensions to the trip planner will require additional traversal options beyond the default 
     * set. We provide an extension point for adding arbitrary parameters with an 
     * extension-specific key.
     */
    public Map<Object, Object> extensions = new HashMap<Object, Object>();

    /** Penalty for using a non-preferred transfer */
    public int nonpreferredTransferPenalty = 180;

    /**
     * For the bike triangle, how important time is. 
     * triangleTimeFactor+triangleSlopeFactor+triangleSafetyFactor == 1
     */
    public double triangleTimeFactor;

    /** For the bike triangle, how important slope is */
    public double triangleSlopeFactor;

    /** For the bike triangle, how important safety is */
    public double triangleSafetyFactor;

    /** Options specifically for the case that you are walking a bicycle. */
    public RoutingRequest bikeWalkingOptions;

    /** This is true when a GraphPath is being traversed in reverse for optimization purposes. */
    public boolean reverseOptimizing = false;

    /** when true, do not use goal direction or stop at the target, build a full SPT */
    public boolean batch = false;

    /**
     * Whether or not bike rental availability information will be used to plan bike rental trips
     */
    public boolean useBikeRentalAvailabilityInformation = false;

    /**
     * The maximum wait time in seconds the user is willing to delay trip start. Only effective in Analyst.
     */
    public long clampInitialWait = -1;

    /**
     * When true, reverse optimize this search on the fly whenever needed, rather than reverse-optimizing the entire path when it's done.
     */
    public boolean reverseOptimizeOnTheFly = false;

    /**
     * When true, do a full reversed search to compact the legs of the GraphPath.
     */
    public boolean compactLegsByReversedSearch = false;

    /**
     * If true, cost turns as they would be in a country where driving occurs on the right; otherwise, cost them as they would be in a country where
     * driving occurs on the left.
     */
    public boolean driveOnRight = true;

    /**
     * The deceleration speed of an automobile, in meters per second per second.
     */
    // 2.9 m/s/s: 65 mph - 0 mph in 10 seconds
    public double carDecelerationSpeed = 2.9;

    /**
     * The acceleration speed of an automobile, in meters per second per second.
     */
    // 2.9 m/s/s: 0 mph to 65 mph in 10 seconds
    public double carAccelerationSpeed = 2.9;
    
    /**
     * When true, realtime updates are ignored during this search.
     */
    public boolean ignoreRealtimeUpdates = false;

    /**
     * If true, the remaining weight heuristic is disabled. Currently only implemented for the long
     * distance path service.
     */
    public boolean disableRemainingWeightHeuristic = false;

    /**
     * Extra penalty added for flag-stop boarding/alighting. This parameter only applies to
     * GTFS-Flex routing, which must be explicitly turned on via the useFlexService parameter
     * in router-config.json.
     *
     * In GTFS-Flex, a flag stop is a point at which a vehicle is boarded or alighted which is not
     * a defined stop, e.g. the bus is flagged down in between stops. This parameter is an
     * additional cost added when a board/alight occurs at a flag stop. Increasing this parameter
     * increases the cost of using a flag stop relative to a regular scheduled stop.
     */
    public int flexFlagStopExtraPenalty = 90;

    /**
     * Extra penalty added for deviated-route boarding/alighting. This parameter only applies to
     * GTFS-Flex routing, which must be explicitly turned on via the useFlexService parameter
     * in router-config.json.
     *
     * In GTFS-Flex, deviated-route service is when a vehicle can deviate a certain distance
     * (or within a certain area) in order to drop off or pick up a passenger. This parameter is an
     * additional cost added when a board/alight occurs before/after a deviation. Increasing this
     * parameter increases the cost of using deviated-route service relative to fixed-route.
     */
    public int flexDeviatedRouteExtraPenalty = 180;

    /**
     * Reluctance for call-n-ride. This parameter only applies to GTFS-Flex routing, which must be
     * explicitly turned on via the useFlexService parameter in router-config.json.
     *
     * Call-and-ride service is when a vehicle picks up and drops off a passenger at their origin
     * and destination, without regard to a fixed route. In the GTFS-Flex data standard, call-and-
     * ride service is defined analogously to deviated-route service, but with more permissive
     * parameters. Depending on the particular origin and destination and the size of the area in
     * which a route can deviate, a single route could be used for both deviated-route and call-
     * and-ride service. This parameter is multiplied with the time on board call-and-ride in order to
     * increase the cost of call-and-ride's use relative to normal transit.
     */
    public double flexCallAndRideReluctance = 2.0;

    /**
     * Total time which can be spent on a call-n-ride leg. This parameter only applies to GTFS-Flex
     * routing, which must be explicitly turned on via the useFlexService parameter in
     * router-config.json.
     *
     * "Trip-banning" as a method of obtaining different itinerary results does not work for call-
     * and-ride service: the same trip can be used in different ways, for example to drop off a
     * passenger at different transfer points. Thus, rather than trip-banning, after each itinerary
     * is found, flexMaxCallAndRideSeconds is reduced in order to obtain different itineraries. The
     * new value of the parameter to calculated according to the following formula:
     * min(duration - options.flexReduceCallAndRideSeconds, duration * flexReduceCallAndRideRatio)
     */
    public int flexMaxCallAndRideSeconds = Integer.MAX_VALUE;

    /**
     * Control the reduction of call-and-ride time. This parameter only applies to GTFS-Flex
     * routing, which must be explicitly turned on via the useFlexService parameter in
     * router-config.json.
     *
     * Seconds to reduce flexMaxCallAndRideSeconds after a complete call-n-ride itinerary. The
     * rationale for this parameter is given in the docs for flexMaxCallAndRideSeconds.
     */
    public int flexReduceCallAndRideSeconds = 15 * 60;

    /**
     * Control the reduction of call-and-ride time. This parameter only applies to GTFS-Flex
     * routing, which must be explicitly turned on via the useFlexService parameter in
     * router-config.json.
     *
     * Percentage to reduce flexMaxCallAndRideSeconds after a complete call-n-ride itinerary. The
     * rationale for this parameter is given in the docs for flexMaxCallAndRideSeconds.
     */
    public double flexReduceCallAndRideRatio = 0.5;

    /**
     * Control the size of flag-stop buffer returned in API response. This parameter only applies
     * to GTFS-Flex routing, which must be explicitly turned on via the useFlexService parameter in
     * router-config.json.
     *
     * This allows the UI to specify the length in meters of a segment around flag stops it wants
     * to display, as an indication to the user that the vehicle may be flagged down anywhere on
     * the segment. The backend will supply such a cropped geometry in its response
     * (`Place.flagStopArea`). The segment will be up to flexFlagStopBufferSize meters ahead or
     * behind the board/alight location. The actual length may be less if the board/alight location
     * is near the beginning or end of a route.
     */
    public double flexFlagStopBufferSize;

    /**
     * Whether to use reservation-based services. This parameter only applies to GTFS-Flex
     * routing, which must be explicitly turned on via the useFlexService parameter in
     * router-config.json.
     *
     * In GTFS-Flex, some trips may be defined as "reservation services," which indicates that
     * they require a reservation in order to be used. Such services will only be used if this
     * parameter is true.
     */
    public boolean flexUseReservationServices = true;

    /**
     * Whether to use eligibility-based services. This parameter only applies to GTFS-Flex
     * routing, which must be explicitly turned on via the useFlexService parameter in
     * router-config.json.
     *
     * In GTFS-Flex, some trips may be defined as "eligibility services," which indicates that
     * they require customers to meet a certain set of requirements in order to be used. Such
     * services will only be used if this parameter is true.
     */
    public boolean flexUseEligibilityServices = true;

    /**
     * Whether to ignore DRT time limits. This parameter only applies to GTFS-Flex routing, which
     * must be explicitly turned on via the useFlexService parameter in router-config.json.
     *
     * In GTFS-Flex, deviated-route and call-and-ride service can define a trip-level parameter
     * `drt_advance_book_min`, which determines how far in advance the flexible segment must be
     * scheduled. If `flexIgnoreDrtAdvanceBookMin = false`, OTP will only provide itineraries which
     * are feasible based on that constraint. For example, if the current time is 1:00pm and a
     * particular service must be scheduled one hour in advance, the earliest time the service
     * is usable is 2:00pm.
     */
    public boolean flexIgnoreDrtAdvanceBookMin = false;

    /**
     * The routing context used to actually carry out this search. It is important to build States from TraverseOptions
     * rather than RoutingContexts,and just keep a reference to the context in the TraverseOptions, rather than using
     * RoutingContexts for everything because in some testing and graph building situations we need to build a bunch of
     * initial states with different times and vertices from a single TraverseOptions, without setting all the transit
     * context or building temporary vertices (with all the exception-throwing checks that entails).
     * 
     * While they are conceptually separate, TraverseOptions does maintain a reference to its accompanying
     * RoutingContext (and vice versa) so that both do not need to be passed/injected separately into tight inner loops
     * within routing algorithms. These references should be set to null when the request scope is torn down -- the
     * routing context becomes irrelevant at that point, since temporary graph elements have been removed and the graph
     * may have been reloaded.
     */
    public RoutingContext rctx;

    /** A transit stop that this trip must start from */
    public FeedScopedId startingTransitStopId;
    
    /** A trip where this trip must start from (depart-onboard routing) */
    public FeedScopedId startingTransitTripId;

    public boolean walkingBike;

    public boolean softWalkLimiting = true;
    public boolean softPreTransitLimiting = true;

    public double softWalkPenalty = 60.0; // a jump in cost when stepping over the walking limit
    public double softWalkOverageRate = 5.0; // a jump in cost for every meter over the walking limit

    public double preTransitPenalty = 300.0; // a jump in cost when stepping over the pre-transit time limit
    public double preTransitOverageRate = 10.0; // a jump in cost for every second over the pre-transit time limit

    /*
      Additional flags affecting mode transitions.
      This is a temporary solution, as it only covers parking and rental at the beginning of the trip.
    */
    public boolean allowBikeRental = false;
    public boolean bikeParkAndRide = false;
    public boolean parkAndRide  = false;
    public boolean kissAndRide  = false;

    /* Whether we are in "long-distance mode". This is currently a server-wide setting, but it could be made per-request. */
    // TODO remove
    public boolean longDistance = false;

    /** Should traffic congestion be considered when driving? */
    public boolean useTraffic = false;

    /** The function that compares paths converging on the same vertex to decide which ones continue to be explored. */
    public DominanceFunction dominanceFunction = new DominanceFunction.Pareto();

    /** Accept only paths that use transit (no street-only paths). */
    public boolean onlyTransitTrips = false;

    /** Option to disable the default filtering of GTFS-RT alerts by time. */
    public boolean disableAlertFiltering = false;

    /** Whether to apply the ellipsoid->geoid offset to all elevations in the response */
    public boolean geoidElevation = false;

    /** How many extra ServiceDays to look out (or back) */
    public int serviceDayLookout = -1;

    /** Which path comparator to use */
    public String pathComparator = null;

    /**
     * This parameter is used in GTFS-Flex routing. Preliminary searches before the main search
     * need to be able to discover TransitStops in order to create call-and-ride legs which allow
     * transfers to fixed-route services.
     */
    public boolean enterStationsWithCar = false;

    /**
     * Minimum length in meters of partial hop edges. This parameter only applies to GTFS-Flex
     * routing, which must be explicitly turned on via the useFlexService parameter in router-
     * config.json.
     *
     * Flag stop and deviated-route service require creating partial PatternHops from points along
     * the route to a scheduled stop. This parameter provides a minimum length of such partial
     * hops, in order to reduce the amount of hops created when they redundant with regular
     * service.
     */
    public int flexMinPartialHopLength = 400;

    /** Saves split edge which can be split on origin/destination search
     *
     * This is used so that TrivialPathException is thrown if origin and destination search would split the same edge
     */
    private StreetEdge splitEdge = null;

    /**
     * Keep track of epoch time the request was created by OTP. This is currently only used by the
     * GTFS-Flex implementation.
     *
     * In GTFS-Flex, deviated-route and call-and-ride service can define a trip-level parameter
     * `drt_advance_book_min`, which determines how far in advance the flexible segment must be
     * scheduled. If `flexIgnoreDrtAdvanceBookMin = false`, OTP will only provide itineraries which
     * are feasible based on that constraint. For example, if the current time is 1:00pm and a
     * particular service must be scheduled one hour in advance, the earliest time the service
     * is usable is 2:00pm.
     */
    public long clockTimeSec;

    /* CONSTRUCTORS */

    /** Constructor for options; modes defaults to walk and transit */
    public RoutingRequest() {
        // http://en.wikipedia.org/wiki/Walking
        walkSpeed = 1.33; // 1.33 m/s ~ 3mph, avg. human speed
        bikeSpeed = 5; // 5 m/s, ~11 mph, a random bicycling speed
        // http://en.wikipedia.org/wiki/Speed_limit
        carSpeed = 40; // 40 m/s, 144 km/h, above the maximum (finite) driving speed limit worldwide
        setModes(new TraverseModeSet(TraverseMode.WALK, TraverseMode.TRANSIT));
        bikeWalkingOptions = this;

        // So that they are never null.
        from = new GenericLocation();
        to = new GenericLocation();
    }

    public RoutingRequest(TraverseModeSet modes) {
        this();
        this.setModes(modes);
    }

    public RoutingRequest(QualifiedModeSet qmodes) {
        this();
        qmodes.applyToRoutingRequest(this);
    }

    public RoutingRequest(String qmodes) {
        this();
        new QualifiedModeSet(qmodes).applyToRoutingRequest(this);
    }

    public RoutingRequest(TraverseMode mode) {
        this();
        this.setModes(new TraverseModeSet(mode));
    }

    public RoutingRequest(TraverseMode mode, OptimizeType optimize) {
        this(new TraverseModeSet(mode), optimize);
    }

    public RoutingRequest(TraverseModeSet modeSet, OptimizeType optimize) {
        this();
        this.optimize = optimize;
        this.setModes(modeSet);
    }

    /* ACCESSOR/SETTER METHODS */

    public boolean transitAllowed() {
        return modes.isTransit();
    }

    public long getSecondsSinceEpoch() {
        return dateTime;
    }

    public void setArriveBy(boolean arriveBy) {
        this.arriveBy = arriveBy;
        bikeWalkingOptions.arriveBy = arriveBy;
        if (worstTime == Long.MAX_VALUE || worstTime == 0)
            worstTime = arriveBy ? 0 : Long.MAX_VALUE;
    }

    public void setMode(TraverseMode mode) {
        setModes(new TraverseModeSet(mode));
    }

    public void setModes(TraverseModeSet modes) {
        this.modes = modes;
        if (modes.getBicycle()) {
            // This alternate routing request is used when we get off a bike to take a shortcut and are
            // walking alongside the bike. FIXME why are we only copying certain fields instead of cloning the request?
            bikeWalkingOptions = new RoutingRequest();
            bikeWalkingOptions.setArriveBy(this.arriveBy);
            bikeWalkingOptions.maxWalkDistance = maxWalkDistance;
            bikeWalkingOptions.maxPreTransitTime = maxPreTransitTime;
            bikeWalkingOptions.walkSpeed = walkSpeed * 0.8; // walking bikes is slow
            bikeWalkingOptions.walkReluctance = walkReluctance * 2.7; // and painful
            bikeWalkingOptions.optimize = optimize;
            bikeWalkingOptions.modes = modes.clone();
            bikeWalkingOptions.modes.setBicycle(false);
            bikeWalkingOptions.modes.setWalk(true);
            bikeWalkingOptions.walkingBike = true;
            bikeWalkingOptions.bikeSwitchTime = bikeSwitchTime;
            bikeWalkingOptions.bikeSwitchCost = bikeSwitchCost;
            bikeWalkingOptions.stairsReluctance = stairsReluctance * 5; // carrying bikes on stairs is awful
        } else if (modes.getCar()) {
            bikeWalkingOptions = new RoutingRequest();
            bikeWalkingOptions.setArriveBy(this.arriveBy);
            bikeWalkingOptions.maxWalkDistance = maxWalkDistance;
            bikeWalkingOptions.maxPreTransitTime = maxPreTransitTime;
            bikeWalkingOptions.modes = modes.clone();
            bikeWalkingOptions.modes.setBicycle(false);
            bikeWalkingOptions.modes.setWalk(true);
        }
    }

    public void setOptimize(OptimizeType optimize) {
        this.optimize = optimize;
        bikeWalkingOptions.optimize = optimize;
    }

    public void setWheelchairAccessible(boolean wheelchairAccessible) {
        this.wheelchairAccessible = wheelchairAccessible;
    }

    /**
     * only allow traversal by the specified mode; don't allow walking bikes. This is used during contraction to reduce the number of possible paths.
     */
    public void freezeTraverseMode() {
        bikeWalkingOptions = clone();
        bikeWalkingOptions.bikeWalkingOptions = new RoutingRequest(new TraverseModeSet());
    }

    /**
     * Add an extension parameter with the specified key. Extensions allow you to add arbitrary traversal options.
     */
    public void putExtension(Object key, Object value) {
        extensions.put(key, value);
    }

    /** Determine if a particular extension parameter is present for the specified key. */
    public boolean containsExtension(Object key) {
        return extensions.containsKey(key);
    }

    /** Get the extension parameter with the specified key. */
    @SuppressWarnings("unchecked")
    public <T> T getExtension(Object key) {
        return (T) extensions.get(key);
    }

    /** Returns the model that computes the cost of intersection traversal. */
    public IntersectionTraversalCostModel getIntersectionTraversalCostModel() {
        return traversalCostModel;
    }
    
    /** @return the (soft) maximum walk distance */
    // If transit is not to be used and this is a point to point search
    // or one with soft walk limiting, disable walk limit.
    public double getMaxWalkDistance() {
        if (modes.isTransit() || (batch && !softWalkLimiting)) {
            return maxWalkDistance;
        } else {
            return Double.MAX_VALUE;            
        }
    }
    
    public void setWalkBoardCost(int walkBoardCost) {
        if (walkBoardCost < 0) {
            this.walkBoardCost = 0;
        }
        else {
            this.walkBoardCost = walkBoardCost;
        }
    }
    
    public void setBikeBoardCost(int bikeBoardCost) {
        if (bikeBoardCost < 0) {
            this.bikeBoardCost = 0;
        }
        else {
            this.bikeBoardCost = bikeBoardCost;
        }
    }
    
    public void setPreferredAgencies(String s) {
        if (!s.isEmpty()) {
            preferredAgencies = new HashSet<>();
            Collections.addAll(preferredAgencies, s.split(","));
        }
    }

    public void setPreferredRoutes(String s) {
        if (!s.isEmpty()) {
            preferredRoutes = RouteMatcher.parse(s);
        }
        else {
            preferredRoutes = RouteMatcher.emptyMatcher();
        }
    }
    
    public void setOtherThanPreferredRoutesPenalty(int penalty) {
        if(penalty < 0) penalty = 0;
        this.otherThanPreferredRoutesPenalty = penalty;
    }

    public void setUnpreferredAgencies(String s) {
        if (!s.isEmpty()) {
            unpreferredAgencies = new HashSet<>();
            Collections.addAll(unpreferredAgencies, s.split(","));
        }
    }

    public void setUnpreferredRoutes(String s) {
        if (!s.isEmpty()) {
            unpreferredRoutes = RouteMatcher.parse(s);
        }
        else {
            unpreferredRoutes = RouteMatcher.emptyMatcher();
        }
    }

    public void setBannedRoutes(String s) {
        if (!s.isEmpty()) {
            bannedRoutes = RouteMatcher.parse(s);
        }
        else {
            bannedRoutes = RouteMatcher.emptyMatcher();
        }
    }

    public void setWhiteListedRoutes(String s) {
        if (!s.isEmpty()) {
            whiteListedRoutes = RouteMatcher.parse(s);
        }
        else {
            whiteListedRoutes = RouteMatcher.emptyMatcher();
        }
    }

    public void setBannedStops(String s) {
        if (!s.isEmpty()) {
            bannedStops = StopMatcher.parse(s);
        }
        else {
            bannedStops = StopMatcher.emptyMatcher();
        }
    }

    public void setBannedStopsHard(String s) {
        if (!s.isEmpty()) {
            bannedStopsHard = StopMatcher.parse(s);
        }
        else {
            bannedStopsHard = StopMatcher.emptyMatcher();
        }
    }

    public void setBannedAgencies(String s) {
        if (!s.isEmpty()) {
            bannedAgencies = new HashSet<>();
            Collections.addAll(bannedAgencies, s.split(","));
        }
    }

    public void setWhiteListedAgencies(String s) {
        if (!s.isEmpty()) {
            whiteListedAgencies = new HashSet<>();
            Collections.addAll(whiteListedAgencies, s.split(","));
        }
    }

    public final static int MIN_SIMILARITY = 1000;

    public void setFromString(String from) {
        this.from = GenericLocation.fromOldStyleString(from);
    }

    public void setToString(String to) {
        this.to = GenericLocation.fromOldStyleString(to);
    }

    /**
     * Clear the allowed modes.
     */
    public void clearModes() {
        modes.clear();
    }

    /**
     * Add a TraverseMode to the set of allowed modes.
     */
    public void addMode(TraverseMode mode) {
        modes.setMode(mode, true);
    }

    /**
     * Add multiple modes to the set of allowed modes.
     */
    public void addMode(List<TraverseMode> mList) {
        for (TraverseMode m : mList) {
            addMode(m);
        }
    }

    public Date getDateTime() {
        return new Date(dateTime * 1000);
    }

    public void setDateTime(Date dateTime) {
        this.dateTime = dateTime.getTime() / 1000;
    }

    public void setDateTime(String date, String time, TimeZone tz) {
        Date dateObject = DateUtils.toDate(date, time, tz);
        setDateTime(dateObject);
    }

    public int getNumItineraries() {
        if (modes.isTransit()) {
            return numItineraries;
        } else {
            // If transit is not to be used, only search for one itinerary.
            return 1;
        }
    }

    public void setNumItineraries(int numItineraries) {
        this.numItineraries = numItineraries;
    }

    public String toString() {
        return toString(" ");
    }

    public String toString(String sep) {
        return from + sep + to + sep + getMaxWalkDistance() + sep + getDateTime() + sep
                + arriveBy + sep + optimize + sep + modes.getAsStr() + sep
                + getNumItineraries();
    }

    public void removeMode(TraverseMode mode) {
        modes.setMode(mode, false);
    }

    /**
     * Sets intermediatePlaces by parsing GenericLocations from a list of string.
     */
    public void setIntermediatePlacesFromStrings(List<String> intermediates) {
        this.intermediatePlaces = new ArrayList<GenericLocation>(intermediates.size());
        for (String place : intermediates) {
            intermediatePlaces.add(GenericLocation.fromOldStyleString(place));
        }
    }

    /** Clears any intermediate places from this request. */
    public void clearIntermediatePlaces() {
        if (this.intermediatePlaces != null) {
            this.intermediatePlaces.clear();
        }
    }

    /**
     * Returns true if there are any intermediate places set.
     */
    public boolean hasIntermediatePlaces() {
        return this.intermediatePlaces != null && this.intermediatePlaces.size() > 0;
    }

    /**
     * Adds a GenericLocation to the end of the intermediatePlaces list. Will initialize intermediatePlaces if it is null.
     */
    public void addIntermediatePlace(GenericLocation location) {
        if (this.intermediatePlaces == null) {
            this.intermediatePlaces = new ArrayList<GenericLocation>();
        }
        this.intermediatePlaces.add(location);
    }

    public void setTriangleSafetyFactor(double triangleSafetyFactor) {
        this.triangleSafetyFactor = triangleSafetyFactor;
        bikeWalkingOptions.triangleSafetyFactor = triangleSafetyFactor;
    }

    public void setTriangleSlopeFactor(double triangleSlopeFactor) {
        this.triangleSlopeFactor = triangleSlopeFactor;
        bikeWalkingOptions.triangleSlopeFactor = triangleSlopeFactor;
    }

    public void setTriangleTimeFactor(double triangleTimeFactor) {
        this.triangleTimeFactor = triangleTimeFactor;
        bikeWalkingOptions.triangleTimeFactor = triangleTimeFactor;
    }

    public NamedPlace getFromPlace() {
        return this.from.getNamedPlace();
    }

    public NamedPlace getToPlace() {
        return this.to.getNamedPlace();
    }

    /* INSTANCE METHODS */

    @SuppressWarnings("unchecked")
    @Override
    public RoutingRequest clone() {
        try {
            RoutingRequest clone = (RoutingRequest) super.clone();
            clone.bannedRoutes = bannedRoutes.clone();
            clone.bannedTrips = (HashMap<FeedScopedId, BannedStopSet>) bannedTrips.clone();
            clone.bannedStops = bannedStops.clone();
            clone.bannedStopsHard = bannedStopsHard.clone();
            clone.whiteListedAgencies = (HashSet<String>) whiteListedAgencies.clone();
            clone.whiteListedRoutes = whiteListedRoutes.clone();
            clone.preferredAgencies = (HashSet<String>) preferredAgencies.clone();
            clone.preferredRoutes = preferredRoutes.clone();
            if (this.bikeWalkingOptions != this)
                clone.bikeWalkingOptions = this.bikeWalkingOptions.clone();
            else
                clone.bikeWalkingOptions = clone;
            return clone;
        } catch (CloneNotSupportedException e) {
            /* this will never happen since our super is the cloneable object */
            throw new RuntimeException(e);
        }
    }

    public RoutingRequest reversedClone() {
        RoutingRequest ret = this.clone();
        ret.setArriveBy(!ret.arriveBy);
        ret.reverseOptimizing = !ret.reverseOptimizing; // this is not strictly correct
        ret.useBikeRentalAvailabilityInformation = false;
        return ret;
    }

    // Set routing context with passed-in set of temporary vertices. Needed for intermediate places
    // as a consequence of the check that temporary vertices are request-specific.
    public void setRoutingContext(Graph graph, Collection<Vertex> temporaryVertices) {
        if (rctx == null) {
            // graphService.getGraph(routerId)
            this.rctx = new RoutingContext(this, graph, temporaryVertices);
            // check after back reference is established, to allow temp edge cleanup on exceptions
            this.rctx.check();
        } else {
            if (rctx.graph == graph) {
                LOG.debug("keeping existing routing context");
                return;
            } else {
                LOG.error("attempted to reset routing context using a different graph");
                return;
            }
        }
    }

    public void setRoutingContext(Graph graph) {
        setRoutingContext(graph, null);
    }

    /** For use in tests. Force RoutingContext to specific vertices rather than making temp edges. */
    public void setRoutingContext(Graph graph, Edge fromBackEdge, Vertex from, Vertex to) {
        // normally you would want to tear down the routing context...
        // but this method is mostly used in tests, and teardown interferes with testHalfEdges
        // FIXME here, or in test, and/or in other places like TSP that use this method
        // if (rctx != null)
        // this.rctx.destroy();
        this.rctx = new RoutingContext(this, graph, from, to);
        this.rctx.originBackEdge = fromBackEdge;
    }

    public void setRoutingContext(Graph graph, Vertex from, Vertex to) {
        setRoutingContext(graph, null, from, to);
    }

    /** For use in tests. Force RoutingContext to specific vertices rather than making temp edges. */
    public void setRoutingContext(Graph graph, String from, String to) {
        this.setRoutingContext(graph, graph.getVertex(from), graph.getVertex(to));
    }

    /** Used in internals API. Make a RoutingContext with no origin or destination vertices specified. */
    public void setDummyRoutingContext(Graph graph) {
        this.setRoutingContext(graph, "", "");
    }

    public RoutingContext getRoutingContext() {
        return this.rctx;
    }

    /**
     * Equality does not mean that the fields of the two RoutingRequests are identical, but that they will produce the same SPT. This is particularly
     * important when the batch field is set to 'true'. Does not consider the RoutingContext, to allow SPT caching. Intermediate places are also not
     * included because the TSP solver will factor a single intermediate places routing request into several routing requests without intermediates
     * before searching.
     */
    @Override
    public boolean equals(Object o) {
        if (!(o instanceof RoutingRequest))
            return false;
        RoutingRequest other = (RoutingRequest) o;
        if (this.batch != other.batch)
            return false;
        boolean endpointsMatch;
        if (this.batch) {
            if (this.arriveBy) {
                endpointsMatch = to.equals(other.to);
            } else {
                endpointsMatch = from.equals(other.from);
            }
        } else {
            endpointsMatch = ((from == null && other.from == null) || from.equals(other.from))
                    && ((to == null && other.to == null) || to.equals(other.to));
        }
        return endpointsMatch
                && dateTime == other.dateTime
                && arriveBy == other.arriveBy
                && numItineraries == other.numItineraries // should only apply in non-batch?
                && walkSpeed == other.walkSpeed
                && bikeSpeed == other.bikeSpeed
                && carSpeed == other.carSpeed
                && maxWeight == other.maxWeight
                && worstTime == other.worstTime
                && maxTransfers == other.maxTransfers
                && modes.equals(other.modes)
                && wheelchairAccessible == other.wheelchairAccessible
                && optimize.equals(other.optimize)
                && maxWalkDistance == other.maxWalkDistance
                && maxTransferWalkDistance == other.maxTransferWalkDistance
                && maxPreTransitTime == other.maxPreTransitTime
                && transferPenalty == other.transferPenalty
                && maxSlope == other.maxSlope
                && walkReluctance == other.walkReluctance
                && waitReluctance == other.waitReluctance
                && waitAtBeginningFactor == other.waitAtBeginningFactor
                && walkBoardCost == other.walkBoardCost
                && bikeBoardCost == other.bikeBoardCost
                && bannedRoutes.equals(other.bannedRoutes)
                && bannedTrips.equals(other.bannedTrips)
                && preferredRoutes.equals(other.preferredRoutes)
                && unpreferredRoutes.equals(other.unpreferredRoutes)
                && transferSlack == other.transferSlack
                && boardSlack == other.boardSlack
                && alightSlack == other.alightSlack
                && nonpreferredTransferPenalty == other.nonpreferredTransferPenalty
                && otherThanPreferredRoutesPenalty == other.otherThanPreferredRoutesPenalty
                && useUnpreferredRoutesPenalty == other.useUnpreferredRoutesPenalty
                && triangleSafetyFactor == other.triangleSafetyFactor
                && triangleSlopeFactor == other.triangleSlopeFactor
                && triangleTimeFactor == other.triangleTimeFactor
                && stairsReluctance == other.stairsReluctance
                && elevatorBoardTime == other.elevatorBoardTime
                && elevatorBoardCost == other.elevatorBoardCost
                && elevatorHopTime == other.elevatorHopTime
                && elevatorHopCost == other.elevatorHopCost
                && bikeSwitchTime == other.bikeSwitchTime
                && bikeSwitchCost == other.bikeSwitchCost
                && bikeRentalPickupTime == other.bikeRentalPickupTime
                && bikeRentalPickupCost == other.bikeRentalPickupCost
                && bikeRentalDropoffTime == other.bikeRentalDropoffTime
                && bikeRentalDropoffCost == other.bikeRentalDropoffCost
                && useBikeRentalAvailabilityInformation == other.useBikeRentalAvailabilityInformation
                && extensions.equals(other.extensions)
                && clampInitialWait == other.clampInitialWait
                && reverseOptimizeOnTheFly == other.reverseOptimizeOnTheFly
                && ignoreRealtimeUpdates == other.ignoreRealtimeUpdates
                && disableRemainingWeightHeuristic == other.disableRemainingWeightHeuristic
                && Objects.equal(startingTransitTripId, other.startingTransitTripId)
                && disableAlertFiltering == other.disableAlertFiltering
                && geoidElevation == other.geoidElevation
<<<<<<< HEAD
                && serviceDayLookout == other.serviceDayLookout;
=======
                && flexFlagStopExtraPenalty == other.flexFlagStopExtraPenalty
                && flexDeviatedRouteExtraPenalty == other.flexDeviatedRouteExtraPenalty
                && flexCallAndRideReluctance == other.flexCallAndRideReluctance
                && flexReduceCallAndRideSeconds == other.flexReduceCallAndRideSeconds
                && flexReduceCallAndRideRatio == other.flexReduceCallAndRideRatio
                && flexFlagStopBufferSize == other.flexFlagStopBufferSize
                && flexUseReservationServices == other.flexUseReservationServices
                && flexUseEligibilityServices == other.flexUseEligibilityServices
                && flexIgnoreDrtAdvanceBookMin == other.flexIgnoreDrtAdvanceBookMin
                && flexMinPartialHopLength == other.flexMinPartialHopLength
                && clockTimeSec == other.clockTimeSec;
>>>>>>> 8da63b5b
    }

    /**
     * Equality and hashCode should not consider the routing context, to allow SPT caching.
     * When adding fields to the hash code, pick a random large prime number that's not yet in use.
     */
    @Override
    public int hashCode() {
        int hashCode = new Double(walkSpeed).hashCode() + new Double(bikeSpeed).hashCode()
                + new Double(carSpeed).hashCode() + new Double(maxWeight).hashCode()
                + (int) (worstTime & 0xffffffff) + modes.hashCode()
                + (arriveBy ? 8966786 : 0) + (wheelchairAccessible ? 731980 : 0)
                + optimize.hashCode() + new Double(maxWalkDistance).hashCode()
                + new Double(maxTransferWalkDistance).hashCode()
                + new Double(transferPenalty).hashCode() + new Double(maxSlope).hashCode()
                + new Double(walkReluctance).hashCode() + new Double(waitReluctance).hashCode()
                + new Double(waitAtBeginningFactor).hashCode() * 15485863
                + walkBoardCost + bikeBoardCost + bannedRoutes.hashCode()
                + bannedTrips.hashCode() * 1373 + transferSlack * 20996011
                + (int) nonpreferredTransferPenalty + (int) transferPenalty * 163013803
                + new Double(triangleSafetyFactor).hashCode() * 195233277
                + new Double(triangleSlopeFactor).hashCode() * 136372361
                + new Double(triangleTimeFactor).hashCode() * 790052899
                + new Double(stairsReluctance).hashCode() * 315595321
                + maxPreTransitTime * 63061489
                + new Long(clampInitialWait).hashCode() * 209477
                + new Boolean(reverseOptimizeOnTheFly).hashCode() * 95112799
                + new Boolean(ignoreRealtimeUpdates).hashCode() * 154329
                + new Boolean(disableRemainingWeightHeuristic).hashCode() * 193939
                + new Boolean(useTraffic).hashCode() * 10169
<<<<<<< HEAD
                + Integer.hashCode(serviceDayLookout) * 31558519
=======
                + Integer.hashCode(flexFlagStopExtraPenalty) * 179424691
                + Integer.hashCode(flexDeviatedRouteExtraPenalty) *  7424299
                + Double.hashCode(flexCallAndRideReluctance) * 86666621
                + Integer.hashCode(flexMaxCallAndRideSeconds) * 9994393
                + Integer.hashCode(flexReduceCallAndRideSeconds) * 92356763
                + Double.hashCode(flexReduceCallAndRideRatio) *  171157957
                + Double.hashCode(flexFlagStopBufferSize) * 803989
                + Boolean.hashCode(flexUseReservationServices) * 92429033
                + Boolean.hashCode(flexUseEligibilityServices) * 7916959
                + Boolean.hashCode(flexIgnoreDrtAdvanceBookMin) * 179992387
                + Integer.hashCode(flexMinPartialHopLength) * 15485863
                + Long.hashCode(clockTimeSec) * 833389
>>>>>>> 8da63b5b
                + new Boolean(disableRemainingWeightHeuristic).hashCode() * 193939;

        if (batch) {
            hashCode *= -1;
            // batch mode, only one of two endpoints matters
            if (arriveBy) {
                hashCode += to.hashCode() * 1327144003;
            } else {
                hashCode += from.hashCode() * 524287;
            }
            hashCode += numItineraries; // why is this only present here?
        } else {
            // non-batch, both endpoints matter
            hashCode += from.hashCode() * 524287;
            hashCode += to.hashCode() * 1327144003;
        }
        return hashCode;
    }

    /** Tear down any routing context (remove temporary edges from edge lists) */
    public void cleanup() {
        if (this.rctx == null)
            LOG.warn("routing context was not set, cannot destroy it.");
        else {
            rctx.destroy();
            LOG.debug("routing context destroyed");
        }
    }

    /**
     * @param mode
     * @return The road speed for a specific traverse mode.
     */
    public double getSpeed(TraverseMode mode) {
        switch (mode) {
        case WALK:
            return walkSpeed;
        case BICYCLE:
            return bikeSpeed;
        case CAR:
            return carSpeed;
        default:
            break;
        }
        throw new IllegalArgumentException("getSpeed(): Invalid mode " + mode);
    }

    /** @return The highest speed for all possible road-modes. */
    public double getStreetSpeedUpperBound() {
        // Assume carSpeed > bikeSpeed > walkSpeed
        if (modes.getCar())
            return carSpeed;
        if (modes.getBicycle())
            return bikeSpeed;
        return walkSpeed;
    }

    /**
     * @param mode
     * @return The board cost for a specific traverse mode.
     */
    public int getBoardCost(TraverseMode mode) {
        if (mode == TraverseMode.BICYCLE)
            return bikeBoardCost;
        // I assume you can't bring your car in the bus
        return walkBoardCost;
    }

    /** @return The lower boarding cost for all possible road-modes. */
    public int getBoardCostLowerBound() {
        // Assume walkBoardCost < bikeBoardCost
        if (modes.getWalk())
            return walkBoardCost;
        return bikeBoardCost;
    }

    /**
     * @return The time it actually takes to board a vehicle. Could be significant eg. on airplanes and ferries
     */
    public int getBoardTime(TraverseMode transitMode) {
        Integer i = this.rctx.graph.boardTimes.get(transitMode);
        return i == null ? 0 : i;
    }

    /**
     * @return The time it actually takes to alight a vehicle. Could be significant eg. on airplanes and ferries
     */
    public int getAlightTime(TraverseMode transitMode) {
        Integer i = this.rctx.graph.alightTimes.get(transitMode);
        return i == null ? 0 : i;
    }

    private String getRouteOrAgencyStr(HashSet<String> strings) {
        StringBuilder builder = new StringBuilder();
        for (String agency : strings) {
            builder.append(agency);
            builder.append(",");
        }
        if (builder.length() > 0) {
            // trim trailing comma
            builder.setLength(builder.length() - 1);
        }
        return builder.toString();
    }

    public void setMaxWalkDistance(double maxWalkDistance) {
        if (maxWalkDistance >= 0) {
            this.maxWalkDistance = maxWalkDistance;
            bikeWalkingOptions.maxWalkDistance = maxWalkDistance;
        }
    }

    public void setMaxPreTransitTime(int maxPreTransitTime) {
        if (maxPreTransitTime > 0) {
            this.maxPreTransitTime = maxPreTransitTime;
            bikeWalkingOptions.maxPreTransitTime = maxPreTransitTime;
        }
    }

    public void setWalkReluctance(double walkReluctance) {
        if (walkReluctance > 0) {
            this.walkReluctance = walkReluctance;
            // Do not set bikeWalkingOptions.walkReluctance here, because that needs a higher value.
        }
    }

    public void setWaitReluctance(double waitReluctance) {
        if (waitReluctance > 0) {
            this.waitReluctance = waitReluctance;
        }
    }

    public void setWaitAtBeginningFactor(double waitAtBeginningFactor) {
        if (waitAtBeginningFactor > 0) {
            this.waitAtBeginningFactor = waitAtBeginningFactor;
        }
    }

    public void banTrip(FeedScopedId trip) {
        bannedTrips.put(trip, BannedStopSet.ALL);
    }

    public boolean routeIsBanned(Route route) {
        /* check if agency is banned for this plan */
        if (bannedAgencies != null) {
            if (bannedAgencies.contains(route.getAgency().getId())) {
                return true;
            }
        }

        /* check if route banned for this plan */
        if (bannedRoutes != null) {
            if (bannedRoutes.matches(route)) {
                return true;
            }
        }

        boolean whiteListed = false;
        boolean whiteListInUse = false;

        /* check if agency is whitelisted for this plan */
        if (whiteListedAgencies != null && whiteListedAgencies.size() > 0) {
            whiteListInUse = true;
            if (whiteListedAgencies.contains(route.getAgency().getId())) {
                whiteListed = true;
            }
        }

        /* check if route is whitelisted for this plan */
        if (whiteListedRoutes != null && !whiteListedRoutes.isEmpty()) {
            whiteListInUse = true;
            if (whiteListedRoutes.matches(route)) {
                whiteListed = true;
            }
        }

        if (whiteListInUse && !whiteListed) {
            return true;
        }

        return false;
    }

    /** Check if route is preferred according to this request. */
    public long preferencesPenaltyForRoute(Route route) {
        long preferences_penalty = 0;
        String agencyID = route.getAgency().getId();
        if ((preferredRoutes != null && !preferredRoutes.equals(RouteMatcher.emptyMatcher())) ||
                (preferredAgencies != null && !preferredAgencies.isEmpty())) {
            boolean isPreferedRoute = preferredRoutes != null && preferredRoutes.matches(route);
            boolean isPreferedAgency = preferredAgencies != null && preferredAgencies.contains(agencyID);
            if (!isPreferedRoute && !isPreferedAgency) {
                preferences_penalty += otherThanPreferredRoutesPenalty;
            }
            else {
                preferences_penalty = 0;
            }
        }
        boolean isUnpreferedRoute  = unpreferredRoutes   != null && unpreferredRoutes.matches(route);
        boolean isUnpreferedAgency = unpreferredAgencies != null && unpreferredAgencies.contains(agencyID);
        if (isUnpreferedRoute || isUnpreferedAgency) {
            preferences_penalty += useUnpreferredRoutesPenalty;
        }
        return preferences_penalty;
    }

    /**
     * Get the maximum expected speed over all transit modes.
     * TODO derive actual speeds from GTFS feeds. On the other hand, that's what the bidirectional heuristic does on the fly.
     */
    public double getTransitSpeedUpperBound() {
        if (modes.contains(TraverseMode.RAIL)) {
            return 84; // 300kph typical peak speed of a TGV
        }
        if (modes.contains(TraverseMode.CAR)) {
            return 40; // 130kph max speed of a car on a highway
        }
        // Considering that buses can travel on highways, return the same max speed for all other transit.
        return 40; // TODO find accurate max speeds
    }

    /**
     * Sets the bicycle triangle routing parameters -- the relative importance of safety, flatness, and speed.
     * These three fields of the RoutingRequest should have values between 0 and 1, and should add up to 1.
     * This setter function accepts any three numbers and will normalize them to add up to 1.
     */
    public void setTriangleNormalized (double safe, double slope, double time) {
        double total = safe + slope + time;
        safe /= total;
        slope /= total;
        time /= total;
        this.triangleSafetyFactor = safe;
        this.triangleSlopeFactor = slope;
        this.triangleTimeFactor = time;
    }

    /** Create a new ShortestPathTree instance using the DominanceFunction specified in this RoutingRequest. */
    public ShortestPathTree getNewShortestPathTree() {
        return this.dominanceFunction.getNewShortestPathTree(this);
    }

    /**
     * Does nothing if different edge is split in origin/destination search
     *
     * But throws TrivialPathException if same edge is split in origin/destination search.
     *
     * used in {@link org.opentripplanner.graph_builder.linking.SimpleStreetSplitter} in {@link org.opentripplanner.graph_builder.linking.SimpleStreetSplitter#link(Vertex, StreetEdge, double, RoutingRequest)}
     * @param edge
     */
    public void canSplitEdge(StreetEdge edge) {
        if (splitEdge == null) {
            splitEdge = edge;
        } else {
            if (splitEdge.equals(edge)) {
                throw new TrivialPathException();
            }
        }

    }

<<<<<<< HEAD
    public void setServiceDayLookout(int serviceDayLookout) {
        this.serviceDayLookout = serviceDayLookout;
=======
    public void resetClockTime() {
        this.clockTimeSec = System.currentTimeMillis() / 1000;
>>>>>>> 8da63b5b
    }

    public Comparator<GraphPath> getPathComparator(boolean compareStartTimes) {
        if ("duration".equals(pathComparator)) {
            return new DurationComparator();
        }
        return new PathComparator(compareStartTimes);
    }

}<|MERGE_RESOLUTION|>--- conflicted
+++ resolved
@@ -1158,9 +1158,6 @@
                 && Objects.equal(startingTransitTripId, other.startingTransitTripId)
                 && disableAlertFiltering == other.disableAlertFiltering
                 && geoidElevation == other.geoidElevation
-<<<<<<< HEAD
-                && serviceDayLookout == other.serviceDayLookout;
-=======
                 && flexFlagStopExtraPenalty == other.flexFlagStopExtraPenalty
                 && flexDeviatedRouteExtraPenalty == other.flexDeviatedRouteExtraPenalty
                 && flexCallAndRideReluctance == other.flexCallAndRideReluctance
@@ -1171,8 +1168,8 @@
                 && flexUseEligibilityServices == other.flexUseEligibilityServices
                 && flexIgnoreDrtAdvanceBookMin == other.flexIgnoreDrtAdvanceBookMin
                 && flexMinPartialHopLength == other.flexMinPartialHopLength
-                && clockTimeSec == other.clockTimeSec;
->>>>>>> 8da63b5b
+                && clockTimeSec == other.clockTimeSec
+                && serviceDayLookout == other.serviceDayLookout;
     }
 
     /**
@@ -1203,9 +1200,6 @@
                 + new Boolean(ignoreRealtimeUpdates).hashCode() * 154329
                 + new Boolean(disableRemainingWeightHeuristic).hashCode() * 193939
                 + new Boolean(useTraffic).hashCode() * 10169
-<<<<<<< HEAD
-                + Integer.hashCode(serviceDayLookout) * 31558519
-=======
                 + Integer.hashCode(flexFlagStopExtraPenalty) * 179424691
                 + Integer.hashCode(flexDeviatedRouteExtraPenalty) *  7424299
                 + Double.hashCode(flexCallAndRideReluctance) * 86666621
@@ -1218,8 +1212,9 @@
                 + Boolean.hashCode(flexIgnoreDrtAdvanceBookMin) * 179992387
                 + Integer.hashCode(flexMinPartialHopLength) * 15485863
                 + Long.hashCode(clockTimeSec) * 833389
->>>>>>> 8da63b5b
-                + new Boolean(disableRemainingWeightHeuristic).hashCode() * 193939;
+                + new Boolean(disableRemainingWeightHeuristic).hashCode() * 193939
+                + new Boolean(useTraffic).hashCode() * 10169
+                + Integer.hashCode(serviceDayLookout) * 31558519;
 
         if (batch) {
             hashCode *= -1;
@@ -1479,13 +1474,12 @@
 
     }
 
-<<<<<<< HEAD
+    public void resetClockTime() {
+        this.clockTimeSec = System.currentTimeMillis() / 1000;
+    }
+
     public void setServiceDayLookout(int serviceDayLookout) {
         this.serviceDayLookout = serviceDayLookout;
-=======
-    public void resetClockTime() {
-        this.clockTimeSec = System.currentTimeMillis() / 1000;
->>>>>>> 8da63b5b
     }
 
     public Comparator<GraphPath> getPathComparator(boolean compareStartTimes) {
