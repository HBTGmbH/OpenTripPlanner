/* This program is free software: you can redistribute it and/or
 modify it under the terms of the GNU Lesser General Public License
 as published by the Free Software Foundation, either version 3 of
 the License, or (at your option) any later version.

 This program is distributed in the hope that it will be useful,
 but WITHOUT ANY WARRANTY; without even the implied warranty of
 MERCHANTABILITY or FITNESS FOR A PARTICULAR PURPOSE.  See the
 GNU General Public License for more details.

 You should have received a copy of the GNU General Public License
 along with this program.  If not, see <http://www.gnu.org/licenses/>. */

package org.opentripplanner.routing.core;

import javax.xml.bind.annotation.XmlType;

import java.util.Collections;
import java.util.EnumSet;
import java.util.HashMap;
import java.util.Set;

@XmlType(name="TraverseMode")  
public enum TraverseMode {
    WALK, BICYCLE, CAR,
    TRAM, SUBWAY, RAIL, BUS, FERRY,
    CABLE_CAR, GONDOLA, FUNICULAR,
<<<<<<< HEAD
    TRANSIT, TRAINISH, BUSISH, LEG_SWITCH;
=======
    TRANSIT, TRAINISH, BUSISH, LEG_SWITCH,
    // A motor vehicle that requires custom configuration
    // e.g. a truck, motor bike, airport shuttle service.
    CUSTOM_MOTOR_VEHICLE, AIRPLANE;
>>>>>>> f2a3512d

    private static HashMap <Set<TraverseMode>, Set<TraverseMode>> setMap = 
            new HashMap <Set<TraverseMode>, Set<TraverseMode>>();

    public static Set<TraverseMode> internSet (Set<TraverseMode> modeSet) {
        if (modeSet == null)
            return null;
        Set<TraverseMode> ret = setMap.get(modeSet);
        if (ret == null) {
            EnumSet<TraverseMode> backingSet = EnumSet.noneOf(TraverseMode.class);
            backingSet.addAll(modeSet);
            Set<TraverseMode> unmodifiableSet = Collections.unmodifiableSet(backingSet);
            setMap.put(unmodifiableSet, unmodifiableSet);
            ret = unmodifiableSet;
        }
        return ret;
    }

    public boolean isTransit() {
        return this == TRAM || this == SUBWAY || this == RAIL || this == BUS || this == FERRY
                || this == CABLE_CAR || this == GONDOLA || this == FUNICULAR || this == TRANSIT
                || this == TRAINISH || this == BUSISH || this == AIRPLANE;
    }

    public boolean isOnStreetNonTransit() {
        return this == WALK || this == BICYCLE || this == CAR;
    }
    
    public boolean isDriving() {
        return this == CAR;
    }

}<|MERGE_RESOLUTION|>--- conflicted
+++ resolved
@@ -25,14 +25,8 @@
     WALK, BICYCLE, CAR,
     TRAM, SUBWAY, RAIL, BUS, FERRY,
     CABLE_CAR, GONDOLA, FUNICULAR,
-<<<<<<< HEAD
-    TRANSIT, TRAINISH, BUSISH, LEG_SWITCH;
-=======
     TRANSIT, TRAINISH, BUSISH, LEG_SWITCH,
-    // A motor vehicle that requires custom configuration
-    // e.g. a truck, motor bike, airport shuttle service.
-    CUSTOM_MOTOR_VEHICLE, AIRPLANE;
->>>>>>> f2a3512d
+    AIRPLANE;
 
     private static HashMap <Set<TraverseMode>, Set<TraverseMode>> setMap = 
             new HashMap <Set<TraverseMode>, Set<TraverseMode>>();
