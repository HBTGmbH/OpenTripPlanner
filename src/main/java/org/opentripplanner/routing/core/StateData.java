--- conflicted
+++ resolved
@@ -1,17 +1,11 @@
 package org.opentripplanner.routing.core;
 
-<<<<<<< HEAD
-import org.onebusaway.gtfs.model.AgencyAndId;
-import org.onebusaway.gtfs.model.Stop;
-import org.onebusaway.gtfs.model.Trip;
-=======
 import java.util.HashMap;
 import java.util.Set;
 
 import org.opentripplanner.model.FeedScopedId;
 import org.opentripplanner.model.Stop;
 import org.opentripplanner.model.Trip;
->>>>>>> 0cfb77d4
 import org.opentripplanner.routing.edgetype.TripPattern;
 import org.opentripplanner.routing.trippattern.TripTimes;
 
@@ -33,7 +27,7 @@
     protected TripTimes tripTimes;
 
     protected FeedScopedId tripId;
-    
+
     protected Trip previousTrip;
 
     protected double lastTransitWalk = 0;
@@ -61,7 +55,7 @@
     protected boolean carParked;
 
     protected boolean bikeParked;
-    
+
     protected Stop previousStop;
 
     protected long lastAlightedTime;
@@ -78,7 +72,7 @@
 
     protected TraverseMode nonTransitMode;
 
-    /** 
+    /**
      * This is the wait time at the beginning of the trip (or at the end of the trip for
      * reverse searches). In Analyst anyhow, this is is subtracted from total trip length of each
      * final State in lieu of reverse optimization. It is initially set to zero so that it will be
