--- conflicted
+++ resolved
@@ -22,13 +22,8 @@
 
     public FeedScopedId getId() { return pattern.getId(); }
 
-<<<<<<< HEAD
     public TransitMode getTransitMode() {
-        return pattern.mode;
-=======
-    public TraverseMode getTransitMode() {
         return pattern.getMode();
->>>>>>> b00a045d
     }
 
     public int[] getStopIndexes() {
