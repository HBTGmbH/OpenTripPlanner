--- conflicted
+++ resolved
@@ -1,13 +1,5 @@
 package org.opentripplanner.routing.algorithm.raptor.transit.request;
 
-<<<<<<< HEAD
-import com.conveyal.r5.otp2.api.transit.IntIterator;
-import com.conveyal.r5.otp2.api.transit.TransferLeg;
-import com.conveyal.r5.otp2.api.transit.TransitDataProvider;
-import com.conveyal.r5.otp2.api.transit.TripPatternInfo;
-import org.opentripplanner.model.FeedScopedId;
-=======
->>>>>>> e1e51908
 import org.opentripplanner.routing.algorithm.raptor.transit.TransitLayer;
 import org.opentripplanner.routing.algorithm.raptor.transit.TripSchedule;
 import org.opentripplanner.routing.core.TraverseModeSet;
@@ -31,50 +23,6 @@
  */
 public class RaptorRoutingRequestTransitData implements TransitDataProvider<TripSchedule> {
 
-<<<<<<< HEAD
-    private TransitLayer transitLayer;
-
-    /**
-     * Active trip patterns by stop index
-     */
-    private List<List<TripPatternForDates>> activeTripPatternsPerStop;
-
-    /**
-     * Transfers by stop index
-     */
-    private List<List<TransferLeg>> transfers;
-
-    private final ZonedDateTime startOfTime;
-
-    public RaptorRoutingRequestTransitData(
-            TransitLayer transitLayer,
-            ZonedDateTime startOfTime,
-            int dayRange,
-            TraverseModeSet transitModes,
-            double walkSpeed
-    ) {
-        this.transitLayer = transitLayer;
-        this.startOfTime = startOfTime;
-
-        LocalDate localDate = localDateForStartOfTime(startOfTime);
-
-        List<Map<FeedScopedId, TripPatternForDate>> tripPatternForDates = getTripPatternsForDateRange(
-                localDate, dayRange, transitModes
-        );
-        List<TripPatternForDates> tripPatternForDateList = MergeTripPatternForDates
-                .merge(tripPatternForDates, startOfTime);
-
-        setTripPatternsPerStop(tripPatternForDateList);
-
-        calculateTransferDuration(walkSpeed);
-    }
-
-    /**
-     * Gets all the transfers starting at a given stop
-     */
-    @Override public Iterator<TransferLeg> getTransfers(int stopIndex) {
-        return transfers.get(stopIndex).iterator();
-=======
   private final TransitLayer transitLayer;
 
   /**
@@ -129,7 +77,6 @@
     Set<TripPatternInfo<TripSchedule>> activeTripPatternsForGivenStops = new HashSet<>();
     while (stops.hasNext()) {
       activeTripPatternsForGivenStops.addAll(activeTripPatternsPerStop.get(stops.next()));
->>>>>>> e1e51908
     }
     return activeTripPatternsForGivenStops.iterator();
   }
@@ -139,59 +86,7 @@
     return transitLayer.getStopCount();
   }
 
-<<<<<<< HEAD
-    @Override public int numberOfStops() {
-        return transitLayer.getStopCount();
-    }
-
-    public ZonedDateTime getStartOfTime() {
-        return startOfTime;
-    }
-
-    private Map<FeedScopedId, TripPatternForDate> listActiveTripPatterns(LocalDate date,
-            TraverseModeSet transitModes) {
-
-        return transitLayer.getTripPatternsForDate(date).stream()
-                .filter(p -> transitModes.contains(p.getTripPattern().getTransitMode()))
-                .collect(toMap(p -> p.getTripPattern().getId(), p -> p));
-    }
-
-    private List<Map<FeedScopedId, TripPatternForDate>> getTripPatternsForDateRange(
-            LocalDate startDate,
-            int dayRange,
-            TraverseModeSet transitModes
-    ) {
-        List<Map<FeedScopedId, TripPatternForDate>> tripPatternForDates = new ArrayList<>();
-
-        // Start at yesterdays date to account for trips that cross midnight. This is also
-        // accounted for in TripPatternForDates.
-        for (int d=-1; d < dayRange-1; ++d) {
-            tripPatternForDates.add(listActiveTripPatterns(startDate.plusDays(d), transitModes));
-        }
-
-        return tripPatternForDates;
-    }
-
-    private void setTripPatternsPerStop(List<TripPatternForDates> tripPatternsForDate) {
-
-        this.activeTripPatternsPerStop = Stream.generate(ArrayList<TripPatternForDates>::new)
-                .limit(numberOfStops()).collect(Collectors.toList());
-
-        for (TripPatternForDates tripPatternForDateList : tripPatternsForDate) {
-            for (int i : tripPatternForDateList.getTripPattern().getStopIndexes()) {
-                this.activeTripPatternsPerStop.get(i).add(tripPatternForDateList);
-            }
-        }
-    }
-
-    private void calculateTransferDuration(double walkSpeed) {
-        this.transfers = transitLayer.getTransferByStopIndex().stream()
-                .map(t -> t.stream().map(s -> new TransferWithDuration(s, walkSpeed))
-                        .collect(Collectors.<TransferLeg>toList())).collect(toList());
-    }
-=======
   public ZonedDateTime getStartOfTime() {
     return startOfTime;
   }
->>>>>>> e1e51908
 }