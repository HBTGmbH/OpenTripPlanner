package org.opentripplanner.routing.algorithm.raptor.transit;

import org.opentripplanner.model.Stop;

import java.time.LocalDate;
<<<<<<< HEAD
import java.util.ArrayList;
=======
import java.time.ZoneId;
>>>>>>> e1e51908
import java.util.Collection;
import java.util.Collections;
import java.util.HashMap;
import java.util.List;
import java.util.Map;

public class TransitLayer {

<<<<<<< HEAD
    /**
     * Transit data required for routing
     */
    private final HashMap<LocalDate, List<TripPatternForDate>> tripPatternsForDate;

    /**
     * Index of outer list is from stop index, inner list index has no specific meaning.
     * To stop index is a field of the Transfer object.
     */
    private final List<List<Transfer>> transferByStopIndex;

    /**
     * Maps to original graph to retrieve additional data
     */
    private final StopIndexForRaptor stopIndex;

    public TransitLayer(
        Map<LocalDate, List<TripPatternForDate>> tripPatternsForDate,
        List<List<Transfer>> transferByStopIndex,
        StopIndexForRaptor stopIndex
    ) {
        this.tripPatternsForDate = new HashMap<>(tripPatternsForDate);
        this.transferByStopIndex = transferByStopIndex;
        this.stopIndex = stopIndex;
    }

    public int getStopCount() {
        return stopIndex.stops.size();
    }

    public int getIndexByStop(Stop stop) {
        return stopIndex.indexByStop.get(stop);
    }

    public Stop getStopByIndex(int index) {
        return index != -1 ? stopIndex.stops.get(index) : null;
    }

    public StopIndexForRaptor getStopIndex() {
        return this.stopIndex;
    }

    public List<List<Transfer>> getTransferByStopIndex() {
        return this.transferByStopIndex;
    }

    public List<TripPatternForDate> getTripPatternsForDateCopy(LocalDate date) {
        List<TripPatternForDate> tripPatternForDate = tripPatternsForDate.get(date);
        return tripPatternForDate != null ? new ArrayList<>(tripPatternsForDate.get(date)) : null;
    }

    public Collection<TripPatternForDate> getTripPatternsForDate(LocalDate date) {
        return tripPatternsForDate.getOrDefault(date, Collections.emptyList());
    }

    /**
     * Replaces all the TripPatternForDates for a single date. This is an atomic operation according
     * to the HashMap implementation.
     */
    public void replaceTripPatternsForDate(
        LocalDate date,
        List<TripPatternForDate> tripPatternForDates
    ) {
        this.tripPatternsForDate.replace(date, tripPatternForDates);
    }
=======
  /**
   * Transit data required for routing
   */
  private final Map<LocalDate, List<TripPatternForDate>> tripPatternsForDate;

  /**
   * Index of outer list is from stop index, inner list index has no specific meaning. To stop index
   * is a field of the Transfer object.
   */
  private final List<List<Transfer>> transferByStopIndex;

  /**
   * Maps to original graph to retrieve additional data
   */
  private final List<Stop> stopsByIndex;


  private final Map<Stop, Integer> indexByStop;

  private final ZoneId transitDataZoneId;


  public TransitLayer(
      Map<LocalDate,
      List<TripPatternForDate>> tripPatternsForDate,
      List<List<Transfer>> transferByStopIndex,
      List<Stop> stopsByIndex,
      Map<Stop,
      Integer> indexByStop,
      ZoneId transitDataZoneId
  ) {
    this.tripPatternsForDate = tripPatternsForDate;
    this.transferByStopIndex = transferByStopIndex;
    this.stopsByIndex = stopsByIndex;
    this.indexByStop = indexByStop;
    this.transitDataZoneId = transitDataZoneId;
  }

  public int getIndexByStop(Stop stop) {
    return indexByStop.get(stop);
  }

  public Stop getStopByIndex(int stopIndex) {
    return stopIndex != -1 ? stopsByIndex.get(stopIndex) : null;
  }

  public Collection<TripPatternForDate> getTripPatternsForDate(LocalDate date) {
    return tripPatternsForDate.getOrDefault(date, Collections.emptyList());
  }

  /**
   * This is the time zone witch is used for interpreting all local "service" times
   * (in transfers, trip schedules and so on). This is the time zone of the internal OTP
   * time - which is used in logging and debugging. This is independent of the time zone
   * of imported data and of the time zone used on any API - it can be the same, but it does
   * not need to.
   */
  public ZoneId getTransitDataZoneId() {
    return transitDataZoneId;
  }

  public int getStopCount() {
    return stopsByIndex.size();
  }

  public List<List<Transfer>> getTransferByStopIndex() {
    return this.transferByStopIndex;
  }
>>>>>>> e1e51908
}<|MERGE_RESOLUTION|>--- conflicted
+++ resolved
@@ -3,11 +3,8 @@
 import org.opentripplanner.model.Stop;
 
 import java.time.LocalDate;
-<<<<<<< HEAD
+import java.time.ZoneId;
 import java.util.ArrayList;
-=======
-import java.time.ZoneId;
->>>>>>> e1e51908
 import java.util.Collection;
 import java.util.Collections;
 import java.util.HashMap;
@@ -16,77 +13,10 @@
 
 public class TransitLayer {
 
-<<<<<<< HEAD
-    /**
-     * Transit data required for routing
-     */
-    private final HashMap<LocalDate, List<TripPatternForDate>> tripPatternsForDate;
-
-    /**
-     * Index of outer list is from stop index, inner list index has no specific meaning.
-     * To stop index is a field of the Transfer object.
-     */
-    private final List<List<Transfer>> transferByStopIndex;
-
-    /**
-     * Maps to original graph to retrieve additional data
-     */
-    private final StopIndexForRaptor stopIndex;
-
-    public TransitLayer(
-        Map<LocalDate, List<TripPatternForDate>> tripPatternsForDate,
-        List<List<Transfer>> transferByStopIndex,
-        StopIndexForRaptor stopIndex
-    ) {
-        this.tripPatternsForDate = new HashMap<>(tripPatternsForDate);
-        this.transferByStopIndex = transferByStopIndex;
-        this.stopIndex = stopIndex;
-    }
-
-    public int getStopCount() {
-        return stopIndex.stops.size();
-    }
-
-    public int getIndexByStop(Stop stop) {
-        return stopIndex.indexByStop.get(stop);
-    }
-
-    public Stop getStopByIndex(int index) {
-        return index != -1 ? stopIndex.stops.get(index) : null;
-    }
-
-    public StopIndexForRaptor getStopIndex() {
-        return this.stopIndex;
-    }
-
-    public List<List<Transfer>> getTransferByStopIndex() {
-        return this.transferByStopIndex;
-    }
-
-    public List<TripPatternForDate> getTripPatternsForDateCopy(LocalDate date) {
-        List<TripPatternForDate> tripPatternForDate = tripPatternsForDate.get(date);
-        return tripPatternForDate != null ? new ArrayList<>(tripPatternsForDate.get(date)) : null;
-    }
-
-    public Collection<TripPatternForDate> getTripPatternsForDate(LocalDate date) {
-        return tripPatternsForDate.getOrDefault(date, Collections.emptyList());
-    }
-
-    /**
-     * Replaces all the TripPatternForDates for a single date. This is an atomic operation according
-     * to the HashMap implementation.
-     */
-    public void replaceTripPatternsForDate(
-        LocalDate date,
-        List<TripPatternForDate> tripPatternForDates
-    ) {
-        this.tripPatternsForDate.replace(date, tripPatternForDates);
-    }
-=======
   /**
    * Transit data required for routing
    */
-  private final Map<LocalDate, List<TripPatternForDate>> tripPatternsForDate;
+  private final HashMap<LocalDate, List<TripPatternForDate>> tripPatternsForDate;
 
   /**
    * Index of outer list is from stop index, inner list index has no specific meaning. To stop index
@@ -97,10 +27,7 @@
   /**
    * Maps to original graph to retrieve additional data
    */
-  private final List<Stop> stopsByIndex;
-
-
-  private final Map<Stop, Integer> indexByStop;
+  private final StopIndexForRaptor stopIndex;
 
   private final ZoneId transitDataZoneId;
 
@@ -109,24 +36,25 @@
       Map<LocalDate,
       List<TripPatternForDate>> tripPatternsForDate,
       List<List<Transfer>> transferByStopIndex,
-      List<Stop> stopsByIndex,
-      Map<Stop,
-      Integer> indexByStop,
+      StopIndexForRaptor stopIndex,
       ZoneId transitDataZoneId
   ) {
-    this.tripPatternsForDate = tripPatternsForDate;
+    this.tripPatternsForDate = new HashMap<>(tripPatternsForDate);
     this.transferByStopIndex = transferByStopIndex;
-    this.stopsByIndex = stopsByIndex;
-    this.indexByStop = indexByStop;
+    this.stopIndex = stopIndex;
     this.transitDataZoneId = transitDataZoneId;
   }
 
   public int getIndexByStop(Stop stop) {
-    return indexByStop.get(stop);
+    return stopIndex.indexByStop.get(stop);
   }
 
-  public Stop getStopByIndex(int stopIndex) {
-    return stopIndex != -1 ? stopsByIndex.get(stopIndex) : null;
+  public Stop getStopByIndex(int stop) {
+    return stop != -1 ? this.stopIndex.stopsByIndex.get(stop) : null;
+  }
+
+  public StopIndexForRaptor getStopIndex() {
+    return this.stopIndex;
   }
 
   public Collection<TripPatternForDate> getTripPatternsForDate(LocalDate date) {
@@ -145,11 +73,26 @@
   }
 
   public int getStopCount() {
-    return stopsByIndex.size();
+    return stopIndex.stopsByIndex.size();
+  }
+
+  public List<TripPatternForDate> getTripPatternsForDateCopy(LocalDate date) {
+    List<TripPatternForDate> tripPatternForDate = tripPatternsForDate.get(date);
+    return tripPatternForDate != null ? new ArrayList<>(tripPatternsForDate.get(date)) : null;
   }
 
   public List<List<Transfer>> getTransferByStopIndex() {
     return this.transferByStopIndex;
   }
->>>>>>> e1e51908
+
+  /**
+   * Replaces all the TripPatternForDates for a single date. This is an atomic operation according
+   * to the HashMap implementation.
+   */
+  public void replaceTripPatternsForDate(
+      LocalDate date,
+      List<TripPatternForDate> tripPatternForDates
+  ) {
+    this.tripPatternsForDate.replace(date, tripPatternForDates);
+  }
 }