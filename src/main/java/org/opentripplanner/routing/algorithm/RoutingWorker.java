package org.opentripplanner.routing.algorithm;

import java.time.Duration;
import java.time.Instant;
import java.time.ZoneId;
import java.time.ZonedDateTime;
import java.util.ArrayList;
import java.util.Collection;
import java.util.Collections;
import java.util.HashSet;
import java.util.List;
import java.util.concurrent.CompletableFuture;
import org.opentripplanner.model.plan.Itinerary;
import org.opentripplanner.model.plan.PagingSearchWindowAdjuster;
import org.opentripplanner.routing.algorithm.filterchain.ItineraryListFilterChain;
import org.opentripplanner.routing.algorithm.mapping.RoutingRequestToFilterChainMapper;
import org.opentripplanner.routing.algorithm.mapping.RoutingResponseMapper;
import org.opentripplanner.routing.algorithm.raptor.router.AdditionalSearchDays;
import org.opentripplanner.routing.algorithm.raptor.router.FilterTransitWhenDirectModeIsEmpty;
import org.opentripplanner.routing.algorithm.raptor.router.TransitRouter;
import org.opentripplanner.routing.algorithm.raptor.router.street.DirectFlexRouter;
import org.opentripplanner.routing.algorithm.raptor.router.street.DirectStreetRouter;
import org.opentripplanner.routing.algorithm.raptor.transit.mappers.DateMapper;
import org.opentripplanner.routing.api.request.RoutingRequest;
import org.opentripplanner.routing.api.response.RoutingError;
import org.opentripplanner.routing.api.response.RoutingResponse;
import org.opentripplanner.routing.error.RoutingValidationException;
import org.opentripplanner.routing.framework.DebugTimingAggregator;
import org.opentripplanner.standalone.config.RouterConfig;
import org.opentripplanner.standalone.server.Router;
import org.opentripplanner.transit.raptor.api.request.SearchParams;
import org.opentripplanner.util.OTPFeature;
import org.slf4j.Logger;
import org.slf4j.LoggerFactory;

/**
 * Does a complete transit search, including access and egress legs.
 * <p>
 * This class has a request scope, hence the "Worker" name.
 */
public class RoutingWorker {
    private static final Logger LOG = LoggerFactory.getLogger(RoutingWorker.class);

    /** An object that accumulates profiling and debugging info for inclusion in the response. */
    public final DebugTimingAggregator debugTimingAggregator = new DebugTimingAggregator();
    public final PagingSearchWindowAdjuster pagingSearchWindowAdjuster;

    private final RoutingRequest request;
    private final Router router;
    /**
     * The transit service time-zero normalized for the current search. All transit times are 
     * relative to a "time-zero". This enables us to use an integer(small memory footprint). The
     * times are number for seconds past the {@code transitSearchTimeZero}. In the internal model
     * all times are stored relative to the {@link org.opentripplanner.model.calendar.ServiceDate},
     * but to be able to compare trip times for different service days we normalize all times by
     * calculating an offset. Now all times for the selected trip patterns become relative to the
     * {@code transitSearchTimeZero}.
     */
    private final ZonedDateTime transitSearchTimeZero;
    private SearchParams raptorSearchParamsUsed = null;
    private Itinerary firstRemovedItinerary = null;
<<<<<<< HEAD
=======
    private boolean reverseFilteringDirection = false;
    private final AdditionalSearchDays additionalSearchDays;
>>>>>>> 2f2c70d1

    public RoutingWorker(Router router, RoutingRequest request, ZoneId zoneId) {
        request.applyPageCursor();
        this.request = request;
        this.router = router;
<<<<<<< HEAD
        this.transitSearchTimeZero = DateMapper.asStartOfService(request.getDateTime(), zoneId);
        this.pagingSearchWindowAdjuster = createPagingSearchWindowAdjuster(router.routerConfig);
=======
        this.searchStartTime = DateMapper.asStartOfService(request.getDateTimeCurrentPage(), zoneId);

        var searchDateTime =
                ZonedDateTime.ofInstant(request.getDateTimeOriginalSearch(), zoneId);

        var maxWindow = Duration.ofMinutes(router.routerConfig.raptorTuningParameters()
                .dynamicSearchWindowCoefficients()
                .maxWinTimeMinutes());

        additionalSearchDays = new AdditionalSearchDays(
                request.arriveBy,
                searchDateTime,
                request.searchWindow,
                maxWindow,
                request.maxJourneyDuration
        );
>>>>>>> 2f2c70d1
    }

    public RoutingResponse route() {
        // If no direct mode is set, then we set one.
        // See {@link FilterTransitWhenDirectModeIsEmpty}
        var emptyDirectModeHandler = new FilterTransitWhenDirectModeIsEmpty(request.modes);

        request.modes.directMode = emptyDirectModeHandler.resolveDirectMode();

        this.debugTimingAggregator.finishedPrecalculating();

        var itineraries = Collections.synchronizedList(new ArrayList<Itinerary>());
        var routingErrors = Collections.synchronizedSet(new HashSet<RoutingError>());

        if (OTPFeature.ParallelRouting.isOn()) {
            CompletableFuture.allOf(
                    CompletableFuture.runAsync(() -> routeDirectStreet(itineraries, routingErrors)),
                    CompletableFuture.runAsync(() -> routeDirectFlex(itineraries, routingErrors)),
                    CompletableFuture.runAsync(() -> routeTransit(itineraries, routingErrors))
            ).join();
        } else {
            // Direct street routing
            routeDirectStreet(itineraries, routingErrors);

            // Direct flex routing
            routeDirectFlex(itineraries, routingErrors);

            // Transit routing
            routeTransit(itineraries, routingErrors);
        }

        debugTimingAggregator.finishedRouting();

        // Filter itineraries
        ItineraryListFilterChain filterChain = RoutingRequestToFilterChainMapper.createFilterChain(
            request.getItinerariesSortOrder(),
            request.itineraryFilters,
            request.numItineraries,
            filterOnLatestDepartureTime(),
            emptyDirectModeHandler.removeWalkAllTheWayResults(),
            request.maxNumberOfItinerariesCropHead(),
            it -> firstRemovedItinerary = it
        );

        List<Itinerary> filteredItineraries = filterChain.filter(itineraries);

        routingErrors.addAll(filterChain.getRoutingErrors());

        if(LOG.isDebugEnabled()) {
            LOG.debug(
                    "Return TripPlan with {} filtered itineraries out of {} total.",
                    filteredItineraries.stream().filter(it -> !it.isFlaggedForDeletion()).count(),
                    itineraries.size());
        }

        this.debugTimingAggregator.finishedFiltering();

        // Restore original directMode.
        request.modes.directMode = emptyDirectModeHandler.originalDirectMode();

        // Adjust the search-window for the next search if the current search-window
        // is off (too few or too many results found).
        var searchWindowNextSearch = calculateSearchWindowNextSearch(filteredItineraries);

        return RoutingResponseMapper.map(
                request,
                transitSearchTimeZero,
                raptorSearchParamsUsed,
                searchWindowNextSearch,
                firstRemovedItinerary,
                filteredItineraries,
                routingErrors,
                debugTimingAggregator
        );
    }

    /**
     * Filter itineraries away that depart after the latest-departure-time for depart after
     * search. These itineraries are a result of time-shifting the access leg and is needed for
     * the raptor to prune the results. These itineraries are often not ideal, but if they
     * pareto optimal for the "next" window, they will appear when a "next" search is performed.
     */
    private Instant filterOnLatestDepartureTime() {
        if(!request.arriveBy
            && raptorSearchParamsUsed != null
            && raptorSearchParamsUsed.isSearchWindowSet()
            && raptorSearchParamsUsed.isEarliestDepartureTimeSet()
        ) {
            int ldt = raptorSearchParamsUsed.earliestDepartureTime()
                    + raptorSearchParamsUsed.searchWindowInSeconds();
            return transitSearchTimeZero.plusSeconds(ldt).toInstant();
        }
        return null;
    }

    private void routeDirectStreet(
            List<Itinerary> itineraries,
            Collection<RoutingError> routingErrors
    ) {
        debugTimingAggregator.startedDirectStreetRouter();
        try {
            itineraries.addAll(DirectStreetRouter.route(router, request));
        } catch (RoutingValidationException e) {
            routingErrors.addAll(e.getRoutingErrors());
        } finally {
            debugTimingAggregator.finishedDirectStreetRouter();
        }
    }

    private void routeDirectFlex(
            List<Itinerary> itineraries,
            Collection<RoutingError> routingErrors
    ) {
        if (!OTPFeature.FlexRouting.isOn()) {
            return;
        }

        debugTimingAggregator.startedDirectFlexRouter();
        try {
            itineraries.addAll(DirectFlexRouter.route(router, request, additionalSearchDays));
        } catch (RoutingValidationException e) {
            routingErrors.addAll(e.getRoutingErrors());
        } finally {
            debugTimingAggregator.finishedDirectFlexRouter();
        }
    }

    private void routeTransit(
            List<Itinerary> itineraries,
            Collection<RoutingError> routingErrors
    ) {
        debugTimingAggregator.startedTransitRouting();
        try {
            var transitResults = TransitRouter.route(
                    request,
                    router,
<<<<<<< HEAD
                    transitSearchTimeZero,
                    debugTimingAggregator
=======
                    searchStartTime,
                    debugTimingAggregator,
                    additionalSearchDays
>>>>>>> 2f2c70d1
            );
            raptorSearchParamsUsed = transitResults.getSearchParams();
            itineraries.addAll(transitResults.getItineraries());
        } catch (RoutingValidationException e) {
            routingErrors.addAll(e.getRoutingErrors());
        } finally {
            debugTimingAggregator.finishedTransitRouter();
        }
    }

    private Duration calculateSearchWindowNextSearch(List<Itinerary> itineraries) {
        // No transit search performed
        if(raptorSearchParamsUsed == null) { return null; }

        var sw = Duration.ofSeconds(raptorSearchParamsUsed.searchWindowInSeconds());

        // SearchWindow cropped -> decrease search-window
        if(firstRemovedItinerary != null) {
            Instant swStartTime = searchStartTime().plusSeconds(raptorSearchParamsUsed.earliestDepartureTime());
            boolean cropSWHead = request.doCropSearchWindowAtTail();
            Instant rmItineraryStartTime = firstRemovedItinerary.startTime().toInstant();

            return pagingSearchWindowAdjuster.decreaseSearchWindow(
                    sw, swStartTime, rmItineraryStartTime, cropSWHead
            );
        }
        // (num-of-itineraries found <= numItineraries)  ->  increase or keep search-window
        else {
            int nRequested = request.numItineraries;
            int nFound = (int) itineraries.stream()
                    .filter(it -> !it.isFlaggedForDeletion() && it.hasTransit())
                    .count();

            return pagingSearchWindowAdjuster.increaseOrKeepSearchWindow(sw, nRequested, nFound);
        }
    }

    private Instant searchStartTime() {
        return transitSearchTimeZero.toInstant();
    }

    private PagingSearchWindowAdjuster createPagingSearchWindowAdjuster(RouterConfig routerConfig) {
        var c = routerConfig.raptorTuningParameters().dynamicSearchWindowCoefficients();
        return new PagingSearchWindowAdjuster(
                c.minWinTimeMinutes(),
                c.maxWinTimeMinutes(),
                routerConfig.transitTuningParameters().pagingSearchWindowAdjustments()
        );
    }
}<|MERGE_RESOLUTION|>--- conflicted
+++ resolved
@@ -28,6 +28,7 @@
 import org.opentripplanner.routing.framework.DebugTimingAggregator;
 import org.opentripplanner.standalone.config.RouterConfig;
 import org.opentripplanner.standalone.server.Router;
+import org.opentripplanner.transit.raptor.api.request.RaptorTuningParameters;
 import org.opentripplanner.transit.raptor.api.request.SearchParams;
 import org.opentripplanner.util.OTPFeature;
 import org.slf4j.Logger;
@@ -48,7 +49,7 @@
     private final RoutingRequest request;
     private final Router router;
     /**
-     * The transit service time-zero normalized for the current search. All transit times are 
+     * The transit service time-zero normalized for the current search. All transit times are
      * relative to a "time-zero". This enables us to use an integer(small memory footprint). The
      * times are number for seconds past the {@code transitSearchTimeZero}. In the internal model
      * all times are stored relative to the {@link org.opentripplanner.model.calendar.ServiceDate},
@@ -59,37 +60,17 @@
     private final ZonedDateTime transitSearchTimeZero;
     private SearchParams raptorSearchParamsUsed = null;
     private Itinerary firstRemovedItinerary = null;
-<<<<<<< HEAD
-=======
-    private boolean reverseFilteringDirection = false;
     private final AdditionalSearchDays additionalSearchDays;
->>>>>>> 2f2c70d1
 
     public RoutingWorker(Router router, RoutingRequest request, ZoneId zoneId) {
         request.applyPageCursor();
         this.request = request;
         this.router = router;
-<<<<<<< HEAD
         this.transitSearchTimeZero = DateMapper.asStartOfService(request.getDateTime(), zoneId);
         this.pagingSearchWindowAdjuster = createPagingSearchWindowAdjuster(router.routerConfig);
-=======
-        this.searchStartTime = DateMapper.asStartOfService(request.getDateTimeCurrentPage(), zoneId);
-
-        var searchDateTime =
-                ZonedDateTime.ofInstant(request.getDateTimeOriginalSearch(), zoneId);
-
-        var maxWindow = Duration.ofMinutes(router.routerConfig.raptorTuningParameters()
-                .dynamicSearchWindowCoefficients()
-                .maxWinTimeMinutes());
-
-        additionalSearchDays = new AdditionalSearchDays(
-                request.arriveBy,
-                searchDateTime,
-                request.searchWindow,
-                maxWindow,
-                request.maxJourneyDuration
-        );
->>>>>>> 2f2c70d1
+        this.additionalSearchDays = createAdditionalSearchDays(
+                router.routerConfig.raptorTuningParameters(), zoneId, request
+        );
     }
 
     public RoutingResponse route() {
@@ -226,14 +207,9 @@
             var transitResults = TransitRouter.route(
                     request,
                     router,
-<<<<<<< HEAD
                     transitSearchTimeZero,
+                    additionalSearchDays,
                     debugTimingAggregator
-=======
-                    searchStartTime,
-                    debugTimingAggregator,
-                    additionalSearchDays
->>>>>>> 2f2c70d1
             );
             raptorSearchParamsUsed = transitResults.getSearchParams();
             itineraries.addAll(transitResults.getItineraries());
@@ -244,6 +220,25 @@
         }
     }
 
+    private static AdditionalSearchDays createAdditionalSearchDays(
+            RaptorTuningParameters raptorTuningParameters, ZoneId zoneId, RoutingRequest request
+    ) {
+        var searchDateTime = ZonedDateTime.ofInstant(request.getDateTime(), zoneId);
+        var maxWindow = Duration.ofMinutes(
+                raptorTuningParameters
+                        .dynamicSearchWindowCoefficients()
+                        .maxWinTimeMinutes()
+        );
+
+        return new AdditionalSearchDays(
+                request.arriveBy,
+                searchDateTime,
+                request.searchWindow,
+                maxWindow,
+                request.maxJourneyDuration
+        );
+    }
+
     private Duration calculateSearchWindowNextSearch(List<Itinerary> itineraries) {
         // No transit search performed
         if(raptorSearchParamsUsed == null) { return null; }
