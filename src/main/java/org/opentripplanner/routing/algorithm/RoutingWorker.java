--- conflicted
+++ resolved
@@ -131,19 +131,12 @@
       it -> firstRemovedItinerary = it,
       request.wheelchairAccessibility.enabled(),
       request.wheelchairAccessibility.maxSlope(),
-<<<<<<< HEAD
-      router.graph.getService(FareService.class),
-      router.transitModel.getTransitAlertService(),
-      router.transitModel.getStopModel().getStopModelIndex()::getMultiModalStationForStation
-=======
       serverContext.graph().getService(FareService.class),
       serverContext.transitModel().getTransitAlertService(),
       serverContext
         .transitModel()
         .getStopModel()
-        .getStopModelIndex()
-        .getMultiModalStationForStations()::get
->>>>>>> 589f3c11
+        .getStopModelIndex()::getMultiModalStationForStation
     );
 
     List<Itinerary> filteredItineraries = filterChain.filter(itineraries);
