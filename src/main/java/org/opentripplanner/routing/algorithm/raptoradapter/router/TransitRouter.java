package org.opentripplanner.routing.algorithm.raptoradapter.router;

import java.time.ZonedDateTime;
import java.util.ArrayList;
import java.util.Collection;
import java.util.List;
import java.util.concurrent.CompletableFuture;
import java.util.concurrent.CompletionException;
import org.opentripplanner.model.plan.Itinerary;
import org.opentripplanner.routing.algorithm.mapping.RaptorPathToItineraryMapper;
import org.opentripplanner.routing.algorithm.raptoradapter.router.street.AccessEgressRouter;
import org.opentripplanner.routing.algorithm.raptoradapter.router.street.FlexAccessEgressRouter;
import org.opentripplanner.routing.algorithm.raptoradapter.transit.AccessEgress;
import org.opentripplanner.routing.algorithm.raptoradapter.transit.Transfer;
import org.opentripplanner.routing.algorithm.raptoradapter.transit.TransitLayer;
import org.opentripplanner.routing.algorithm.raptoradapter.transit.TripSchedule;
import org.opentripplanner.routing.algorithm.raptoradapter.transit.mappers.AccessEgressMapper;
import org.opentripplanner.routing.algorithm.raptoradapter.transit.mappers.RaptorRequestMapper;
import org.opentripplanner.routing.algorithm.raptoradapter.transit.request.RaptorRoutingRequestTransitData;
import org.opentripplanner.routing.algorithm.raptoradapter.transit.request.RoutingRequestTransitDataProviderFilter;
import org.opentripplanner.routing.algorithm.raptoradapter.transit.request.TransitDataProviderFilter;
import org.opentripplanner.routing.algorithm.transferoptimization.configure.TransferOptimizationServiceConfigurator;
import org.opentripplanner.routing.api.request.RoutingRequest;
import org.opentripplanner.routing.api.request.StreetMode;
import org.opentripplanner.routing.api.response.InputField;
import org.opentripplanner.routing.api.response.RoutingError;
import org.opentripplanner.routing.api.response.RoutingErrorCode;
import org.opentripplanner.routing.core.RoutingContext;
import org.opentripplanner.routing.core.TemporaryVerticesContainer;
import org.opentripplanner.routing.error.RoutingValidationException;
import org.opentripplanner.routing.fares.FareService;
import org.opentripplanner.routing.framework.DebugTimingAggregator;
import org.opentripplanner.routing.graph.GraphIndex;
import org.opentripplanner.routing.graph.Vertex;
import org.opentripplanner.standalone.server.Router;
import org.opentripplanner.transit.raptor.RaptorService;
import org.opentripplanner.transit.raptor.api.path.Path;
import org.opentripplanner.transit.raptor.api.response.RaptorResponse;
import org.opentripplanner.util.OTPFeature;

public class TransitRouter {
<<<<<<< HEAD
    public static final int NOT_SET = -1;

    private final RoutingRequest request;
    private final Router router;
    private final DebugTimingAggregator debugTimingAggregator;
    private final ZonedDateTime transitSearchTimeZero;
    private final AdditionalSearchDays additionalSearchDays;


    private TransitRouter(
            RoutingRequest request,
            Router router,
            ZonedDateTime transitSearchTimeZero,
            AdditionalSearchDays additionalSearchDays,
            DebugTimingAggregator debugTimingAggregator
    ) {
        this.request = request;
        this.router = router;
        this.transitSearchTimeZero = transitSearchTimeZero;
        this.additionalSearchDays = additionalSearchDays;
        this.debugTimingAggregator = debugTimingAggregator;
=======

  private static final Logger LOG = LoggerFactory.getLogger(TransitRouter.class);

  public static final int NOT_SET = -1;

  private final RoutingRequest request;
  private final Router router;
  private final DebugTimingAggregator debugTimingAggregator;
  private final ZonedDateTime transitSearchTimeZero;
  private final AdditionalSearchDays additionalSearchDays;

  private TransitRouter(
    RoutingRequest request,
    Router router,
    ZonedDateTime transitSearchTimeZero,
    AdditionalSearchDays additionalSearchDays,
    DebugTimingAggregator debugTimingAggregator
  ) {
    this.request = request;
    this.router = router;
    this.transitSearchTimeZero = transitSearchTimeZero;
    this.additionalSearchDays = additionalSearchDays;
    this.debugTimingAggregator = debugTimingAggregator;
  }

  public static TransitRouterResult route(
    RoutingRequest request,
    Router router,
    ZonedDateTime transitSearchTimeZero,
    AdditionalSearchDays additionalSearchDays,
    DebugTimingAggregator debugTimingAggregator
  ) {
    var transitRouter = new TransitRouter(
      request,
      router,
      transitSearchTimeZero,
      additionalSearchDays,
      debugTimingAggregator
    );
    return transitRouter.route();
  }

  private TransitRouterResult route() {
    if (request.modes.transitModes.isEmpty()) {
      return new TransitRouterResult(List.of(), null);
>>>>>>> 27c89a65
    }

    if (!router.graph.transitFeedCovers(request.getDateTime())) {
      throw new RoutingValidationException(
        List.of(new RoutingError(RoutingErrorCode.OUTSIDE_SERVICE_PERIOD, InputField.DATE_TIME))
      );
    }

    var transitLayer = request.ignoreRealtimeUpdates
      ? router.graph.getTransitLayer()
      : router.graph.getRealtimeTransitLayer();

    var requestTransitDataProvider = createRequestTransitDataProvider(transitLayer);

    debugTimingAggregator.finishedPatternFiltering();

    var accessEgresses = getAccessEgresses(transitLayer);

    debugTimingAggregator.finishedAccessEgress(
      accessEgresses.getAccesses().size(),
      accessEgresses.getEgresses().size()
    );

    var itineraries = new ArrayList<Itinerary>();

    // Prepare transit search
    var raptorRequest = RaptorRequestMapper.mapRequest(
      request,
      transitSearchTimeZero,
      accessEgresses.getAccesses(),
      accessEgresses.getEgresses()
    );

    // Route transit
    var raptorService = new RaptorService<>(router.raptorConfig);
    var transitResponse = raptorService.route(raptorRequest, requestTransitDataProvider);

    checkIfTransitConnectionExists(transitResponse);

    debugTimingAggregator.finishedRaptorSearch();

    Collection<Path<TripSchedule>> paths = transitResponse.paths();

    if (OTPFeature.OptimizeTransfers.isOn()) {
      paths =
        TransferOptimizationServiceConfigurator
          .createOptimizeTransferService(
            transitLayer::getStopByIndex,
            requestTransitDataProvider.stopNameResolver(),
            router.graph.getTransferService(),
            requestTransitDataProvider,
            transitLayer.getStopIndex().stopBoardAlightCosts,
            raptorRequest,
            request.transferOptimization
          )
          .optimize(transitResponse.paths());
    }

    // Create itineraries

    RaptorPathToItineraryMapper itineraryMapper = new RaptorPathToItineraryMapper(
      router.graph,
      transitLayer,
      transitSearchTimeZero,
      request
    );
    FareService fareService = router.graph.getService(FareService.class);

    for (Path<TripSchedule> path : paths) {
      // Convert the Raptor/Astar paths to OTP API Itineraries
      Itinerary itinerary = itineraryMapper.createItinerary(path);

      // Decorate the Itineraries with fare information.
      if (fareService != null) {
        itinerary.fare = fareService.getCost(itinerary);
      }

      itineraries.add(itinerary);
    }

    debugTimingAggregator.finishedItineraryCreation();

    return new TransitRouterResult(itineraries, transitResponse.requestUsed().searchParams());
  }

  private AccessEgresses getAccessEgresses(TransitLayer transitLayer) {
    var accessEgressMapper = new AccessEgressMapper(transitLayer.getStopIndex());
    var accessList = new ArrayList<AccessEgress>();
    var egressList = new ArrayList<AccessEgress>();

    var accessCalculator = (Runnable) () -> {
      debugTimingAggregator.startedAccessCalculating();
      accessList.addAll(getAccessEgresses(accessEgressMapper, false));
      debugTimingAggregator.finishedAccessCalculating();
    };

    var egressCalculator = (Runnable) () -> {
      debugTimingAggregator.startedEgressCalculating();
      egressList.addAll(getAccessEgresses(accessEgressMapper, true));
      debugTimingAggregator.finishedEgressCalculating();
    };

    if (OTPFeature.ParallelRouting.isOn()) {
      try {
        CompletableFuture
          .allOf(
            CompletableFuture.runAsync(accessCalculator),
            CompletableFuture.runAsync(egressCalculator)
          )
          .join();
      } catch (CompletionException e) {
        RoutingValidationException.unwrapAndRethrowCompletionException(e);
      }
    } else {
      accessCalculator.run();
      egressCalculator.run();
    }

    verifyAccessEgress(accessList, egressList);

    return new AccessEgresses(accessList, egressList);
  }

  private Collection<AccessEgress> getAccessEgresses(
    AccessEgressMapper accessEgressMapper,
    boolean isEgress
  ) {
    var results = new ArrayList<AccessEgress>();
    var mode = isEgress ? request.modes.egressMode : request.modes.accessMode;

    // Prepare access/egress lists
    RoutingRequest accessRequest = request.getStreetSearchRequest(mode);
    try (var temporaryVertices = new TemporaryVerticesContainer(router.graph, accessRequest)) {
      var routingContext = new RoutingContext(accessRequest, router.graph, temporaryVertices);

      if (!isEgress) {
        accessRequest.allowKeepingRentedVehicleAtDestination = false;
      }

      var nearbyStops = AccessEgressRouter.streetSearch(routingContext, mode, isEgress);

      results.addAll(accessEgressMapper.mapNearbyStops(nearbyStops, isEgress));

      // Special handling of flex accesses
      if (OTPFeature.FlexRouting.isOn() && mode == StreetMode.FLEXIBLE) {
        var flexAccessList = FlexAccessEgressRouter.routeAccessEgress(
          routingContext,
          additionalSearchDays,
          router.routerConfig.flexParameters(request),
          isEgress
        );

        results.addAll(accessEgressMapper.mapFlexAccessEgresses(flexAccessList, isEgress));
      }
    }

    return results;
  }

  private RaptorRoutingRequestTransitData createRequestTransitDataProvider(
    TransitLayer transitLayer
  ) {
    var graph = router.graph;

    RoutingRequest transferRoutingRequest = Transfer.prepareTransferRoutingRequest(request);

    return new RaptorRoutingRequestTransitData(
      graph.getTransferService(),
      transitLayer,
      transitSearchTimeZero,
      additionalSearchDays.additionalSearchDaysInPast(),
      additionalSearchDays.additionalSearchDaysInFuture(),
      createRequestTransitDataProviderFilter(graph.index),
      new RoutingContext(transferRoutingRequest, graph, (Vertex) null, null)
    );
  }

  private TransitDataProviderFilter createRequestTransitDataProviderFilter(GraphIndex graphIndex) {
    return new RoutingRequestTransitDataProviderFilter(request, graphIndex);
  }

  private void verifyAccessEgress(Collection<?> access, Collection<?> egress) {
    boolean accessExist = !access.isEmpty();
    boolean egressExist = !egress.isEmpty();

    if (accessExist && egressExist) {
      return;
    }

    List<RoutingError> routingErrors = new ArrayList<>();
    if (!accessExist) {
      routingErrors.add(
        new RoutingError(RoutingErrorCode.NO_STOPS_IN_RANGE, InputField.FROM_PLACE)
      );
    }
    if (!egressExist) {
      routingErrors.add(new RoutingError(RoutingErrorCode.NO_STOPS_IN_RANGE, InputField.TO_PLACE));
    }

    throw new RoutingValidationException(routingErrors);
  }

  /**
   * If no paths or search window is found, we assume there is no transit connection between the
   * origin and destination.
   */
  private void checkIfTransitConnectionExists(RaptorResponse<TripSchedule> response) {
    int searchWindowUsed = response.requestUsed().searchParams().searchWindowInSeconds();
    if (searchWindowUsed <= 0 && response.paths().isEmpty()) {
      throw new RoutingValidationException(
        List.of(new RoutingError(RoutingErrorCode.NO_TRANSIT_CONNECTION, null))
      );
    }
  }
}<|MERGE_RESOLUTION|>--- conflicted
+++ resolved
@@ -39,31 +39,6 @@
 import org.opentripplanner.util.OTPFeature;
 
 public class TransitRouter {
-<<<<<<< HEAD
-    public static final int NOT_SET = -1;
-
-    private final RoutingRequest request;
-    private final Router router;
-    private final DebugTimingAggregator debugTimingAggregator;
-    private final ZonedDateTime transitSearchTimeZero;
-    private final AdditionalSearchDays additionalSearchDays;
-
-
-    private TransitRouter(
-            RoutingRequest request,
-            Router router,
-            ZonedDateTime transitSearchTimeZero,
-            AdditionalSearchDays additionalSearchDays,
-            DebugTimingAggregator debugTimingAggregator
-    ) {
-        this.request = request;
-        this.router = router;
-        this.transitSearchTimeZero = transitSearchTimeZero;
-        this.additionalSearchDays = additionalSearchDays;
-        this.debugTimingAggregator = debugTimingAggregator;
-=======
-
-  private static final Logger LOG = LoggerFactory.getLogger(TransitRouter.class);
 
   public static final int NOT_SET = -1;
 
@@ -107,7 +82,6 @@
   private TransitRouterResult route() {
     if (request.modes.transitModes.isEmpty()) {
       return new TransitRouterResult(List.of(), null);
->>>>>>> 27c89a65
     }
 
     if (!router.graph.transitFeedCovers(request.getDateTime())) {
