package org.opentripplanner.routing.algorithm.raptoradapter.router;

import java.time.ZonedDateTime;
import java.util.ArrayList;
import java.util.Collection;
import java.util.List;
import java.util.concurrent.CompletableFuture;
import java.util.concurrent.CompletionException;
import org.opentripplanner.routing.algorithm.mapping.RaptorPathToItineraryMapper;
import org.opentripplanner.routing.algorithm.raptoradapter.router.street.AccessEgressRouter;
import org.opentripplanner.routing.algorithm.raptoradapter.router.street.FlexAccessEgressRouter;
import org.opentripplanner.routing.algorithm.raptoradapter.transit.AccessEgress;
import org.opentripplanner.routing.algorithm.raptoradapter.transit.Transfer;
import org.opentripplanner.routing.algorithm.raptoradapter.transit.TransitLayer;
import org.opentripplanner.routing.algorithm.raptoradapter.transit.TripSchedule;
import org.opentripplanner.routing.algorithm.raptoradapter.transit.mappers.AccessEgressMapper;
import org.opentripplanner.routing.algorithm.raptoradapter.transit.mappers.RaptorRequestMapper;
import org.opentripplanner.routing.algorithm.raptoradapter.transit.request.RaptorRoutingRequestTransitData;
import org.opentripplanner.routing.algorithm.raptoradapter.transit.request.RoutingRequestTransitDataProviderFilter;
import org.opentripplanner.routing.algorithm.raptoradapter.transit.request.TransitDataProviderFilter;
import org.opentripplanner.routing.algorithm.transferoptimization.configure.TransferOptimizationServiceConfigurator;
import org.opentripplanner.routing.api.request.RoutingRequest;
import org.opentripplanner.routing.api.request.StreetMode;
import org.opentripplanner.routing.api.response.InputField;
import org.opentripplanner.routing.api.response.RoutingError;
import org.opentripplanner.routing.api.response.RoutingErrorCode;
import org.opentripplanner.routing.core.RoutingContext;
import org.opentripplanner.routing.core.TemporaryVerticesContainer;
import org.opentripplanner.routing.error.RoutingValidationException;
import org.opentripplanner.routing.framework.DebugTimingAggregator;
import org.opentripplanner.routing.graph.Vertex;
import org.opentripplanner.standalone.api.OtpServerContext;
import org.opentripplanner.transit.model.framework.FeedScopedId;
import org.opentripplanner.transit.raptor.RaptorService;
import org.opentripplanner.transit.raptor.api.path.Path;
import org.opentripplanner.transit.raptor.api.response.RaptorResponse;
import org.opentripplanner.transit.service.TransitService;
import org.opentripplanner.util.OTPFeature;

public class TransitRouter {

  public static final int NOT_SET = -1;

  private final RoutingRequest request;
  private final OtpServerContext serverContext;
  private final DebugTimingAggregator debugTimingAggregator;
  private final ZonedDateTime transitSearchTimeZero;
  private final AdditionalSearchDays additionalSearchDays;

  private TransitRouter(
    RoutingRequest request,
    OtpServerContext serverContext,
    ZonedDateTime transitSearchTimeZero,
    AdditionalSearchDays additionalSearchDays,
    DebugTimingAggregator debugTimingAggregator
  ) {
    this.request = request;
    this.serverContext = serverContext;
    this.transitSearchTimeZero = transitSearchTimeZero;
    this.additionalSearchDays = additionalSearchDays;
    this.debugTimingAggregator = debugTimingAggregator;
  }

  public static TransitRouterResult route(
    RoutingRequest request,
    OtpServerContext serverContext,
    ZonedDateTime transitSearchTimeZero,
    AdditionalSearchDays additionalSearchDays,
    DebugTimingAggregator debugTimingAggregator
  ) {
    var transitRouter = new TransitRouter(
      request,
      serverContext,
      transitSearchTimeZero,
      additionalSearchDays,
      debugTimingAggregator
    );
    return transitRouter.route();
  }

  private TransitRouterResult route() {
    if (request.modes.transitModes.isEmpty()) {
      return new TransitRouterResult(List.of(), null);
    }

    if (!serverContext.transitService().transitFeedCovers(request.getDateTime())) {
      throw new RoutingValidationException(
        List.of(new RoutingError(RoutingErrorCode.OUTSIDE_SERVICE_PERIOD, InputField.DATE_TIME))
      );
    }

    var transitLayer = request.ignoreRealtimeUpdates
      ? serverContext.transitService().getTransitLayer()
      : serverContext.transitService().getRealtimeTransitLayer();

    var requestTransitDataProvider = createRequestTransitDataProvider(transitLayer);

    debugTimingAggregator.finishedPatternFiltering();

    var accessEgresses = getAccessEgresses(transitLayer);

    debugTimingAggregator.finishedAccessEgress(
      accessEgresses.getAccesses().size(),
      accessEgresses.getEgresses().size()
    );

    // Prepare transit search
    var raptorRequest = RaptorRequestMapper.mapRequest(
      request,
      transitSearchTimeZero,
      serverContext.raptorConfig().isMultiThreaded(),
      accessEgresses.getAccesses(),
      accessEgresses.getEgresses(),
      serverContext.meterRegistry()
    );

    // Route transit
    var raptorService = new RaptorService<>(serverContext.raptorConfig());
    var transitResponse = raptorService.route(raptorRequest, requestTransitDataProvider);

    checkIfTransitConnectionExists(transitResponse);

    debugTimingAggregator.finishedRaptorSearch();

    Collection<Path<TripSchedule>> paths = transitResponse.paths();

    if (OTPFeature.OptimizeTransfers.isOn()) {
      paths =
        TransferOptimizationServiceConfigurator
          .createOptimizeTransferService(
            transitLayer::getStopByIndex,
            requestTransitDataProvider.stopNameResolver(),
            serverContext.transitService().getTransferService(),
            requestTransitDataProvider,
            transitLayer.getStopBoardAlightCosts(),
            raptorRequest,
            request.transferOptimization
          )
          .optimize(transitResponse.paths());
    }

    // Create itineraries

    RaptorPathToItineraryMapper itineraryMapper = new RaptorPathToItineraryMapper(
      serverContext.graph(),
      serverContext.transitService(),
      transitLayer,
      transitSearchTimeZero,
      request
    );

    var itineraries = paths.stream().map(itineraryMapper::createItinerary).toList();

    debugTimingAggregator.finishedItineraryCreation();

    return new TransitRouterResult(itineraries, transitResponse.requestUsed().searchParams());
  }

  private AccessEgresses getAccessEgresses(TransitLayer transitLayer) {
    var accessEgressMapper = new AccessEgressMapper(transitLayer.getStopIndex());
    var accessList = new ArrayList<AccessEgress>();
    var egressList = new ArrayList<AccessEgress>();

    var accessCalculator = (Runnable) () -> {
      debugTimingAggregator.startedAccessCalculating();
      accessList.addAll(getAccessEgresses(accessEgressMapper, false));
      debugTimingAggregator.finishedAccessCalculating();
    };

    var egressCalculator = (Runnable) () -> {
      debugTimingAggregator.startedEgressCalculating();
      egressList.addAll(getAccessEgresses(accessEgressMapper, true));
      debugTimingAggregator.finishedEgressCalculating();
    };

    if (OTPFeature.ParallelRouting.isOn()) {
      try {
        CompletableFuture
          .allOf(
            CompletableFuture.runAsync(accessCalculator),
            CompletableFuture.runAsync(egressCalculator)
          )
          .join();
      } catch (CompletionException e) {
        RoutingValidationException.unwrapAndRethrowCompletionException(e);
      }
    } else {
      accessCalculator.run();
      egressCalculator.run();
    }

    verifyAccessEgress(accessList, egressList);

    return new AccessEgresses(accessList, egressList);
  }

  private Collection<AccessEgress> getAccessEgresses(
    AccessEgressMapper accessEgressMapper,
    boolean isEgress
  ) {
    var results = new ArrayList<AccessEgress>();
    var mode = isEgress ? request.modes.egressMode : request.modes.accessMode;

    // Prepare access/egress lists
    RoutingRequest accessRequest = request.getStreetSearchRequest(mode);
    try (
      var temporaryVertices = new TemporaryVerticesContainer(serverContext.graph(), accessRequest)
    ) {
      var routingContext = new RoutingContext(
        accessRequest,
        serverContext.graph(),
        temporaryVertices
      );

      if (!isEgress) {
        accessRequest.allowKeepingRentedVehicleAtDestination = false;
      }

      var nearbyStops = AccessEgressRouter.streetSearch(
        routingContext,
        serverContext.transitService(),
        mode,
        isEgress
      );

      results.addAll(accessEgressMapper.mapNearbyStops(nearbyStops, isEgress));

      // Special handling of flex accesses
      if (OTPFeature.FlexRouting.isOn() && mode == StreetMode.FLEXIBLE) {
        var flexAccessList = FlexAccessEgressRouter.routeAccessEgress(
          routingContext,
          serverContext.transitService(),
          additionalSearchDays,
          serverContext.routerConfig().flexParameters(request),
          isEgress
        );

        results.addAll(accessEgressMapper.mapFlexAccessEgresses(flexAccessList, isEgress));
      }
    }

    return results;
  }

  private RaptorRoutingRequestTransitData createRequestTransitDataProvider(
    TransitLayer transitLayer
  ) {
    RoutingRequest transferRoutingRequest = Transfer.prepareTransferRoutingRequest(request);

    return new RaptorRoutingRequestTransitData(
<<<<<<< HEAD
=======
      serverContext.transitService().getTransferService(),
>>>>>>> c6bdbdd5
      transitLayer,
      transitSearchTimeZero,
      additionalSearchDays.additionalSearchDaysInPast(),
      additionalSearchDays.additionalSearchDaysInFuture(),
<<<<<<< HEAD
      createRequestTransitDataProviderFilter(transitModel.getTransitModelIndex()),
      new RoutingContext(transferRoutingRequest, graph, (Vertex) null, null),
      transitModel.getTransitModelIndex().getRoutesForAgency()::get
=======
      createRequestTransitDataProviderFilter(serverContext.transitService()),
      new RoutingContext(transferRoutingRequest, serverContext.graph(), (Vertex) null, null)
>>>>>>> c6bdbdd5
    );
  }

  private TransitDataProviderFilter createRequestTransitDataProviderFilter(
    TransitService transitService
  ) {
    return new RoutingRequestTransitDataProviderFilter(request, transitService);
  }

  private void verifyAccessEgress(Collection<?> access, Collection<?> egress) {
    boolean accessExist = !access.isEmpty();
    boolean egressExist = !egress.isEmpty();

    if (accessExist && egressExist) {
      return;
    }

    List<RoutingError> routingErrors = new ArrayList<>();
    if (!accessExist) {
      routingErrors.add(
        new RoutingError(RoutingErrorCode.NO_STOPS_IN_RANGE, InputField.FROM_PLACE)
      );
    }
    if (!egressExist) {
      routingErrors.add(new RoutingError(RoutingErrorCode.NO_STOPS_IN_RANGE, InputField.TO_PLACE));
    }

    throw new RoutingValidationException(routingErrors);
  }

  /**
   * If no paths or search window is found, we assume there is no transit connection between the
   * origin and destination.
   */
  private void checkIfTransitConnectionExists(RaptorResponse<TripSchedule> response) {
    int searchWindowUsed = response.requestUsed().searchParams().searchWindowInSeconds();
    if (searchWindowUsed <= 0 && response.paths().isEmpty()) {
      throw new RoutingValidationException(
        List.of(new RoutingError(RoutingErrorCode.NO_TRANSIT_CONNECTION, null))
      );
    }
  }
}<|MERGE_RESOLUTION|>--- conflicted
+++ resolved
@@ -248,22 +248,13 @@
     RoutingRequest transferRoutingRequest = Transfer.prepareTransferRoutingRequest(request);
 
     return new RaptorRoutingRequestTransitData(
-<<<<<<< HEAD
-=======
-      serverContext.transitService().getTransferService(),
->>>>>>> c6bdbdd5
       transitLayer,
       transitSearchTimeZero,
       additionalSearchDays.additionalSearchDaysInPast(),
       additionalSearchDays.additionalSearchDaysInFuture(),
-<<<<<<< HEAD
-      createRequestTransitDataProviderFilter(transitModel.getTransitModelIndex()),
-      new RoutingContext(transferRoutingRequest, graph, (Vertex) null, null),
+      createRequestTransitDataProviderFilter(serverContext.transitService()),
+      new RoutingContext(transferRoutingRequest, serverContext.graph(), (Vertex) null, null),
       transitModel.getTransitModelIndex().getRoutesForAgency()::get
-=======
-      createRequestTransitDataProviderFilter(serverContext.transitService()),
-      new RoutingContext(transferRoutingRequest, serverContext.graph(), (Vertex) null, null)
->>>>>>> c6bdbdd5
     );
   }
 
