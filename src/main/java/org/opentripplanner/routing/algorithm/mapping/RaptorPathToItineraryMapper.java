package org.opentripplanner.routing.algorithm.mapping;

import org.locationtech.jts.geom.Coordinate;
import org.opentripplanner.common.geometry.SphericalDistanceLibrary;
import org.opentripplanner.model.GenericLocation;
import org.opentripplanner.model.Route;
import org.opentripplanner.model.Stop;
import org.opentripplanner.model.Trip;
import org.opentripplanner.model.TripPattern;
import org.opentripplanner.model.calendar.ServiceDate;
import org.opentripplanner.model.plan.Itinerary;
import org.opentripplanner.model.plan.Leg;
import org.opentripplanner.model.plan.Place;
import org.opentripplanner.model.plan.StopArrival;
import org.opentripplanner.model.plan.VertexType;
import org.opentripplanner.routing.algorithm.raptor.transit.AccessEgress;
import org.opentripplanner.routing.algorithm.raptor.transit.Transfer;
import org.opentripplanner.routing.algorithm.raptor.transit.TransitLayer;
import org.opentripplanner.routing.algorithm.raptor.transit.TripSchedule;
import org.opentripplanner.routing.api.request.RoutingRequest;
import org.opentripplanner.routing.core.State;
import org.opentripplanner.routing.core.StateEditor;
import org.opentripplanner.routing.core.TraverseMode;
import org.opentripplanner.routing.graph.Edge;
import org.opentripplanner.routing.graph.Vertex;
import org.opentripplanner.routing.spt.GraphPath;
import org.opentripplanner.routing.trippattern.TripTimes;
import org.opentripplanner.routing.vertextype.TransitStopVertex;
import org.opentripplanner.transit.raptor.api.path.AccessPathLeg;
import org.opentripplanner.transit.raptor.api.path.EgressPathLeg;
import org.opentripplanner.transit.raptor.api.path.Path;
import org.opentripplanner.transit.raptor.api.path.PathLeg;
import org.opentripplanner.transit.raptor.api.path.TransferPathLeg;
import org.opentripplanner.transit.raptor.api.path.TransitPathLeg;
import org.opentripplanner.util.PolylineEncoder;

import java.time.ZonedDateTime;
import java.util.ArrayList;
import java.util.Arrays;
import java.util.Calendar;
import java.util.Collections;
import java.util.List;
import java.util.TimeZone;

/**
 * This maps the paths found by the Raptor search algorithm to the itinerary structure currently used by OTP. The paths,
 * access/egress transfers and transit layer only contains the minimal information needed for routing. Additional
 * information has to be fetched from the graph index to create complete itineraries that can be shown in a trip
 * planner.
 */
public class RaptorPathToItineraryMapper {

    private final TransitLayer transitLayer;

    private final RoutingRequest request;

    private final ZonedDateTime startOfTime;


    /**
     * Constructs an itinerary mapper for a request and a set of results
     *
     * @param transitLayer the currently active transit layer (may have real-time data applied)
     * @param startOfTime the point in time all times in seconds are counted from
     * @param request the current routing request
     */
    public RaptorPathToItineraryMapper(
            TransitLayer transitLayer,
            ZonedDateTime startOfTime,
            RoutingRequest request) {

        this.transitLayer = transitLayer;
        this.startOfTime = startOfTime;
        this.request = request;
    }

    public Itinerary createItinerary(Path<TripSchedule> path) {
        List<Leg> legs = new ArrayList<>();

        // Map access leg
        mapAccessLeg(legs, path.accessLeg());

        // TODO: Add back this code when PathLeg interface contains object references

        PathLeg<TripSchedule> pathLeg = path.accessLeg().nextLeg();

        boolean firstLeg = true;

        while (!pathLeg.isEgressLeg()) {
            // Map transit leg
            if (pathLeg.isTransitLeg()) {
                Leg transitLeg = mapTransitLeg(request, pathLeg.asTransitLeg(), firstLeg);
                firstLeg = false;
                legs.add(transitLeg);
            }

            // Map transfer leg
            if (pathLeg.isTransferLeg()) {
                mapTransferLeg(legs, pathLeg.asTransferLeg());
            }

            pathLeg = pathLeg.nextLeg();
        }

        // Map egress leg
        EgressPathLeg<TripSchedule> egressPathLeg = pathLeg.asEgressLeg();
        mapEgressLeg(legs, egressPathLeg);
        propagateStopPlaceNamesToWalkingLegs(legs);

        Itinerary itinerary = new Itinerary(legs);

        // Map general itinerary fields
        itinerary.generalizedCost = path.cost();
        itinerary.nonTransitLimitExceeded = itinerary.nonTransitDistanceMeters > request.maxWalkDistance;

        return itinerary;
    }

    private void mapAccessLeg(
            List<Leg> legs,
            AccessPathLeg<TripSchedule> accessPathLeg
    ) {
        AccessEgress accessPath = (AccessEgress) accessPathLeg.access();

        if (accessPath.durationInSeconds() == 0) { return; }

        GraphPath graphPath = new GraphPath(accessPath.getLastState(), false);

        Itinerary subItinerary = GraphPathToItineraryMapper
            .generateItinerary(graphPath, request.locale);

        if (subItinerary.legs.isEmpty()) { return; }

        subItinerary.timeShiftToStartAt(createCalendar(accessPathLeg.fromTime()));

        legs.addAll(subItinerary.legs);
    }

    private Leg mapTransitLeg(
            RoutingRequest request,
            TransitPathLeg<TripSchedule> pathLeg,
            boolean firstLeg
    ) {
        Leg leg = new Leg();

        Stop boardStop = transitLayer.getStopByIndex(pathLeg.fromStop());
        Stop alightStop = transitLayer.getStopByIndex(pathLeg.toStop());
        TripSchedule tripSchedule = pathLeg.trip();
        TripTimes tripTimes = tripSchedule.getOriginalTripTimes();
        TripPattern tripPattern = tripSchedule.getOriginalTripPattern();
        Trip trip = tripTimes.trip;
        Route route = tripPattern.route;
        int numStopsInPattern = tripTimes.getNumStops();

        // Find stop positions in pattern where this leg boards and alights.
        // We cannot assume every stop appears only once in a pattern, so we match times instead of stops.
        int boardStopIndexInPattern = tripSchedule.findStopPosInPattern(pathLeg.fromStop(), pathLeg.fromTime(), true);
        int alightStopIndexInPattern = tripSchedule.findStopPosInPattern(pathLeg.toStop(), pathLeg.toTime(), false);

        // Include real-time information in the Leg.
        if (!tripTimes.isScheduled()) {
            leg.realTime = true;
            leg.departureDelay = tripTimes.getDepartureDelay(boardStopIndexInPattern);
            leg.arrivalDelay = tripTimes.getArrivalDelay(alightStopIndexInPattern);
        }

        leg.serviceDate = new ServiceDate(tripSchedule.getServiceDate());
        leg.intermediateStops = new ArrayList<>();
        leg.startTime = createCalendar(pathLeg.fromTime());
        leg.endTime = createCalendar(pathLeg.toTime());
        leg.mode = TraverseMode.fromTransitMode(tripPattern.getMode());
        leg.tripId = trip.getId();
        leg.from = mapStopToPlace(boardStop, boardStopIndexInPattern);
        leg.to = mapStopToPlace(alightStop, alightStopIndexInPattern);
        List<Coordinate> transitLegCoordinates = extractTransitLegCoordinates(pathLeg);
        leg.legGeometry = PolylineEncoder.createEncodings(transitLegCoordinates);
        leg.distanceMeters = getDistanceFromCoordinates(transitLegCoordinates);

        if (request.showIntermediateStops) {
            leg.intermediateStops = extractIntermediateStops(pathLeg);
        }

        leg.route = route.getLongName();
        leg.routeId = route.getId();
        leg.agencyName = route.getAgency().getName();
        leg.routeColor = route.getColor();
        leg.tripShortName = trip.getTripShortName();
        leg.agencyId = route.getAgency().getId();
        leg.routeShortName = route.getShortName();
        leg.routeLongName = route.getLongName();
        leg.headsign = tripTimes.getHeadsign(boardStopIndexInPattern);
        leg.walkSteps = new ArrayList<>();

        // TODO OTP2 - alightRule and boardRule needs mapping
        //    Under Raptor, for transit trips, ItineraryMapper converts Path<TripSchedule> directly to Itinerary
        //    (the old API response element, within TripPlan). Non-transit trips still use GraphPathToTripPlanConverter
        //    to turn A* results (sequences of States and Edges called GraphPaths) into TripPlans which also contain
        //    Itineraries.
        //    So transit results do not go through GraphPathToTripPlanConverter. It contains logic to find board/alight
        //    rules from StopPatterns within TripPatterns, and attach them as machine-readable codes on Legs, but only
        //    where you are really boarding or alighting (considering interlining / in-seat transfers).
        //    That needs to be re-implemented for the Raptor transit case.
        //    - See e2118e0a -> GraphPathToTripPlanConverter#fixupLegs(List<Leg>, State[][]))
        // leg.alightRule = <Assign here>;
        // leg.boardRule =  <Assign here>;

        AlertToLegMapper.addAlertPatchesToLeg(
            request.getRoutingContext().graph,
            leg,
            firstLeg,
            request.locale
        );

        return leg;
    }

    private void mapTransferLeg(List<Leg> legs, TransferPathLeg<TripSchedule> pathLeg) {
        Stop transferFromStop = transitLayer.getStopByIndex(pathLeg.fromStop());
        Stop transferToStop = transitLayer.getStopByIndex(pathLeg.toStop());
        Transfer transfer = transitLayer.getTransferByStopIndex().get(pathLeg.fromStop()).stream().filter(t -> t.getToStop() == pathLeg.toStop()).findFirst().get();

        Place from = mapStopToPlace(transferFromStop, null);
        Place to = mapStopToPlace(transferToStop, null);
        mapNonTransitLeg(legs, pathLeg, transfer, from, to, false);
    }

    private void mapEgressLeg(
            List<Leg> legs,
            EgressPathLeg<TripSchedule> egressPathLeg
    ) {
        AccessEgress egressPath = (AccessEgress) egressPathLeg.egress();

        if (egressPath.durationInSeconds() == 0) { return; }

        GraphPath graphPath = new GraphPath(egressPath.getLastState(), false);

        Itinerary subItinerary = GraphPathToItineraryMapper
            .generateItinerary(graphPath, request.locale);

        if (subItinerary.legs.isEmpty()) { return; }

        subItinerary.timeShiftToStartAt(createCalendar(egressPathLeg.fromTime()));

        legs.addAll(subItinerary.legs);
    }

    private void mapNonTransitLeg(List<Leg> legs, PathLeg<TripSchedule> pathLeg, Transfer transfer, Place from, Place to, boolean onlyIfNonZeroDistance) {
        List<Edge> edges = transfer.getEdges();
        if (edges.isEmpty()) {
            Leg leg = new Leg();
            leg.from = from;
            leg.to = to;
            leg.startTime = createCalendar(pathLeg.fromTime());
            leg.endTime = createCalendar(pathLeg.toTime());
            leg.mode = TraverseMode.WALK;
            leg.legGeometry = PolylineEncoder.createEncodings(transfer.getCoordinates());
            leg.distanceMeters = (double) transfer.getDistanceMeters();
            leg.walkSteps = Collections.emptyList();

            if (!onlyIfNonZeroDistance || leg.distanceMeters > 0) {
                legs.add(leg);
            }
        } else {
            RoutingRequest traverseRequest = request.clone();
            traverseRequest.arriveBy = false;
            StateEditor se = new StateEditor(traverseRequest, edges.get(0).getFromVertex());
            se.setTimeSeconds(startOfTime.plusSeconds(pathLeg.fromTime()).toEpochSecond());
            //se.setNonTransitOptionsFromState(states[0]);
            State s = se.makeState();
            ArrayList<State> transferStates = new ArrayList<>();
            transferStates.add(s);
            for (Edge e : edges) {
                s = e.traverse(s);
                transferStates.add(s);
            }

<<<<<<< HEAD
            try {
                State[] states = transferStates.toArray(new State[0]);
                GraphPath graphPath = new GraphPath(states[states.length - 1], false);

                Itinerary subItinerary = GraphPathToItineraryMapper
                        .generateItinerary(graphPath, request.locale);

                // TODO OTP2 We use the duration initially calculated for use during routing
                //      because they do not always match up and we risk getting negative wait times
                //      (#2955)
                if (subItinerary.legs.size() != 1) {
                    throw new IllegalArgumentException("Sub itineraries should only contain one leg.");
                }
                subItinerary.legs.get(0).startTime = createCalendar(pathLeg.fromTime());
                subItinerary.legs.get(0).endTime = createCalendar(pathLeg.toTime());

                if (!onlyIfNonZeroDistance || subItinerary.nonTransitDistanceMeters > 0) {
                    legs.addAll(subItinerary.legs);
                }
            } catch (TrivialPathException e) {
                // Ignore, no legs need be copied
=======
            State[] states = transferStates.toArray(new State[0]);
            GraphPath graphPath = new GraphPath(states[states.length - 1], false);

            Itinerary subItinerary = GraphPathToItineraryMapper
                    .generateItinerary(graphPath, false, true, request.locale);

            // TODO OTP2 We use the duration initially calculated for use during routing
            //      because they do not always match up and we risk getting negative wait times
            //      (#2955)
            if (subItinerary.legs.size() != 1) {
                throw new IllegalArgumentException("Sub itineraries should only contain one leg.");
            }
            subItinerary.legs.get(0).startTime = createCalendar(pathLeg.fromTime());
            subItinerary.legs.get(0).endTime = createCalendar(pathLeg.toTime());

            if (!onlyIfNonZeroDistance || subItinerary.nonTransitDistanceMeters > 0) {
                legs.addAll(subItinerary.legs);
>>>>>>> 17415d88
            }
        }
    }

    /**
     * Fix up a {@link Place} using the information available at the leg boundaries. This method
     * will ensure that stop names propagate correctly to the non-transit legs that connect to
     * transit legs.
     */
    public static void propagateStopPlaceNamesToWalkingLegs(List<Leg> legs) {
        for (int i = 0; i < legs.size()-1; i++) {
            Leg currLeg = legs.get(i);
            Leg nextLeg = legs.get(i + 1);

            if (currLeg.isTransitLeg() && !nextLeg.isTransitLeg()) {
                nextLeg.from = currLeg.to;
            }

            if (!currLeg.isTransitLeg() && nextLeg.isTransitLeg()) {
                currLeg.to = nextLeg.from;
            }
        }
    }

    private Place mapOriginTargetToPlace(Vertex vertex, GenericLocation location) {
        return vertex instanceof TransitStopVertex ?
                mapTransitVertexToPlace((TransitStopVertex) vertex) :
                mapLocationToPlace(location);
    }

    private Place mapLocationToPlace(GenericLocation location) {
        if (location.label == null || location.label.isEmpty()) {
            return new Place(location.lat, location.lng, String.format("%.6f, %.6f", location.lat, location.lng));
        } else {
            return new Place(location.lat, location.lng, location.label);
        }
    }

    private Place mapTransitVertexToPlace(TransitStopVertex vertex) {
        return mapStopToPlace(vertex.getStop(), null);
    }

    private Place mapStopToPlace(Stop stop, Integer stopIndex) {
        Place place = new Place(stop.getLat(), stop.getLon(), stop.getName());
        place.stopId = stop.getId();
        place.stopCode = stop.getCode();
        place.stopIndex = stopIndex;
        place.platformCode = stop.getCode();
        place.zoneId = stop.getFirstZoneAsString();
        place.vertexType = VertexType.TRANSIT;
        return place;
    }

    private Calendar createCalendar(int timeInSeconds) {
        ZonedDateTime zdt = startOfTime.plusSeconds(timeInSeconds);
        Calendar c = Calendar.getInstance(TimeZone.getTimeZone(zdt.getZone()));
        c.setTimeInMillis(zdt.toInstant().toEpochMilli());
        return c;
    }

    private List<StopArrival> extractIntermediateStops(TransitPathLeg<TripSchedule> pathLeg) {
        List<StopArrival> visits = new ArrayList<>();
        TripPattern tripPattern = pathLeg.trip().getOriginalTripPattern();
        TripSchedule tripSchedule = pathLeg.trip();
        boolean boarded = false;

        for (int j = 0; j < tripPattern.stopPattern.stops.length; j++) {
            if (boarded && tripSchedule.arrival(j) == pathLeg.toTime()) {
                break;
            }
            if (boarded) {
                Stop stop = tripPattern.stopPattern.stops[j];
                Place place = mapStopToPlace(stop, j);
                // TODO: fill out stopSequence
                StopArrival visit = new StopArrival(
                        place,
                        createCalendar(tripSchedule.arrival(j)),
                        createCalendar(tripSchedule.departure(j))
                );
                visits.add(visit);
            }
            if (!boarded && tripSchedule.departure(j) == pathLeg.fromTime()) {
                boarded = true;
            }
        }
        return visits;
    }

    private List<Coordinate> extractTransitLegCoordinates(TransitPathLeg<TripSchedule> pathLeg) {
        List<Coordinate> transitLegCoordinates = new ArrayList<>();
        TripPattern tripPattern = pathLeg.trip().getOriginalTripPattern();
        TripSchedule tripSchedule = pathLeg.trip();
        boolean boarded = false;
        for (int j = 0; j < tripPattern.stopPattern.stops.length; j++) {
            int currentStopIndex = transitLayer.getStopIndex().indexByStop.get(tripPattern.getStop(j));
            if (boarded) {
                transitLegCoordinates.addAll(Arrays.asList(tripPattern.getHopGeometry(j - 1).getCoordinates()));
            }
            if (!boarded && tripSchedule.departure(j) == pathLeg.fromTime() && currentStopIndex == pathLeg.fromStop()) {
                boarded = true;
            }
            if (boarded && tripSchedule.arrival(j) == pathLeg.toTime() && currentStopIndex == pathLeg.toStop()) {
                break;
            }
        }
        return transitLegCoordinates;
    }

    private double getDistanceFromCoordinates(List<Coordinate> coordinates) {
        double distance = 0;
        for (int i = 1; i < coordinates.size(); i++) {
            distance += SphericalDistanceLibrary.distance(coordinates.get(i), coordinates.get(i - 1));
        }
        return distance;
    }
}<|MERGE_RESOLUTION|>--- conflicted
+++ resolved
@@ -274,34 +274,11 @@
                 transferStates.add(s);
             }
 
-<<<<<<< HEAD
-            try {
-                State[] states = transferStates.toArray(new State[0]);
-                GraphPath graphPath = new GraphPath(states[states.length - 1], false);
-
-                Itinerary subItinerary = GraphPathToItineraryMapper
-                        .generateItinerary(graphPath, request.locale);
-
-                // TODO OTP2 We use the duration initially calculated for use during routing
-                //      because they do not always match up and we risk getting negative wait times
-                //      (#2955)
-                if (subItinerary.legs.size() != 1) {
-                    throw new IllegalArgumentException("Sub itineraries should only contain one leg.");
-                }
-                subItinerary.legs.get(0).startTime = createCalendar(pathLeg.fromTime());
-                subItinerary.legs.get(0).endTime = createCalendar(pathLeg.toTime());
-
-                if (!onlyIfNonZeroDistance || subItinerary.nonTransitDistanceMeters > 0) {
-                    legs.addAll(subItinerary.legs);
-                }
-            } catch (TrivialPathException e) {
-                // Ignore, no legs need be copied
-=======
             State[] states = transferStates.toArray(new State[0]);
             GraphPath graphPath = new GraphPath(states[states.length - 1], false);
 
             Itinerary subItinerary = GraphPathToItineraryMapper
-                    .generateItinerary(graphPath, false, true, request.locale);
+                    .generateItinerary(graphPath, request.locale);
 
             // TODO OTP2 We use the duration initially calculated for use during routing
             //      because they do not always match up and we risk getting negative wait times
@@ -314,7 +291,6 @@
 
             if (!onlyIfNonZeroDistance || subItinerary.nonTransitDistanceMeters > 0) {
                 legs.addAll(subItinerary.legs);
->>>>>>> 17415d88
             }
         }
     }
