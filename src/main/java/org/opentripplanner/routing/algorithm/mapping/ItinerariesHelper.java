package org.opentripplanner.routing.algorithm.mapping;

import java.util.List;
import java.util.OptionalDouble;
import org.opentripplanner.model.plan.Itinerary;
<<<<<<< HEAD
import org.opentripplanner.routing.core.RoutingContext;
=======
import org.opentripplanner.model.plan.StreetLeg;
import org.opentripplanner.routing.api.request.RoutingRequest;
import org.opentripplanner.routing.edgetype.StreetEdge;
>>>>>>> 43d3142c

public class ItinerariesHelper {

  public static void decorateItinerariesWithRequestData(
    List<Itinerary> itineraries,
    RoutingRequest routingRequest
  ) {
    for (Itinerary it : itineraries) {
      if (routingRequest.wheelchairAccessible) {
        // Communicate the fact that the only way we were able to get a response
        // was by removing a slope limit.
        OptionalDouble maxSlope = getMaxSlope(it);
        if (maxSlope.isPresent()) {
          it.tooSloped = maxSlope.getAsDouble() > routingRequest.maxWheelchairSlope;
          it.maxSlope = maxSlope.getAsDouble();
        }
      }
    }
  }

  private static OptionalDouble getMaxSlope(Itinerary it) {
    return it.legs
      .stream()
      .filter(StreetLeg.class::isInstance)
      .map(StreetLeg.class::cast)
      .map(StreetLeg::getWalkSteps)
      .flatMap(List::stream)
      .map(step -> step.edges)
      .filter(StreetEdge.class::isInstance)
      .map(StreetEdge.class::cast)
      .mapToDouble(StreetEdge::getMaxSlope)
      .max();
  }
}<|MERGE_RESOLUTION|>--- conflicted
+++ resolved
@@ -3,13 +3,9 @@
 import java.util.List;
 import java.util.OptionalDouble;
 import org.opentripplanner.model.plan.Itinerary;
-<<<<<<< HEAD
-import org.opentripplanner.routing.core.RoutingContext;
-=======
 import org.opentripplanner.model.plan.StreetLeg;
 import org.opentripplanner.routing.api.request.RoutingRequest;
 import org.opentripplanner.routing.edgetype.StreetEdge;
->>>>>>> 43d3142c
 
 public class ItinerariesHelper {
 
@@ -18,7 +14,7 @@
     RoutingRequest routingRequest
   ) {
     for (Itinerary it : itineraries) {
-      if (routingRequest.wheelchairAccessible) {
+      if (routingRequest.wheelchairAccessibility.enabled()) {
         // Communicate the fact that the only way we were able to get a response
         // was by removing a slope limit.
         OptionalDouble maxSlope = getMaxSlope(it);
