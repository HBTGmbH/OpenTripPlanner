--- conflicted
+++ resolved
@@ -68,39 +68,23 @@
 
     private LineString geometry = null;
 
-<<<<<<< HEAD
-    protected PatternHop(PatternStopVertex from, PatternStopVertex to, Stop begin, Stop end, int stopIndex, int continuousStops, double serviceAreaRadius, boolean setInPattern) {
-=======
-    protected PatternHop(PatternStopVertex from, PatternStopVertex to, Stop begin, Stop end, int stopIndex, RequestStops requestStops, boolean setInPattern) {
->>>>>>> f0e2960e
+    protected PatternHop(PatternStopVertex from, PatternStopVertex to, Stop begin, Stop end, int stopIndex, RequestStops requestStops, double serviceAreaRadius, boolean setInPattern) {
         super(from, to);
         this.begin = begin;
         this.end = end;
         this.stopIndex = stopIndex;
         if (setInPattern)
             getPattern().setPatternHop(stopIndex, this);
-<<<<<<< HEAD
-        this.continuousStops = continuousStops;
+        this.requestStops = requestStops;
         this.serviceAreaRadius = serviceAreaRadius;
     }
 
-    public PatternHop(PatternStopVertex from, PatternStopVertex to, Stop begin, Stop end, int stopIndex, int continuousStops, double serviceAreaRadius) {
-        this(from, to, begin, end, stopIndex, continuousStops, serviceAreaRadius, true);
+    public PatternHop(PatternStopVertex from, PatternStopVertex to, Stop begin, Stop end, int stopIndex, int continuousPickup, int continuousDropoff, int serviceAreaRadius) {
+        this(from, to, begin, end, stopIndex, RequestStops.fromGtfs(continuousPickup, continuousDropoff), serviceAreaRadius, true);
     }
     public PatternHop(PatternStopVertex from, PatternStopVertex to, Stop begin, Stop end, int stopIndex) {
-        this(from, to, begin, end, stopIndex, 0, 0d);
-=======
-        this.requestStops = requestStops;
-    }
-
-    public PatternHop(PatternStopVertex from, PatternStopVertex to, Stop begin, Stop end, int stopIndex, int continuousPickup, int continuousDropoff) {
-        this(from, to, begin, end, stopIndex, RequestStops.fromGtfs(continuousPickup, continuousDropoff), true);
-    }
-    public PatternHop(PatternStopVertex from, PatternStopVertex to, Stop begin, Stop end, int stopIndex) {
-        this(from, to, begin, end, stopIndex, 0, 0);
->>>>>>> f0e2960e
-    }
-
+        this(from, to, begin, end, stopIndex, 0, 0, 0d);
+    }
 
     // made more accurate
     public double getDistance() {
