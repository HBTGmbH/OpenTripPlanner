package org.opentripplanner.visualizer;

import java.awt.Point;
import java.awt.event.ComponentAdapter;
import java.awt.event.ComponentEvent;
import java.awt.event.MouseEvent;
import java.awt.event.MouseMotionAdapter;
import java.awt.event.MouseWheelEvent;
import java.awt.event.MouseWheelListener;
import java.text.DecimalFormat;
import java.text.SimpleDateFormat;
import java.util.ArrayList;
import java.util.ConcurrentModificationException;
import java.util.Date;
import java.util.HashMap;
import java.util.List;
import java.util.Queue;
import java.util.Set;
import java.util.concurrent.LinkedBlockingQueue;
import org.locationtech.jts.geom.Coordinate;
import org.locationtech.jts.geom.Envelope;
import org.locationtech.jts.geom.LineString;
import org.locationtech.jts.index.strtree.STRtree;
import org.opentripplanner.common.geometry.GeometryUtils;
import org.opentripplanner.graph_builder.DataImportIssue;
import org.opentripplanner.routing.core.State;
import org.opentripplanner.routing.core.TraverseMode;
import org.opentripplanner.routing.edgetype.ElevatorAlightEdge;
import org.opentripplanner.routing.edgetype.ElevatorBoardEdge;
import org.opentripplanner.routing.edgetype.FreeEdge;
import org.opentripplanner.routing.edgetype.PathwayEdge;
import org.opentripplanner.routing.edgetype.StreetEdge;
import org.opentripplanner.routing.edgetype.StreetTransitEntityLink;
import org.opentripplanner.routing.edgetype.StreetTraversalPermission;
import org.opentripplanner.routing.edgetype.StreetVehicleParkingLink;
import org.opentripplanner.routing.edgetype.StreetVehicleRentalLink;
import org.opentripplanner.routing.edgetype.VehicleParkingEdge;
import org.opentripplanner.routing.graph.Edge;
import org.opentripplanner.routing.graph.Graph;
import org.opentripplanner.routing.graph.Vertex;
import org.opentripplanner.routing.location.StreetLocation;
import org.opentripplanner.routing.spt.GraphPath;
import org.opentripplanner.routing.spt.ShortestPathTree;
import org.opentripplanner.routing.vehicle_rental.VehicleRentalPlace;
import org.opentripplanner.routing.vertextype.ElevatorOffboardVertex;
import org.opentripplanner.routing.vertextype.ElevatorOnboardVertex;
import org.opentripplanner.routing.vertextype.ExitVertex;
import org.opentripplanner.routing.vertextype.IntersectionVertex;
import org.opentripplanner.routing.vertextype.SplitterVertex;
import org.opentripplanner.routing.vertextype.TemporaryVertex;
import org.opentripplanner.routing.vertextype.TransitBoardingAreaVertex;
import org.opentripplanner.routing.vertextype.TransitEntranceVertex;
import org.opentripplanner.routing.vertextype.TransitPathwayNodeVertex;
import org.opentripplanner.routing.vertextype.TransitStopVertex;
import org.opentripplanner.routing.vertextype.VehicleParkingEntranceVertex;
import processing.core.PApplet;
import processing.core.PFont;

/**
 * Processing applet to show a map of the graph. The user can: - Use mouse wheel to zoom (or right
 * drag, or ctrl-drag) - Left drag to pan around the map - Left click to send a list of nearby
 * vertices to the associated VertexSelectionListener.
 */
public class ShowGraph extends PApplet implements MouseWheelListener {

  private static final int FRAME_RATE = 30;
  private static final long serialVersionUID = -8336165356756970127L;
  private static final boolean VIDEO = false;
  private static final String VIDEO_PATH = "/home/syncopate/pathimage/";
  private static final DecimalFormat latFormatter = new DecimalFormat("00.0000°N ; 00.0000°S");
  private static final DecimalFormat lonFormatter = new DecimalFormat("000.0000°E ; 000.0000°W");
  /* Layer constants */
  static final int DRAW_MINIMAL = 0; // XY coordinates
  static final int DRAW_HIGHLIGHTED = 1;
  static final int DRAW_SPT = 2;
  static final int DRAW_VERTICES = 3;
  static final int DRAW_TRANSIT = 4;
  static final int DRAW_LINKS = 5;
  static final int DRAW_STREETS = 6;
  static final int DRAW_ALL = 7;
  static final int DRAW_PARTIAL = 8;
  private static double lastLabelY;
  // how many edges to draw before checking whether we need to move on to the next frame
  private final int BLOCK_SIZE = 1000;
  // how many edges to skip over (to ensure a sampling of edges throughout the visible area)
  private final long DECIMATE = 40;
  // 800 instead of 1000 msec, leaving 20% of the time for work other than drawing.
  private final int FRAME_TIME = 800 / FRAME_RATE;
  private final ArrayList<VertexSelectionListener> selectors;
  private final List<Edge> visibleStreetEdges = new ArrayList<>(1000);
  private final List<Edge> visibleLinkEdges = new ArrayList<>(1000);
  private final List<Edge> visibleTransitEdges = new ArrayList<>(1000);
  // these queues are filled by a search in another thread, so must be threadsafe
  private final Queue<Vertex> newHighlightedVertices = new LinkedBlockingQueue<>();
  private final Queue<Edge> newHighlightedEdges = new LinkedBlockingQueue<>();
  private final SimpleDateFormat shortDateFormat = new SimpleDateFormat("HH:mm:ss z");
  private final LinkedBlockingQueue<State> newSPTEdges = new LinkedBlockingQueue<>();
  private final boolean drawEdges = true;
  private int videoFrameNumber = 0;
  Graph graph;
  STRtree vertexIndex;
  STRtree edgeIndex;
  Envelope modelOuterBounds;
  Envelope modelBounds = new Envelope();
  VertexSelectionListener selector;
  private List<Vertex> visibleVertices;
  private List<Vertex> highlightedVertices = new ArrayList<>(1000);
  private List<Edge> highlightedEdges = new ArrayList<>(1000);
  private Coordinate highlightedCoordinate;
  private Edge highlightedEdge;
  private GraphPath highlightedGraphPath;
  protected double mouseModelX;
  protected double mouseModelY;
  private Point startDrag = null;
  private int dragX, dragY;
  private boolean ctrlPressed = false;
  boolean drawFast = false;
  boolean drawStreetEdges = true;
  boolean drawTransitEdges = true;
  boolean drawLinkEdges = true;
  boolean drawStreetVertices = true;
  boolean drawTransitStopVertices = true;
  boolean drawExtraVertices = true;
  private int drawLevel = DRAW_ALL;
  private int drawOffset = 0;
  private boolean drawHighlighted = true;
  public SimpleSPT simpleSPT = new SimpleSPT();
  private LinkedBlockingQueue<SPTNode> sptEdgeQueue;
  private boolean sptVisible = true;
  private float sptFlattening = 0.3f;
  private float sptThickness = 0.1f;
  private boolean drawMultistateVertices = true;
  private ShortestPathTree spt;

  /*
   * Constructor. Call processing constructor, and register the listener to notify when the user selects vertices.
   */
  public ShowGraph(VertexSelectionListener selector, Graph graph) {
    super();
    this.graph = graph;
    this.spt = null;
    this.selector = selector;
    this.selectors = new ArrayList<>();
  }

  /*
   * Setup Processing applet
   */
  public void setup() {
    size(getSize().width, getSize().height, JAVA2D);

    /* Build spatial index of vertices and edges */
    buildSpatialIndex();

    /* Set model bounds to encompass all vertices in the index, and then some */
    modelBounds = (Envelope) (vertexIndex.getRoot().getBounds());
    modelBounds.expandBy(0.02);
    matchAspect();
    /* save this zoom level to allow returning to default later */
    modelOuterBounds = new Envelope(modelBounds);

    /* find and set up the appropriate font */
    String[] fonts = PFont.list();
    String[] preferredFonts = { "Mono", "Courier" };
    PFont font = null;
    for (String preferredFontName : preferredFonts) {
      for (String fontName : fonts) {
        if (fontName.contains(preferredFontName)) {
          font = createFont(fontName, 16);
          break;
        }
      }
      if (font != null) {
        break;
      }
    }
    textFont(font);
    textMode(SCREEN);
    addMouseWheelListener(this);
    addMouseMotionListener(
      new MouseMotionAdapter() {
        @Override
        public void mouseMoved(MouseEvent e) {
          super.mouseMoved(e);
          Point p = e.getPoint();
          mouseModelX = toModelX(p.x);
          mouseModelY = toModelY(p.y);
        }
      }
    );
    addComponentListener(
      new ComponentAdapter() {
        public void componentResized(ComponentEvent e) {
          matchAspect();
          drawLevel = DRAW_PARTIAL;
        }
      }
    );
    frameRate(FRAME_RATE);
  }

  public synchronized void draw() {
    smooth();
    int startMillis = millis();
    if (drawLevel == DRAW_PARTIAL) {
      drawPartial(startMillis);
    } else if (drawLevel == DRAW_ALL) {
      boolean finished = drawAll(startMillis);
      if (!finished) {
        return;
      }
    } else if (drawLevel == DRAW_LINKS) {
      boolean finished = drawLinks(startMillis);
      if (!finished) {
        return;
      }
    } else if (drawLevel == DRAW_TRANSIT) {
      boolean finished = drawTransit(startMillis);
      if (!finished) {
        return;
      }
    } else if (drawLevel == DRAW_VERTICES) {
      drawVertices();
    } else if (drawLevel == DRAW_SPT) {
      boolean finished = drawSPT();
      if (!finished) {
        return;
      }
    } else if (drawLevel == DRAW_HIGHLIGHTED) {
      drawHighlighted();
    } else if (drawLevel == DRAW_MINIMAL) {
      if (!newHighlightedEdges.isEmpty()) handleNewHighlights();
      drawNewEdges();
      drawCoords();
    }
    drawOffset = 0;
    if (drawLevel > DRAW_MINIMAL) drawLevel -= 1; // move to next layer
  }

  public void redraw() {
    drawLevel = DRAW_ALL;
  }

  public void mouseReleased(MouseEvent e) {
    startDrag = null;
  }

  public void mouseDragged(MouseEvent e) {
    Point c = e.getPoint();
    if (startDrag == null) {
      startDrag = c;
      dragX = c.x;
      dragY = c.y;
    }
    double dx = dragX - c.x;
    double dy = c.y - dragY;
    if (ctrlPressed || mouseButton == RIGHT) {
      zoom(dy * 0.01, startDrag);
    } else {
      double tx = modelBounds.getWidth() * dx / getWidth();
      double ty = modelBounds.getHeight() * dy / getHeight();
      modelBounds.translate(tx, ty);
    }
    dragX = c.x;
    dragY = c.y;
    drawLevel = DRAW_PARTIAL;
  }

  /*
   * Zoom in/out proportional to the number of clicks of the mouse wheel.
   */
  public void mouseWheelMoved(MouseWheelEvent e) {
    double f = e.getWheelRotation() * 0.2;
    zoom(f, e.getPoint());
  }

  @SuppressWarnings("unchecked")
  public void mouseClicked() {
    Envelope screenEnv = new Envelope(new Coordinate(mouseX, mouseY));
    screenEnv.expandBy(4, 4);
    Envelope env = new Envelope(
      toModelX(screenEnv.getMinX()),
      toModelX(screenEnv.getMaxX()),
      toModelY(screenEnv.getMinY()),
      toModelY(screenEnv.getMaxY())
    );

    List<Vertex> nearby = (List<Vertex>) vertexIndex.query(env);
    selector.verticesSelected(nearby);
    drawLevel = DRAW_ALL;
  }

  public void keyPressed() {
    if (key == CODED && keyCode == CONTROL) ctrlPressed = true;
  }

  public void keyReleased() {
    if (key == CODED && keyCode == CONTROL) ctrlPressed = false;
  }

  public void zoomToDefault() {
    modelBounds = new Envelope(modelOuterBounds);
    drawLevel = DRAW_ALL;
  }

  public void zoomOut() {
    modelBounds.expandBy(modelBounds.getWidth(), modelBounds.getHeight());
    drawLevel = DRAW_ALL;
  }

  public void zoomToLocation(Coordinate c) {
    Envelope e = new Envelope();
    e.expandToInclude(c);
    e.expandBy(0.002);
    modelBounds = e;
    matchAspect();
    drawLevel = DRAW_ALL;
  }

  public void zoomToVertex(Vertex v) {
    Envelope e = new Envelope();
    e.expandToInclude(v.getCoordinate());
    e.expandBy(0.002);
    modelBounds = e;
    drawLevel = DRAW_ALL;
  }

  /**
   * Zoom to an envelope. Used for issue zoom.
   *
   * @author mattwigway
   */
  public void zoomToEnvelope(Envelope e) {
    modelBounds = e;
    matchAspect();
    drawLevel = DRAW_ALL;
  }

  /*
   * Iterate through all vertices and their (outgoing) edges. If they are of 'interesting' types,
   * add them to the corresponding spatial index.
   */
  public synchronized void buildSpatialIndex() {
    vertexIndex = new STRtree();
    edgeIndex = new STRtree();
    Envelope env;

    // int xminx, xmax, ymin, ymax;
    for (Vertex v : graph.getVertices()) {
      Coordinate c = v.getCoordinate();
      env = new Envelope(c);
      vertexIndex.insert(env, v);
      for (Edge e : v.getOutgoing()) {
        var edgeGeometry = e.getGeometry();
        if (edgeGeometry == null) {
          edgeIndex.insert(
            new Envelope(e.getFromVertex().getCoordinate(), e.getToVertex().getCoordinate()),
            e
          );
        } else {
          edgeIndex.insert(edgeGeometry.getEnvelopeInternal(), e);
        }
      }
    }
    vertexIndex.build();
    edgeIndex.build();
  }

  /**
   * Set the Vertex selector to newSelector, and store the old selector on the stack of selectors
   */
  public void pushSelector(VertexSelectionListener newSelector) {
    selectors.add(selector);
    selector = newSelector;
  }

  /**
   * Restore the previous vertexSelector
   */
  public void popSelector() {
    selector = selectors.get(selectors.size() - 1);
    selectors.remove(selectors.size() - 1);
  }

  public void highlightCoordinate(Coordinate c) {
    double xd = 0, yd = 0;
    while (!modelBounds.contains(c)) {
      xd = modelBounds.getWidth() / 100;
      yd = modelBounds.getHeight() / 100;
      modelBounds.expandBy(xd, yd);
    }
    modelBounds.expandBy(xd, yd);
    highlightedCoordinate = c;
    drawLevel = DRAW_ALL;
  }

  public void highlightVertex(Vertex v) {
    highlightCoordinate(v.getCoordinate());
  }

  public void enqueueHighlightedEdge(Edge de) {
    newHighlightedEdges.add(de);
  }

  public void clearHighlights() {
    highlightedEdges.clear();
    highlightedVertices.clear();
    drawLevel = DRAW_ALL;
  }

  public void highlightEdge(Edge selected) {
    highlightedEdge = selected;
    drawLevel = DRAW_ALL;
  }

  public void highlightGraphPath(GraphPath gp) {
    highlightedGraphPath = gp;
    // drawLevel = DRAW_ALL;
    drawLevel = DRAW_TRANSIT; // leave streets in grey
  }

  public void setHighlightedVertices(Set<Vertex> vertices) {
    highlightedVertices = new ArrayList<>(vertices);
    drawLevel = DRAW_ALL;
  }

  public void setHighlightedVertices(List<Vertex> vertices) {
    highlightedVertices = vertices;
    drawLevel = DRAW_ALL;
  }

  public void setHighlightedEdges(List<Edge> edges) {
    highlightedEdges = edges;
    drawLevel = DRAW_ALL;
  }

  public void drawIssue(DataImportIssue anno) {
    Envelope env = new Envelope();

    Edge e = anno.getReferencedEdge();
    if (e != null) {
      this.enqueueHighlightedEdge(e);
      env.expandToInclude(e.getFromVertex().getCoordinate());
      env.expandToInclude(e.getToVertex().getCoordinate());
    }

    ArrayList<Vertex> vertices = new ArrayList<>();
    Vertex v = anno.getReferencedVertex();
    if (v != null) {
      env.expandToInclude(v.getCoordinate());
      vertices.add(v);
    }

    if (e == null && v == null) return;

    // make it a little bigger, especially needed for STOP_UNLINKED
    env.expandBy(0.02);

    // highlight relevant things
    this.clearHighlights();
    this.setHighlightedVertices(vertices);

    // zoom the graph display
    this.zoomToEnvelope(env);

    // and draw
    this.draw();
  }

  public void setShowTransit(boolean selected) {
    drawTransitEdges = selected;
    drawTransitStopVertices = selected;
  }

  public void setShowStreets(boolean selected) {
    drawStreetEdges = selected;
    drawStreetVertices = selected;
  }

  public void setShowHightlights(boolean selected) {
    drawHighlighted = selected;
  }

  public void addNewSPTEdge(State state) {
    this.newSPTEdges.add(state);
    this.simpleSPT.add(state);
  }

  public void resetSPT() {
    this.simpleSPT = new SimpleSPT();
  }

  public void setShowSPT(boolean selected) {
    sptVisible = selected;
  }

  public void setSPTFlattening(float sptFlattening) {
    this.sptFlattening = sptFlattening;
  }

  public void setSPTThickness(float sptThickness) {
    this.sptThickness = sptThickness;
  }

  public void setShowMultistateVertices(boolean selected) {
    this.drawMultistateVertices = selected;
  }

  public void setSPT(ShortestPathTree spt) {
    this.spt = spt;
  }

  /*
   * Zoom in/out. Translate the viewing window such that the place under the mouse pointer is a fixed point. If p is null, zoom around the center of
   * the viewport.
   */
  void zoom(double f, Point p) {
    double ex = modelBounds.getWidth() * f;
    double ey = modelBounds.getHeight() * f;
    modelBounds.expandBy(ex / 2, ey / 2);
    if (p != null) {
      // Note: Graphics Y coordinates increase down the screen, hence the opposite signs.
      double tx = ex * -((p.getX() / this.width) - 0.5);
      double ty = ey * +((p.getY() / this.height) - 0.5);
      modelBounds.translate(tx, ty);
    }
    // update the display
    drawLevel = DRAW_PARTIAL;
  }

  void matchAspect() {
    /* Basic sinusoidal projection of lat/lon data to square pixels */
    double yCenter = modelBounds.centre().y;
    float xScale = cos(radians((float) yCenter));
    double newX =
      modelBounds.getHeight() * (1 / xScale) * ((float) this.getWidth() / this.getHeight());
    modelBounds.expandBy((newX - modelBounds.getWidth()) / 2f, 0);
  }

  private static LineString getOrCreateGeometry(Edge edge) {
    var edgeGeometry = edge.getGeometry();
    if (edgeGeometry != null) {
      return edgeGeometry;
    }

    Coordinate[] coordinates = new Coordinate[] {
      edge.getFromVertex().getCoordinate(),
      edge.getToVertex().getCoordinate(),
    };
    return GeometryUtils.getGeometryFactory().createLineString(coordinates);
  }

  @SuppressWarnings("unchecked")
  private synchronized void findVisibleElements() {
    visibleVertices = (List<Vertex>) vertexIndex.query(modelBounds);
    visibleStreetEdges.clear();
    visibleLinkEdges.clear();
    visibleTransitEdges.clear();
    for (Edge de : (Iterable<Edge>) edgeIndex.query(modelBounds)) {
      if (
        de instanceof PathwayEdge ||
        de instanceof VehicleParkingEdge ||
        de instanceof StreetTransitEntityLink ||
        de instanceof FreeEdge ||
        de instanceof StreetVehicleParkingLink ||
        de instanceof StreetVehicleRentalLink
      ) {
        visibleLinkEdges.add(de);
      } else if (
        de instanceof StreetEdge ||
        de instanceof ElevatorAlightEdge ||
        de instanceof ElevatorBoardEdge
      ) {
        visibleStreetEdges.add(de);
      }
    }
  }

  private int drawEdge(Edge e) {
    var geometry = getOrCreateGeometry(e);
    Coordinate[] coords = geometry.getCoordinates();
    beginShape();
    for (Coordinate coord : coords) {
      vertex((float) toScreenX(coord.x), (float) toScreenY(coord.y));
    }
    endShape();
    return coords.length; // should be used to count segments, not edges drawn
  }

  /* use endpoints instead of geometry for quick updating */
  private void drawEdgeFast(Edge e) {
    Coordinate[] coords = getOrCreateGeometry(e).getCoordinates();
    Coordinate c0 = coords[0];
    Coordinate c1 = coords[coords.length - 1];
    line(
      (float) toScreenX(c0.x),
      (float) toScreenY(c0.y),
      (float) toScreenX(c1.x),
      (float) toScreenY(c1.y)
    );
  }

  private void drawGraphPath(GraphPath gp) {
    // draw edges in different colors according to mode
    for (State s : gp.states) {
      TraverseMode mode = s.getBackMode();

      Edge e = s.getBackEdge();
      if (e == null) continue;

      if (mode != null && mode.isTransit()) {
        stroke(200, 050, 000);
        strokeWeight(6);
        drawEdge(e);
      }
      if (e instanceof StreetEdge) {
        StreetTraversalPermission stp = ((StreetEdge) e).getPermission();
        if (stp == StreetTraversalPermission.PEDESTRIAN) {
          stroke(000, 200, 000);
          strokeWeight(6);
          drawEdge(e);
        } else if (stp == StreetTraversalPermission.BICYCLE) {
          stroke(000, 000, 200);
          strokeWeight(6);
          drawEdge(e);
        } else if (stp == StreetTraversalPermission.PEDESTRIAN_AND_BICYCLE) {
          stroke(000, 200, 200);
          strokeWeight(6);
          drawEdge(e);
        } else if (stp == StreetTraversalPermission.ALL) {
          stroke(200, 200, 200);
          strokeWeight(6);
          drawEdge(e);
        } else {
          stroke(64, 64, 64);
          strokeWeight(6);
          drawEdge(e);
        }
      }
    }
    // mark key vertices
    lastLabelY = -999;
    labelState(gp.states.getFirst(), "begin");
    labelState(gp.states.getLast(), "end");

    if (VIDEO) {
      // freeze on final path for a few frames
      for (int i = 0; i < 10; i++) saveVideoFrame();
      resetVideoFrameNumber();
    }
  }

  private void labelState(State s, String str) {
    fill(240, 240, 240);
    Vertex v = s.getVertex();
    drawVertex(v, 8);
    str += " " + shortDateFormat.format(new Date(s.getTimeSeconds() * 1000));
    str += " [" + (int) s.getWeight() + "]";
    double x = toScreenX(v.getX()) + 10;
    double y = toScreenY(v.getY());
    double dy = y - lastLabelY;
    if (dy == 0) {
      y = lastLabelY + 20;
    } else if (Math.abs(dy) < 20) {
      y = lastLabelY + Math.signum(dy) * 20;
    }
    text(str, (float) x, (float) y);
    lastLabelY = y;
  }

  private void drawCoordinate(Coordinate c, double r) {
    noStroke();
    ellipse(toScreenX(c.x), toScreenY(c.y), r, r);
  }

  private void drawVertex(Vertex v, double r) {
    drawCoordinate(v.getCoordinate(), r);
  }

  private boolean drawSPT() {
    if (!sptVisible) {
      return true;
    }

    noFill();
    //		if(sptEdgeQueue==null){
    //			sptEdgeQueue = simpleSPT.getEdgeQueue();
    //		}

    //		colorOverlappingBranches(sptEdgeQueue);
    //
    //		int i=0;
    //		while(!sptEdgeQueue.isEmpty()){
    //			SPTNode node = sptEdgeQueue.poll();
    //			i++;
    //			node.draw(sptBranchColors);
    //    		if ((i%BLOCK_SIZE==0) && (millis() - startMillis > FRAME_TIME))
    //    			return false;
    //    	}
    //    	sptEdgeQueue=null;

    simpleSPT.draw();

    return true;
  }

  private void colorOverlappingBranches(LinkedBlockingQueue<SPTNode> queue) {
    HashMap<Vertex, Integer> stateHeight = new HashMap<>();

    for (SPTNode node : queue) {
      Integer height = stateHeight.get(node.state.getVertex());
      if (height == null) {
        height = 0;
      } else {
        height += 1;
      }
      stateHeight.put(node.state.getVertex(), height);

      node.setHeight(height);
    }
<<<<<<< HEAD
	}

	private void drawNewEdges() {
    	if( drawEdges  ){
    		strokeWeight(1);
			stroke(255,255,255); //white	
			noFill();
			while (!newSPTEdges.isEmpty()) {
				State leaf = newSPTEdges.poll();
  	
				if(leaf != null){
					if( leaf.getBackEdge() != null ){
						drawEdge(leaf.getBackEdge());
					}
				}
			}

		}
	}

    private void drawCoords() {
		// Black background box
		fill(0, 0, 0);
		stroke(30, 128, 30);
		// noStroke();
		strokeWeight(1);
		rect(3, 3, 303, textAscent() + textDescent() + 6);
		// Print lat & lon coordinates
		fill(128, 128, 256);
		// noStroke();
		String output = lonFormatter.format(mouseModelX) + " "
		        + latFormatter.format(mouseModelY);
		textAlign(LEFT, TOP);
		text(output, 6, 6);
	}

	private void drawVertices() {
		/* turn off vertex display when zoomed out */
		final double METERS_PER_DEGREE_LAT = 111111.111111;
		boolean closeEnough = (modelBounds.getHeight() * METERS_PER_DEGREE_LAT / this.width < 5);
		/* Draw selected visible vertices */
		for (Vertex v : visibleVertices) {
            if (drawTransitStopVertices && closeEnough && (v instanceof TransitStopVertex || v instanceof TransitPathwayNodeVertex
                    || v instanceof TransitEntranceVertex || v instanceof TransitBoardingAreaVertex)) {
                fill(60, 60, 200); // Make transit stops blue dots
		        drawVertex(v, 7);
			}
            if (drawExtraVertices && closeEnough && (
                    v instanceof VehicleParkingEntranceVertex || v instanceof VehicleRentalPlace
            )) {
                fill(255, 70, 255); // Make B+R/P+R pink
                drawVertex(v, 7);
            }
			if (drawStreetVertices && ((v instanceof IntersectionVertex && ((IntersectionVertex) v).trafficLight)
                    || (v instanceof ElevatorOnboardVertex || v instanceof ElevatorOffboardVertex || v instanceof ExitVertex
                    || v instanceof TemporaryVertex || v instanceof SplitterVertex || v instanceof StreetLocation)))
			{
                if (v instanceof IntersectionVertex && ((IntersectionVertex) v).trafficLight) {
                    fill(120, 60, 60); // Make traffic lights red dots
                    drawVertex(v, 5);
                }
		    }
			if (drawMultistateVertices && spt!=null){
				List<? extends State> states = spt.getStates(v);
				if(states != null){
                    fill(100, 60, 100);
					drawVertex( v, states.size()*2 );
				}
			}
		}
	}

	private void drawHighlighted() {
		/* Draw highlighted edges in another color */
		noFill();
		stroke(200, 200, 000, 16); // yellow transparent edge highlight
		strokeWeight(8);
		if (drawHighlighted  && highlightedEdges != null) {
            try {
                for (Edge e : highlightedEdges) {
                    drawEdge(e);
                }
            } catch (ConcurrentModificationException cme) {
                // The edge list was cleared or added to while it was being drawn, no harm done.
            }
		}
		/* Draw highlighted graph path in another color */
		if (highlightedGraphPath != null) {
		    drawGraphPath(highlightedGraphPath);
		}
		/* Draw (single) highlighted edge in highlight color */
		if (highlightedEdge != null) {
			stroke(10, 200, 10, 128);
			strokeWeight(12);
		    drawEdge(highlightedEdge);
		}
		/* Draw highlighted vertices */
		fill(255, 127, 0); // orange fill
		noStroke();
		if (highlightedVertices != null) {
		    for (Vertex v : highlightedVertices) {
		        drawVertex(v, 8);
		    }
		}
		/* Draw (single) highlighed coordinate in a different color */
		if (highlightedCoordinate != null) {
		    fill(255, 255, 30);
		    drawCoordinate(highlightedCoordinate, 7);
		}
		noFill();
	}

	private boolean drawTransit(int startMillis) {
		if (drawTransitEdges) {
		    stroke(40, 40, 128, 30); // transparent blue
		    strokeWeight(4);
		    noFill();
		    // for (Edge e : visibleTransitEdges) {
		    while (drawOffset < visibleTransitEdges.size()) {
		        Edge e = visibleTransitEdges.get(drawOffset);
		        drawEdge(e);
		        drawOffset += 1;
		        if (drawOffset % BLOCK_SIZE == 0) {
		            if (millis() - startMillis > FRAME_TIME) {
                        return false;
                    }
		        }
		    }
		}
		return true;
	}

	private boolean drawLinks(int startMillis) {
		if (drawLinkEdges) {
		    stroke(256, 165, 0, 30); // transparent blue
		    strokeWeight(3);
		    noFill();
		    // for (Edge e : visibleTransitEdges) {
		    while (drawOffset < visibleLinkEdges.size()) {
		        Edge e = visibleLinkEdges.get(drawOffset);
		        drawEdge(e);
		        drawOffset += 1;
		        if (drawOffset % BLOCK_SIZE == 0) {
		            if (millis() - startMillis > FRAME_TIME) {
                        return false;
                    }
		        }
		    }
		}
		return true;
	}

	private boolean drawAll(int startMillis) {
		if (drawOffset == 0) {
		    findVisibleElements();
		    background(15);
		}
		if (drawStreetEdges) {
		    stroke(30, 128, 30); // dark green
		    strokeWeight(1);
		    noFill();
		    while (drawOffset < visibleStreetEdges.size()) {
		        drawEdge(visibleStreetEdges.get(drawOffset));
		        drawOffset += 1;
		        if (drawOffset % BLOCK_SIZE == 0) {
		            if (millis() - startMillis > FRAME_TIME) {
                        return false;
                    }
		        }
		    }
		}
		return true;
	}

	private void drawPartial(int startMillis) {
		background(15);
		stroke(30, 128, 30);
		strokeWeight(1);
		noFill();
		// noSmooth();
		int drawIndex = 0;
		int drawStart = 0;
		int drawCount = 0;
		while (drawStart < DECIMATE && drawStart < visibleStreetEdges.size()) {
		    if (drawFast)
		        drawEdgeFast(visibleStreetEdges.get(drawIndex));
		    else
		        drawEdge(visibleStreetEdges.get(drawIndex));
		    drawIndex += DECIMATE;
		    drawCount += 1;
		    if (drawCount % BLOCK_SIZE == 0 && millis() - startMillis > FRAME_TIME) {
		        // ran out of time to draw this frame.
		        // enabled fast-drawing when too few edges were drawn:
		        // drawFast = drawCount < visibleStreetEdges.size() / 10;
		        // leave edge drawing loop to let other work happen.
		        break;
		    }
		    if (drawIndex >= visibleStreetEdges.size()) {
		        // start over drawing every DECIMATEth edge, offset by 1
		        drawStart += 1;
		        drawIndex = drawStart;
		    }
		}
	}

    private void handleNewHighlights() {
        // fill(0, 0, 0, 1);
        // rect(0,0,this.width, this.height);
        desaturate();
        noFill();
        stroke(256, 0, 0, 128); // , 8);
        strokeWeight(6);
        while (!newHighlightedEdges.isEmpty()) {
            Edge de = newHighlightedEdges.poll();
            if (de != null) {
                drawEdge(de);
                highlightedEdges.add(de);
            }
=======
  }

  private void drawNewEdges() {
    if (drawEdges) {
      strokeWeight(1);
      stroke(255, 255, 255); //white
      noFill();
      while (!newSPTEdges.isEmpty()) {
        State leaf = newSPTEdges.poll();

        if (leaf != null) {
          if (leaf.getBackEdge() != null) {
            drawEdge(leaf.getBackEdge());
          }
>>>>>>> 27c89a65
        }
      }
    }
  }

  private void drawCoords() {
    // Black background box
    fill(0, 0, 0);
    stroke(30, 128, 30);
    // noStroke();
    strokeWeight(1);
    rect(3, 3, 303, textAscent() + textDescent() + 6);
    // Print lat & lon coordinates
    fill(128, 128, 256);
    // noStroke();
    String output = lonFormatter.format(mouseModelX) + " " + latFormatter.format(mouseModelY);
    textAlign(LEFT, TOP);
    text(output, 6, 6);
  }

  private void drawVertices() {
    /* turn off vertex display when zoomed out */
    final double METERS_PER_DEGREE_LAT = 111111.111111;
    boolean closeEnough = (modelBounds.getHeight() * METERS_PER_DEGREE_LAT / this.width < 5);
    /* Draw selected visible vertices */
    for (Vertex v : visibleVertices) {
      if (
        drawTransitStopVertices &&
        closeEnough &&
        (
          v instanceof TransitStopVertex ||
          v instanceof TransitPathwayNodeVertex ||
          v instanceof TransitEntranceVertex ||
          v instanceof TransitBoardingAreaVertex
        )
      ) {
        fill(60, 60, 200); // Make transit stops blue dots
        drawVertex(v, 7);
      }
      if (
        drawExtraVertices &&
        closeEnough &&
        (v instanceof VehicleParkingEntranceVertex || v instanceof VehicleRentalPlace)
      ) {
        fill(255, 70, 255); // Make B+R/P+R pink
        drawVertex(v, 7);
      }
      if (
        drawStreetVertices &&
        (
          (v instanceof IntersectionVertex && ((IntersectionVertex) v).trafficLight) ||
          (
            v instanceof ElevatorOnboardVertex ||
            v instanceof ElevatorOffboardVertex ||
            v instanceof ExitVertex ||
            v instanceof TemporaryVertex ||
            v instanceof SplitterVertex ||
            v instanceof StreetLocation
          )
        )
      ) {
        if (v instanceof IntersectionVertex && ((IntersectionVertex) v).trafficLight) {
          fill(120, 60, 60); // Make traffic lights red dots
          drawVertex(v, 5);
        }
      }
      if (drawMultistateVertices && spt != null) {
        List<? extends State> states = spt.getStates(v);
        if (states != null) {
          fill(100, 60, 100);
          drawVertex(v, states.size() * 2);
        }
      }
    }
  }

  private void drawHighlighted() {
    /* Draw highlighted edges in another color */
    noFill();
    stroke(200, 200, 000, 16); // yellow transparent edge highlight
    strokeWeight(8);
    if (drawHighlighted && highlightedEdges != null) {
      try {
        for (Edge e : highlightedEdges) {
          drawEdge(e);
        }
      } catch (ConcurrentModificationException cme) {
        // The edge list was cleared or added to while it was being drawn, no harm done.
      }
    }
    /* Draw highlighted graph path in another color */
    if (highlightedGraphPath != null) {
      drawGraphPath(highlightedGraphPath);
    }
    /* Draw (single) highlighted edge in highlight color */
    if (highlightedEdge != null) {
      stroke(10, 200, 10, 128);
      strokeWeight(12);
      drawEdge(highlightedEdge);
    }
    /* Draw highlighted vertices */
    fill(255, 127, 0); // orange fill
    noStroke();
    if (highlightedVertices != null) {
      for (Vertex v : highlightedVertices) {
        drawVertex(v, 8);
      }
    }
    /* Draw (single) highlighed coordinate in a different color */
    if (highlightedCoordinate != null) {
      fill(255, 255, 30);
      drawCoordinate(highlightedCoordinate, 7);
    }
    noFill();
  }

  private boolean drawTransit(int startMillis) {
    if (drawTransitEdges) {
      stroke(40, 40, 128, 30); // transparent blue
      strokeWeight(4);
      noFill();
      // for (Edge e : visibleTransitEdges) {
      while (drawOffset < visibleTransitEdges.size()) {
        Edge e = visibleTransitEdges.get(drawOffset);
        drawEdge(e);
        drawOffset += 1;
        if (drawOffset % BLOCK_SIZE == 0) {
          if (millis() - startMillis > FRAME_TIME) {
            return false;
          }
        }
      }
    }
    return true;
  }

  private boolean drawLinks(int startMillis) {
    if (drawLinkEdges) {
      stroke(256, 165, 0, 30); // transparent blue
      strokeWeight(3);
      noFill();
      // for (Edge e : visibleTransitEdges) {
      while (drawOffset < visibleLinkEdges.size()) {
        Edge e = visibleLinkEdges.get(drawOffset);
        drawEdge(e);
        drawOffset += 1;
        if (drawOffset % BLOCK_SIZE == 0) {
          if (millis() - startMillis > FRAME_TIME) {
            return false;
          }
        }
      }
    }
    return true;
  }

  private boolean drawAll(int startMillis) {
    if (drawOffset == 0) {
      findVisibleElements();
      background(15);
    }
    if (drawStreetEdges) {
      stroke(30, 128, 30); // dark green
      strokeWeight(1);
      noFill();
      while (drawOffset < visibleStreetEdges.size()) {
        drawEdge(visibleStreetEdges.get(drawOffset));
        drawOffset += 1;
        if (drawOffset % BLOCK_SIZE == 0) {
          if (millis() - startMillis > FRAME_TIME) {
            return false;
          }
        }
      }
    }
    return true;
  }

  private void drawPartial(int startMillis) {
    background(15);
    stroke(30, 128, 30);
    strokeWeight(1);
    noFill();
    // noSmooth();
    int drawIndex = 0;
    int drawStart = 0;
    int drawCount = 0;
    while (drawStart < DECIMATE && drawStart < visibleStreetEdges.size()) {
      if (drawFast) drawEdgeFast(visibleStreetEdges.get(drawIndex)); else drawEdge(
        visibleStreetEdges.get(drawIndex)
      );
      drawIndex += DECIMATE;
      drawCount += 1;
      if (drawCount % BLOCK_SIZE == 0 && millis() - startMillis > FRAME_TIME) {
        // ran out of time to draw this frame.
        // enable fast-drawing when too few edges were drawn:
        // drawFast = drawCount < visibleStreetEdges.size() / 10;
        // leave edge drawing loop to let other work happen.
        break;
      }
      if (drawIndex >= visibleStreetEdges.size()) {
        // start over drawing every DECIMATEth edge, offset by 1
        drawStart += 1;
        drawIndex = drawStart;
      }
    }
  }

  private void handleNewHighlights() {
    // fill(0, 0, 0, 1);
    // rect(0,0,this.width, this.height);
    desaturate();
    noFill();
    stroke(256, 0, 0, 128); // , 8);
    strokeWeight(6);
    while (!newHighlightedEdges.isEmpty()) {
      Edge de = newHighlightedEdges.poll();
      if (de != null) {
        drawEdge(de);
        highlightedEdges.add(de);
      }
    }
    if (VIDEO) saveVideoFrame();
  }

  private void saveVideoFrame() {
    save(VIDEO_PATH + "/" + videoFrameNumber++ + ".bmp");
  }

  private void resetVideoFrameNumber() {
    videoFrameNumber = 0;
  }

  private void desaturate() {
    final float f = 8;
    loadPixels();
    for (int i = 0; i < width * height; i++) {
      int c = pixels[i];
      float r = red(c);
      float g = green(c);
      float b = blue(c);
      float avg = (r + g + b) / 3;
      r += (avg - r) / f;
      g += (avg - g) / f;
      b += (avg - b) / f;
      pixels[i] = color(r, g, b);
    }
    updatePixels();
  }

  private double toScreenY(double y) {
    return map(
      (float) y,
      (float) modelBounds.getMinY(),
      (float) modelBounds.getMaxY(),
      getSize().height,
      0
    );
  }

  private double toScreenX(double x) {
    return map(
      (float) x,
      (float) modelBounds.getMinX(),
      (float) modelBounds.getMaxX(),
      0,
      getSize().width
    );
  }

  private double toModelY(double y) {
    return map(
      (float) y,
      0,
      getSize().height,
      (float) modelBounds.getMaxY(),
      (float) modelBounds.getMinY()
    );
  }

  private double toModelX(double x) {
    return map(
      (float) x,
      0,
      getSize().width,
      (float) modelBounds.getMinX(),
      (float) modelBounds.getMaxX()
    );
  }

  /**
   * A version of ellipse that takes double args, because apparently Java is too stupid to downgrade
   * automatically.
   */
  private void ellipse(double d, double e, double f, double g) {
    ellipse((float) d, (float) e, (float) f, (float) g);
  }

  static class Trunk {

    public Edge edge;
    public Double trunkiness;

    Trunk(Edge edge, Double trunkiness) {
      this.edge = edge;
      this.trunkiness = trunkiness;
    }
  }

  class SimpleSPT {

    private final HashMap<State, SPTNode> nodes;
    SPTNode root;

    SimpleSPT() {
      nodes = new HashMap<>();
    }

    public void add(State state) {
      // create simpleSPT entry
      SPTNode curNode = new SPTNode(state);
      SPTNode parentNode = this.nodes.get(state.getBackState());
      if (parentNode != null) {
        parentNode.children.add(curNode);
      } else {
        root = curNode;
      }
      curNode.parent = parentNode;
      this.nodes.put(state, curNode);
    }

    public void draw() {
      if (root == null) {
        return;
      }

      HashMap<Vertex, Integer> vertexHeight = new HashMap<>();

      root.drawRecursive(0, vertexHeight);
    }

    public LinkedBlockingQueue<SPTNode> getEdgeQueue() {
      LinkedBlockingQueue<SPTNode> ret = new LinkedBlockingQueue<>();
      if (root != null) {
        root.addToEdgeQueue(ret);
      }
      return ret;
    }

    void setWeights() {
      if (root == null) {
        return;
      }
      root.setWeight();
    }
  }

  class SPTNode {

    // this is a tool for the traverse visitor to build a very simple
    // shortest path tree, which we can use to come up with the trunkiness
    // of every SPT edge.

    State state;
    SPTNode parent;
    List<SPTNode> children;
    double weight = 0.0;
    public Integer height;

    SPTNode(State state) {
      this.state = state;
      this.height = null;
      this.children = new ArrayList<>();
    }

    public void addToEdgeQueue(LinkedBlockingQueue<SPTNode> ret) {
      ret.add(this);
      for (SPTNode child : children) {
        child.addToEdgeQueue(ret);
      }
    }

    public void drawRecursive(int height, HashMap<Vertex, Integer> vertexStatesEncountered) {
      colorMode(HSB);

      // get the number of states we've already drawn from this vertex
      Integer vertexHeight = vertexStatesEncountered.get(this.state.getVertex());
      if (vertexHeight == null) {
        vertexHeight = 0;
      }

      // if it's larger than the 'height' of the state we're about to draw, bump the state's visual height
      // up to the number of states it has to climb over
      if (vertexHeight > height) {
        height = vertexHeight;
      }

      // increment the counter of the number of times we've encountered this vertex
      vertexStatesEncountered.put(this.state.getVertex(), vertexHeight + 1);

      if (state.getBackEdge() != null) {
        //stroke( colorRamp( (int)(state.getWeight()/10.0) ) );
        stroke(color((height * 10) % 255, 255, 255));

        strokeWeight((float) (sptThickness * Math.pow(weight, sptFlattening)));
        drawEdge(state.getBackEdge());
      }

      for (SPTNode child : children) {
        child.drawRecursive(height, vertexStatesEncountered);
      }

      colorMode(RGB);
    }

    public void draw(List<Integer> colors) {
      colorMode(HSB);

      if (state.getBackEdge() != null) {
        //stroke( colorRamp( (int)(state.getWeight()/10.0) ) );
        strokeWeight((float) (sptThickness * Math.pow(weight, sptFlattening)));

        stroke(colors.get(this.height));

        drawEdge(state.getBackEdge());
      }

      colorMode(RGB);
    }

    public void setWeight() {
      weight = state.getWeight();
      for (SPTNode child : children) {
        child.setWeight();
        weight += child.weight;
      }
    }

    public void setHeight(Integer height) {
      this.height = height;
    }

    void addChild(SPTNode child) {
      this.children.add(child);
    }

    private int colorRamp(int aa) {
      int NHUES = 6;
      int HUELEN = 256;
      int RAMPLEN = NHUES * HUELEN;
      int BRIGHTNESS = 220;

      aa = aa % RAMPLEN; //make sure aa fits within the color ramp
      int hueIndex = aa / HUELEN; //establish the hue
      int hue = hueIndex * (HUELEN / NHUES); //convert that to a hue value
      int saturation = HUELEN - aa % HUELEN;

      return color(hue, saturation, BRIGHTNESS);
    }
  }
}<|MERGE_RESOLUTION|>--- conflicted
+++ resolved
@@ -718,226 +718,6 @@
 
       node.setHeight(height);
     }
-<<<<<<< HEAD
-	}
-
-	private void drawNewEdges() {
-    	if( drawEdges  ){
-    		strokeWeight(1);
-			stroke(255,255,255); //white	
-			noFill();
-			while (!newSPTEdges.isEmpty()) {
-				State leaf = newSPTEdges.poll();
-  	
-				if(leaf != null){
-					if( leaf.getBackEdge() != null ){
-						drawEdge(leaf.getBackEdge());
-					}
-				}
-			}
-
-		}
-	}
-
-    private void drawCoords() {
-		// Black background box
-		fill(0, 0, 0);
-		stroke(30, 128, 30);
-		// noStroke();
-		strokeWeight(1);
-		rect(3, 3, 303, textAscent() + textDescent() + 6);
-		// Print lat & lon coordinates
-		fill(128, 128, 256);
-		// noStroke();
-		String output = lonFormatter.format(mouseModelX) + " "
-		        + latFormatter.format(mouseModelY);
-		textAlign(LEFT, TOP);
-		text(output, 6, 6);
-	}
-
-	private void drawVertices() {
-		/* turn off vertex display when zoomed out */
-		final double METERS_PER_DEGREE_LAT = 111111.111111;
-		boolean closeEnough = (modelBounds.getHeight() * METERS_PER_DEGREE_LAT / this.width < 5);
-		/* Draw selected visible vertices */
-		for (Vertex v : visibleVertices) {
-            if (drawTransitStopVertices && closeEnough && (v instanceof TransitStopVertex || v instanceof TransitPathwayNodeVertex
-                    || v instanceof TransitEntranceVertex || v instanceof TransitBoardingAreaVertex)) {
-                fill(60, 60, 200); // Make transit stops blue dots
-		        drawVertex(v, 7);
-			}
-            if (drawExtraVertices && closeEnough && (
-                    v instanceof VehicleParkingEntranceVertex || v instanceof VehicleRentalPlace
-            )) {
-                fill(255, 70, 255); // Make B+R/P+R pink
-                drawVertex(v, 7);
-            }
-			if (drawStreetVertices && ((v instanceof IntersectionVertex && ((IntersectionVertex) v).trafficLight)
-                    || (v instanceof ElevatorOnboardVertex || v instanceof ElevatorOffboardVertex || v instanceof ExitVertex
-                    || v instanceof TemporaryVertex || v instanceof SplitterVertex || v instanceof StreetLocation)))
-			{
-                if (v instanceof IntersectionVertex && ((IntersectionVertex) v).trafficLight) {
-                    fill(120, 60, 60); // Make traffic lights red dots
-                    drawVertex(v, 5);
-                }
-		    }
-			if (drawMultistateVertices && spt!=null){
-				List<? extends State> states = spt.getStates(v);
-				if(states != null){
-                    fill(100, 60, 100);
-					drawVertex( v, states.size()*2 );
-				}
-			}
-		}
-	}
-
-	private void drawHighlighted() {
-		/* Draw highlighted edges in another color */
-		noFill();
-		stroke(200, 200, 000, 16); // yellow transparent edge highlight
-		strokeWeight(8);
-		if (drawHighlighted  && highlightedEdges != null) {
-            try {
-                for (Edge e : highlightedEdges) {
-                    drawEdge(e);
-                }
-            } catch (ConcurrentModificationException cme) {
-                // The edge list was cleared or added to while it was being drawn, no harm done.
-            }
-		}
-		/* Draw highlighted graph path in another color */
-		if (highlightedGraphPath != null) {
-		    drawGraphPath(highlightedGraphPath);
-		}
-		/* Draw (single) highlighted edge in highlight color */
-		if (highlightedEdge != null) {
-			stroke(10, 200, 10, 128);
-			strokeWeight(12);
-		    drawEdge(highlightedEdge);
-		}
-		/* Draw highlighted vertices */
-		fill(255, 127, 0); // orange fill
-		noStroke();
-		if (highlightedVertices != null) {
-		    for (Vertex v : highlightedVertices) {
-		        drawVertex(v, 8);
-		    }
-		}
-		/* Draw (single) highlighed coordinate in a different color */
-		if (highlightedCoordinate != null) {
-		    fill(255, 255, 30);
-		    drawCoordinate(highlightedCoordinate, 7);
-		}
-		noFill();
-	}
-
-	private boolean drawTransit(int startMillis) {
-		if (drawTransitEdges) {
-		    stroke(40, 40, 128, 30); // transparent blue
-		    strokeWeight(4);
-		    noFill();
-		    // for (Edge e : visibleTransitEdges) {
-		    while (drawOffset < visibleTransitEdges.size()) {
-		        Edge e = visibleTransitEdges.get(drawOffset);
-		        drawEdge(e);
-		        drawOffset += 1;
-		        if (drawOffset % BLOCK_SIZE == 0) {
-		            if (millis() - startMillis > FRAME_TIME) {
-                        return false;
-                    }
-		        }
-		    }
-		}
-		return true;
-	}
-
-	private boolean drawLinks(int startMillis) {
-		if (drawLinkEdges) {
-		    stroke(256, 165, 0, 30); // transparent blue
-		    strokeWeight(3);
-		    noFill();
-		    // for (Edge e : visibleTransitEdges) {
-		    while (drawOffset < visibleLinkEdges.size()) {
-		        Edge e = visibleLinkEdges.get(drawOffset);
-		        drawEdge(e);
-		        drawOffset += 1;
-		        if (drawOffset % BLOCK_SIZE == 0) {
-		            if (millis() - startMillis > FRAME_TIME) {
-                        return false;
-                    }
-		        }
-		    }
-		}
-		return true;
-	}
-
-	private boolean drawAll(int startMillis) {
-		if (drawOffset == 0) {
-		    findVisibleElements();
-		    background(15);
-		}
-		if (drawStreetEdges) {
-		    stroke(30, 128, 30); // dark green
-		    strokeWeight(1);
-		    noFill();
-		    while (drawOffset < visibleStreetEdges.size()) {
-		        drawEdge(visibleStreetEdges.get(drawOffset));
-		        drawOffset += 1;
-		        if (drawOffset % BLOCK_SIZE == 0) {
-		            if (millis() - startMillis > FRAME_TIME) {
-                        return false;
-                    }
-		        }
-		    }
-		}
-		return true;
-	}
-
-	private void drawPartial(int startMillis) {
-		background(15);
-		stroke(30, 128, 30);
-		strokeWeight(1);
-		noFill();
-		// noSmooth();
-		int drawIndex = 0;
-		int drawStart = 0;
-		int drawCount = 0;
-		while (drawStart < DECIMATE && drawStart < visibleStreetEdges.size()) {
-		    if (drawFast)
-		        drawEdgeFast(visibleStreetEdges.get(drawIndex));
-		    else
-		        drawEdge(visibleStreetEdges.get(drawIndex));
-		    drawIndex += DECIMATE;
-		    drawCount += 1;
-		    if (drawCount % BLOCK_SIZE == 0 && millis() - startMillis > FRAME_TIME) {
-		        // ran out of time to draw this frame.
-		        // enabled fast-drawing when too few edges were drawn:
-		        // drawFast = drawCount < visibleStreetEdges.size() / 10;
-		        // leave edge drawing loop to let other work happen.
-		        break;
-		    }
-		    if (drawIndex >= visibleStreetEdges.size()) {
-		        // start over drawing every DECIMATEth edge, offset by 1
-		        drawStart += 1;
-		        drawIndex = drawStart;
-		    }
-		}
-	}
-
-    private void handleNewHighlights() {
-        // fill(0, 0, 0, 1);
-        // rect(0,0,this.width, this.height);
-        desaturate();
-        noFill();
-        stroke(256, 0, 0, 128); // , 8);
-        strokeWeight(6);
-        while (!newHighlightedEdges.isEmpty()) {
-            Edge de = newHighlightedEdges.poll();
-            if (de != null) {
-                drawEdge(de);
-                highlightedEdges.add(de);
-            }
-=======
   }
 
   private void drawNewEdges() {
@@ -952,7 +732,6 @@
           if (leaf.getBackEdge() != null) {
             drawEdge(leaf.getBackEdge());
           }
->>>>>>> 27c89a65
         }
       }
     }
@@ -1148,7 +927,7 @@
       drawCount += 1;
       if (drawCount % BLOCK_SIZE == 0 && millis() - startMillis > FRAME_TIME) {
         // ran out of time to draw this frame.
-        // enable fast-drawing when too few edges were drawn:
+        // enabled fast-drawing when too few edges were drawn:
         // drawFast = drawCount < visibleStreetEdges.size() / 10;
         // leave edge drawing loop to let other work happen.
         break;
