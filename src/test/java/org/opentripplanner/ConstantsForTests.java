package org.opentripplanner;

import static org.opentripplanner.graph_builder.DataImportIssueStore.noopIssueStore;

import com.csvreader.CsvReader;
import java.io.File;
import java.io.IOException;
import java.nio.charset.StandardCharsets;
import java.util.Collections;
import java.util.List;
import java.util.Map;
import java.util.Set;
import javax.annotation.Nullable;
import org.opentripplanner.datastore.api.CompositeDataSource;
import org.opentripplanner.datastore.api.FileType;
import org.opentripplanner.datastore.file.ZipFileDataSource;
import org.opentripplanner.ext.fares.impl.DefaultFareServiceFactory;
import org.opentripplanner.graph_builder.linking.LinkingDirection;
import org.opentripplanner.graph_builder.linking.VertexLinker;
import org.opentripplanner.graph_builder.model.GtfsBundle;
import org.opentripplanner.graph_builder.module.GtfsFeedId;
import org.opentripplanner.graph_builder.module.GtfsModule;
import org.opentripplanner.graph_builder.module.StreetLinkerModule;
import org.opentripplanner.graph_builder.module.configure.GraphBuilderFactory;
import org.opentripplanner.graph_builder.module.ned.ElevationModule;
import org.opentripplanner.graph_builder.module.ned.GeotiffGridCoverageFactoryImpl;
import org.opentripplanner.graph_builder.module.osm.DefaultWayPropertySetSource;
import org.opentripplanner.graph_builder.module.osm.OpenStreetMapModule;
import org.opentripplanner.model.calendar.ServiceDateInterval;
import org.opentripplanner.netex.NetexBundle;
import org.opentripplanner.netex.configure.NetexConfig;
import org.opentripplanner.openstreetmap.OpenStreetMapProvider;
import org.opentripplanner.routing.core.TraverseMode;
import org.opentripplanner.routing.core.TraverseModeSet;
import org.opentripplanner.routing.edgetype.StreetVehicleRentalLink;
import org.opentripplanner.routing.edgetype.VehicleRentalEdge;
import org.opentripplanner.routing.fares.FareServiceFactory;
import org.opentripplanner.routing.graph.Graph;
import org.opentripplanner.routing.vehicle_rental.RentalVehicleType;
import org.opentripplanner.routing.vehicle_rental.VehicleRentalStation;
import org.opentripplanner.routing.vertextype.VehicleRentalPlaceVertex;
import org.opentripplanner.standalone.config.BuildConfig;
import org.opentripplanner.standalone.config.ConfigLoader;
import org.opentripplanner.transit.model.basic.NonLocalizedString;
import org.opentripplanner.transit.model.framework.Deduplicator;
import org.opentripplanner.transit.model.framework.FeedScopedId;
import org.opentripplanner.transit.service.StopModel;
import org.opentripplanner.transit.service.TransitModel;

public class ConstantsForTests {

  public static final String CALTRAIN_GTFS = "src/test/resources/gtfs/caltrain_gtfs.zip";

  public static final String NETEX_MINIMAL = "src/test/resources/netex/netex_minimal.zip";

  private static final String PORTLAND_GTFS = "src/test/resources/portland/portland.gtfs.zip";

  private static final String PORTLAND_CENTRAL_OSM =
    "src/test/resources/portland/portland-central-filtered.osm.pbf";

  private static final String PORTLAND_BIKE_SHARE_CSV =
    "src/test/resources/portland/portland-vehicle-rental.csv";

  private static final String PORTLAND_NED = "src/test/resources/portland/portland-ned.tif";

  private static final String PORTLAND_NED_WITH_NODATA =
    "src/test/resources/portland/portland-ned-nodata.tif";

  private static final String OSLO_EAST_OSM = "src/test/resources/oslo-east-filtered.osm.pbf";

  public static final String KCM_GTFS = "src/test/resources/gtfs/kcm_gtfs.zip";

  public static final String FAKE_GTFS = "src/test/resources/testagency";

  public static final String FARE_COMPONENT_GTFS =
    "src/test/resources/gtfs/farecomponents.gtfs.zip";

  private static final String NETEX_DIR = "src/test/resources/netex";

  private static final String NETEX_FILENAME = "netex_minimal.zip";

  /* Stuttgart area, Germany */
  public static final String DEUFRINGEN_OSM =
    "src/test/resources/germany/deufringen-minimal.osm.pbf";
  public static final String BOEBLINGEN_OSM =
    "src/test/resources/germany/boeblingen-minimal.osm.pbf";
  public static final String VVS_BUS_764_ONLY =
    "src/test/resources/germany/vvs-bus-764-only.gtfs.zip";
  public static final String VVS_BUS_751_ONLY =
    "src/test/resources/germany/vvs-bus-751-only.gtfs.zip";
  public static final String HERRENBERG_HINDENBURG_STR_UNDER_CONSTRUCTION_OSM =
    "src/test/resources/germany/herrenberg-hindenburgstr-under-construction.osm.pbf";
  public static final String HERRENBERG_BARRIER_GATES_OSM =
    "src/test/resources/germany/herrenberg-barrier-gates.osm.pbf";
  public static final String HERRENBERG_OSM =
    "src/test/resources/germany/herrenberg-minimal.osm.pbf";
  public static final String STUTTGART_SCHWABSTR_OSM =
    "src/test/resources/germany/stuttgart-schwabstrasse.osm.pbf";
  public static final String ISLAND_PRUNE_OSM =
    "src/test/resources/germany/herrenberg-island-prune-nothru.osm.pbf";

  private static final CompositeDataSource NETEX_MINIMAL_DATA_SOURCE = new ZipFileDataSource(
    new File(NETEX_DIR, NETEX_FILENAME),
    FileType.NETEX
  );

  private static ConstantsForTests instance = null;
  private TestOtpModel portlandGraph = null;
  private TestOtpModel portlandGraphWithElevation = null;

  private ConstantsForTests() {}

  public static ConstantsForTests getInstance() {
    if (instance == null) {
      instance = new ConstantsForTests();
    }
    return instance;
  }

  public static NetexBundle createMinimalNetexBundle() {
    return NetexConfig.netexBundleForTest(
      createNetexBuilderParameters(),
      new File(ConstantsForTests.NETEX_DIR, ConstantsForTests.NETEX_FILENAME)
    );
  }

  /**
   * Builds a new graph using the Portland test data.
   */
  public static TestOtpModel buildNewPortlandGraph(boolean withElevation) {
    try {
      var deduplicator = new Deduplicator();
      var stopModel = new StopModel();
      var graph = new Graph(stopModel, deduplicator);
      var transitModel = new TransitModel(stopModel, deduplicator);
      // Add street data from OSM
      {
        File osmFile = new File(PORTLAND_CENTRAL_OSM);
        OpenStreetMapProvider osmProvider = new OpenStreetMapProvider(osmFile, false);
        OpenStreetMapModule osmModule = new OpenStreetMapModule(
          List.of(osmProvider),
          Set.of(),
          // Need to use a mutable set here, since it is used
          graph,
          transitModel.getTimeZone(),
          noopIssueStore()
        );
        osmModule.staticBikeParkAndRide = true;
        osmModule.staticParkAndRide = true;
        osmModule.skipVisibility = true;
<<<<<<< HEAD
        osmModule.buildGraph();
=======
        new DefaultWayPropertySetSource().populateProperties(osmModule.wayPropertySet);
        osmModule.buildGraph(graph, transitModel, new HashMap<>());
>>>>>>> 46da2958
      }
      // Add transit data from GTFS
      {
        addGtfsToGraph(graph, transitModel, PORTLAND_GTFS, new DefaultFareServiceFactory(), "prt");
      }
      // Link transit stops to streets
      StreetLinkerModule.linkStreetsForTestOnly(graph, transitModel);

      // Add elevation data
      if (withElevation) {
        var elevationModule = new ElevationModule(
          new GeotiffGridCoverageFactoryImpl(new File(PORTLAND_NED_WITH_NODATA)),
          graph
        );
        elevationModule.buildGraph();
      }

      graph.hasStreets = true;

      addPortlandVehicleRentals(graph);

      transitModel.index();
      graph.index();

      return new TestOtpModel(graph, transitModel);
    } catch (Exception e) {
      throw new RuntimeException(e);
    }
  }

  public static TestOtpModel buildOsmGraph(String osmPath) {
    try {
      var deduplicator = new Deduplicator();
      var stopModel = new StopModel();
      var graph = new Graph(stopModel, deduplicator);
      var transitModel = new TransitModel(stopModel, deduplicator);
      // Add street data from OSM
      File osmFile = new File(osmPath);
      OpenStreetMapProvider osmProvider = new OpenStreetMapProvider(osmFile, true);
      OpenStreetMapModule osmModule = new OpenStreetMapModule(
        List.of(osmProvider),
        Set.of(),
        graph,
        transitModel.getTimeZone(),
        noopIssueStore()
      );
      osmModule.setDefaultWayPropertySetSource(new DefaultWayPropertySetSource());
      osmModule.skipVisibility = true;
      osmModule.buildGraph();
      return new TestOtpModel(graph, transitModel);
    } catch (Exception e) {
      throw new RuntimeException(e);
    }
  }

  public static TestOtpModel buildOsmAndGtfsGraph(String osmPath, String gtfsPath) {
    var otpModel = buildOsmGraph(osmPath);

    addGtfsToGraph(
      otpModel.graph(),
      otpModel.transitModel(),
      gtfsPath,
      new DefaultFareServiceFactory(),
      null
    );

    // Link transit stops to streets
    StreetLinkerModule.linkStreetsForTestOnly(otpModel.graph(), otpModel.transitModel());

    return otpModel;
  }

  public static TestOtpModel buildGtfsGraph(String gtfsPath) {
    return buildGtfsGraph(gtfsPath, new DefaultFareServiceFactory());
  }

  public static TestOtpModel buildGtfsGraph(
    String gtfsPath,
    FareServiceFactory fareServiceFactory
  ) {
    var deduplicator = new Deduplicator();
    var stopModel = new StopModel();
    var graph = new Graph(stopModel, deduplicator);
    var transitModel = new TransitModel(stopModel, deduplicator);
    addGtfsToGraph(graph, transitModel, gtfsPath, fareServiceFactory, null);
    return new TestOtpModel(graph, transitModel);
  }

  public static TestOtpModel buildNewMinimalNetexGraph() {
    try {
      var deduplicator = new Deduplicator();
      var stopModel = new StopModel();
      var graph = new Graph(stopModel, deduplicator);
      var transitModel = new TransitModel(stopModel, deduplicator);
      // Add street data from OSM
      {
        File osmFile = new File(OSLO_EAST_OSM);

        OpenStreetMapProvider osmProvider = new OpenStreetMapProvider(osmFile, false);
        OpenStreetMapModule osmModule = new OpenStreetMapModule(
          List.of(osmProvider),
          Set.of(),
          graph,
          transitModel.getTimeZone(),
          noopIssueStore()
        );
        osmModule.skipVisibility = true;
        osmModule.buildGraph();
      }
      // Add transit data from Netex
      {
        GraphBuilderFactory
          .of()
          .withGraph(graph)
          .withTransitModel(transitModel)
          .withConfig(createNetexBuilderParameters())
          .build()
          .createNetexModule(Collections.singletonList(NETEX_MINIMAL_DATA_SOURCE))
          .buildGraph();
      }
      // Link transit stops to streets
      StreetLinkerModule.linkStreetsForTestOnly(graph, transitModel);

      return new TestOtpModel(graph, transitModel);
    } catch (Exception e) {
      throw new RuntimeException(e);
    }
  }

  /**
   * Returns a cached copy of the Portland graph, which may have been initialized.
   */
  public synchronized TestOtpModel getCachedPortlandGraph() {
    if (portlandGraph == null) {
      portlandGraph = buildNewPortlandGraph(false);
    }
    return portlandGraph;
  }

  /**
   * Returns a cached copy of the Portland graph, which may have been initialized.
   */
  public synchronized TestOtpModel getCachedPortlandGraphWithElevation() {
    if (portlandGraphWithElevation == null) {
      portlandGraphWithElevation = buildNewPortlandGraph(true);
    }
    return portlandGraphWithElevation;
  }

  public static void addGtfsToGraph(
    Graph graph,
    TransitModel transitModel,
    String file,
    FareServiceFactory fareServiceFactory,
    @Nullable String feedId
  ) {
    var bundle = new GtfsBundle(new File(file));
    bundle.setFeedId(new GtfsFeedId.Builder().id(feedId).build());

    var module = new GtfsModule(
      List.of(bundle),
      transitModel,
      graph,
      noopIssueStore(),
      ServiceDateInterval.unbounded(),
      fareServiceFactory,
      false,
      true,
      300
    );

    module.buildGraph();

    transitModel.index();
    graph.index();
  }

  private static void addPortlandVehicleRentals(Graph graph) {
    try {
      VertexLinker linker = graph.getLinker();
      CsvReader reader = new CsvReader(PORTLAND_BIKE_SHARE_CSV, ',', StandardCharsets.UTF_8);
      reader.readHeaders();
      while (reader.readRecord()) {
        VehicleRentalStation station = new VehicleRentalStation();
        station.id = new FeedScopedId(reader.get("network"), reader.get("osm_id"));
        station.latitude = Double.parseDouble(reader.get("lat"));
        station.longitude = Double.parseDouble(reader.get("lon"));
        station.name = new NonLocalizedString(reader.get("osm_id"));
        RentalVehicleType vehicleType = RentalVehicleType.getDefaultType(reader.get("network"));
        Map<RentalVehicleType, Integer> availability = Map.of(vehicleType, 2);
        station.vehicleTypesAvailable = availability;
        station.vehicleSpacesAvailable = availability;
        station.realTimeData = false;
        station.isKeepingVehicleRentalAtDestinationAllowed = true;

        VehicleRentalPlaceVertex stationVertex = new VehicleRentalPlaceVertex(graph, station);
        new VehicleRentalEdge(stationVertex, vehicleType.formFactor);

        linker.linkVertexPermanently(
          stationVertex,
          new TraverseModeSet(TraverseMode.WALK),
          LinkingDirection.BOTH_WAYS,
          (vertex, streetVertex) ->
            List.of(
              new StreetVehicleRentalLink((VehicleRentalPlaceVertex) vertex, streetVertex),
              new StreetVehicleRentalLink(streetVertex, (VehicleRentalPlaceVertex) vertex)
            )
        );
      }
    } catch (IOException e) {
      throw new RuntimeException(e);
    }
  }

  private static BuildConfig createNetexBuilderParameters() {
    return new ConfigLoader(new File(ConstantsForTests.NETEX_DIR)).loadBuildConfig();
  }
}<|MERGE_RESOLUTION|>--- conflicted
+++ resolved
@@ -148,12 +148,8 @@
         osmModule.staticBikeParkAndRide = true;
         osmModule.staticParkAndRide = true;
         osmModule.skipVisibility = true;
-<<<<<<< HEAD
+        new DefaultWayPropertySetSource().populateProperties(osmModule.wayPropertySet);
         osmModule.buildGraph();
-=======
-        new DefaultWayPropertySetSource().populateProperties(osmModule.wayPropertySet);
-        osmModule.buildGraph(graph, transitModel, new HashMap<>());
->>>>>>> 46da2958
       }
       // Add transit data from GTFS
       {
