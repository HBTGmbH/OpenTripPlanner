--- conflicted
+++ resolved
@@ -166,7 +166,7 @@
   }
 
   @Test
-<<<<<<< HEAD
+  void legIndex() {
   void walkSeparateFromBike() {
     var itin = newItinerary(A, T11_00).walk(D2m, B).bicycle(T11_05, T11_15, D).walk(D3m, E).build();
 
@@ -189,8 +189,6 @@
   }
 
   @Test
-=======
->>>>>>> 006bcbec
   void legIndex() {
     var itinerary = newItinerary(A, T11_00)
       .walk(D2m, B)
