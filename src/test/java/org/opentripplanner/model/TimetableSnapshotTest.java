package org.opentripplanner.model;

import com.google.transit.realtime.GtfsRealtime.TripDescriptor;
import com.google.transit.realtime.GtfsRealtime.TripDescriptor.ScheduleRelationship;
import com.google.transit.realtime.GtfsRealtime.TripUpdate;
import org.junit.BeforeClass;
import org.junit.Test;
import org.opentripplanner.ConstantsForTests;
import org.opentripplanner.graph_builder.module.geometry.GeometryAndBlockProcessor;
import org.opentripplanner.gtfs.GtfsContext;
import org.opentripplanner.gtfs.GtfsContextBuilder;
import org.opentripplanner.model.calendar.CalendarServiceData;
import org.opentripplanner.model.calendar.ServiceDate;
import org.opentripplanner.routing.graph.Graph;
import org.opentripplanner.routing.trippattern.TripTimes;

import java.util.ConcurrentModificationException;
import java.util.HashMap;
import java.util.Map;
import java.util.TimeZone;

import static org.junit.Assert.assertEquals;
import static org.junit.Assert.assertFalse;
import static org.junit.Assert.assertNotNull;
import static org.junit.Assert.assertNotSame;
import static org.junit.Assert.assertNull;
import static org.junit.Assert.assertTrue;

public class TimetableSnapshotTest {
    private static Map<FeedScopedId, TripPattern> patternIndex;
    private static final TimeZone timeZone = TimeZone.getTimeZone("GMT");

    @BeforeClass
    public static void setUp() throws Exception {
        Graph graph = new Graph();
        GtfsContext context = GtfsContextBuilder
                .contextBuilder(ConstantsForTests.FAKE_GTFS)
                .withIssueStoreAndDeduplicator(graph)
                .build();

        GeometryAndBlockProcessor factory = new GeometryAndBlockProcessor(context);
        factory.run(graph);
        graph.putService(CalendarServiceData.class,
                context.getCalendarServiceData());

        patternIndex = new HashMap<>();
        for (TripPattern tripPattern : graph.tripPatternForId.values()) {
            tripPattern.scheduledTripsAsStream().forEach(trip ->
                patternIndex.put(trip.getId(), tripPattern)
            );
        }
    }

    @Test
    public void testCompare() {
        Timetable orig = new Timetable(null);
        Timetable a = new Timetable(orig, new ServiceDate().previous());
        Timetable b = new Timetable(orig, new ServiceDate());
        assertTrue(new TimetableSnapshot.SortedTimetableComparator().compare(a, b) < 0);
    }
    
<<<<<<< HEAD
    private boolean updateResolver(TimetableSnapshot resolver, TripPattern pattern, TripUpdate tripUpdate, String feedId, ServiceDate serviceDate) {
        TripTimesPatch tripTimesPatch =
                pattern.getScheduledTimetable().createUpdatedTripTimes(
                        tripUpdate,
                        timeZone,
                        serviceDate
                );
        TripTimes updatedTripTimes = tripTimesPatch.getTripTimes();
=======
    private boolean updateResolver(TimetableSnapshot resolver, TripPattern pattern, TripUpdate tripUpdate, ServiceDate serviceDate) {
        TripTimes updatedTripTimes = pattern.getScheduledTimetable().createUpdatedTripTimes(tripUpdate,
                timeZone, serviceDate);
>>>>>>> e98ba1e5
        return resolver.update(pattern, updatedTripTimes, serviceDate);
    }

    @Test
    public void testResolve() {
        ServiceDate today = new ServiceDate();
        ServiceDate yesterday = today.previous();
        ServiceDate tomorrow = today.next();
        TripPattern pattern = patternIndex.get(new FeedScopedId("agency", "1.1"));
        TimetableSnapshot resolver = new TimetableSnapshot();

        Timetable scheduled = resolver.resolve(pattern, today);
        assertEquals(scheduled, resolver.resolve(pattern, null));

        TripDescriptor.Builder tripDescriptorBuilder = TripDescriptor.newBuilder();

        tripDescriptorBuilder.setTripId("1.1");
        tripDescriptorBuilder.setScheduleRelationship(ScheduleRelationship.CANCELED);

        TripUpdate.Builder tripUpdateBuilder = TripUpdate.newBuilder();

        tripUpdateBuilder.setTrip(tripDescriptorBuilder);

        TripUpdate tripUpdate = tripUpdateBuilder.build();

        // add a new timetable for today
        updateResolver(resolver, pattern, tripUpdate, today);
        Timetable forNow = resolver.resolve(pattern, today);
        assertEquals(scheduled, resolver.resolve(pattern, yesterday));
        assertNotSame(scheduled, forNow);
        assertEquals(scheduled, resolver.resolve(pattern, tomorrow));
        assertEquals(scheduled, resolver.resolve(pattern, null));

        // add a new timetable for yesterday
        updateResolver(resolver, pattern, tripUpdate, yesterday);
        Timetable forYesterday = resolver.resolve(pattern, yesterday);
        assertNotSame(scheduled, forYesterday);
        assertNotSame(scheduled, forNow);
        assertEquals(scheduled, resolver.resolve(pattern, tomorrow));
        assertEquals(scheduled, resolver.resolve(pattern, null));
    }

    @Test(expected=ConcurrentModificationException.class)
    public void testUpdate() {
        ServiceDate today = new ServiceDate();
        ServiceDate yesterday = today.previous();
        TripPattern pattern = patternIndex.get(new FeedScopedId("agency", "1.1"));

        TimetableSnapshot resolver = new TimetableSnapshot();
        Timetable origNow = resolver.resolve(pattern, today);

        TripDescriptor.Builder tripDescriptorBuilder = TripDescriptor.newBuilder();

        tripDescriptorBuilder.setTripId("1.1");
        tripDescriptorBuilder.setScheduleRelationship(ScheduleRelationship.CANCELED);

        TripUpdate.Builder tripUpdateBuilder = TripUpdate.newBuilder();

        tripUpdateBuilder.setTrip(tripDescriptorBuilder);

        TripUpdate tripUpdate = tripUpdateBuilder.build();

        // new timetable for today
        updateResolver(resolver, pattern, tripUpdate, today);
        Timetable updatedNow = resolver.resolve(pattern, today);
        assertNotSame(origNow, updatedNow);

        // reuse timetable for today
        updateResolver(resolver, pattern, tripUpdate, today);
        assertEquals(updatedNow, resolver.resolve(pattern, today));

        // create new timetable for tomorrow
        updateResolver(resolver, pattern, tripUpdate, yesterday);
        assertNotSame(origNow, resolver.resolve(pattern, yesterday));
        assertNotSame(updatedNow, resolver.resolve(pattern, yesterday));

        // exception if we try to modify a snapshot
        TimetableSnapshot snapshot = resolver.commit();
        updateResolver(snapshot, pattern, tripUpdate, yesterday);
    }

    @Test(expected=ConcurrentModificationException.class)
    public void testCommit() {
        ServiceDate today = new ServiceDate();
        ServiceDate yesterday = today.previous();
        TripPattern pattern = patternIndex.get(new FeedScopedId("agency", "1.1"));

        TimetableSnapshot resolver = new TimetableSnapshot();

        // only return a new snapshot if there are changes
        TimetableSnapshot snapshot = resolver.commit();
        assertNull(snapshot);

        TripDescriptor.Builder tripDescriptorBuilder = TripDescriptor.newBuilder();

        tripDescriptorBuilder.setTripId("1.1");
        tripDescriptorBuilder.setScheduleRelationship(ScheduleRelationship.CANCELED);

        TripUpdate.Builder tripUpdateBuilder = TripUpdate.newBuilder();

        tripUpdateBuilder.setTrip(tripDescriptorBuilder);

        TripUpdate tripUpdate = tripUpdateBuilder.build();

        // add a new timetable for today, commit, and everything should match
        assertTrue(updateResolver(resolver, pattern, tripUpdate, today));
        snapshot = resolver.commit();
        assertEquals(snapshot.resolve(pattern, today), resolver.resolve(pattern, today));
        assertEquals(snapshot.resolve(pattern, yesterday), resolver.resolve(pattern, yesterday));

        // add a new timetable for today, don't commit, and everything should not match
        assertTrue(updateResolver(resolver, pattern, tripUpdate, today));
        assertNotSame(snapshot.resolve(pattern, today), resolver.resolve(pattern, today));
        assertEquals(snapshot.resolve(pattern, yesterday), resolver.resolve(pattern, yesterday));

        // add a new timetable for today, on another day, and things should still not match
        assertTrue(updateResolver(resolver, pattern, tripUpdate, yesterday));
        assertNotSame(snapshot.resolve(pattern, yesterday), resolver.resolve(pattern, yesterday));

        // commit, and things should match
        snapshot = resolver.commit();
        assertEquals(snapshot.resolve(pattern, today), resolver.resolve(pattern, today));
        assertEquals(snapshot.resolve(pattern, yesterday), resolver.resolve(pattern, yesterday));

        // exception if we try to commit to a snapshot
        snapshot.commit();
    }

    @Test
    public void testPurge() {
        ServiceDate today = new ServiceDate();
        ServiceDate yesterday = today.previous();
        TripPattern pattern = patternIndex.get(new FeedScopedId("agency", "1.1"));

        TripDescriptor.Builder tripDescriptorBuilder = TripDescriptor.newBuilder();

        tripDescriptorBuilder.setTripId("1.1");
        tripDescriptorBuilder.setScheduleRelationship(ScheduleRelationship.CANCELED);

        TripUpdate.Builder tripUpdateBuilder = TripUpdate.newBuilder();

        tripUpdateBuilder.setTrip(tripDescriptorBuilder);

        TripUpdate tripUpdate = tripUpdateBuilder.build();

        TimetableSnapshot resolver = new TimetableSnapshot();
        updateResolver(resolver, pattern, tripUpdate, today);
        updateResolver(resolver, pattern, tripUpdate, yesterday);

        assertNotSame(resolver.resolve(pattern, yesterday), resolver.resolve(pattern, null));
        assertNotSame(resolver.resolve(pattern, today), resolver.resolve(pattern, null));

        assertNotNull(resolver.commit());
        assertFalse(resolver.isDirty());

        assertTrue(resolver.purgeExpiredData(yesterday));
        assertFalse(resolver.purgeExpiredData(yesterday));

        assertEquals(resolver.resolve(pattern, yesterday), resolver.resolve(pattern, null));
        assertNotSame(resolver.resolve(pattern, today), resolver.resolve(pattern, null));

        assertNull(resolver.commit());
        assertFalse(resolver.isDirty());
    }
}<|MERGE_RESOLUTION|>--- conflicted
+++ resolved
@@ -58,9 +58,8 @@
         Timetable b = new Timetable(orig, new ServiceDate());
         assertTrue(new TimetableSnapshot.SortedTimetableComparator().compare(a, b) < 0);
     }
-    
-<<<<<<< HEAD
-    private boolean updateResolver(TimetableSnapshot resolver, TripPattern pattern, TripUpdate tripUpdate, String feedId, ServiceDate serviceDate) {
+
+    private boolean updateResolver(TimetableSnapshot resolver, TripPattern pattern, TripUpdate tripUpdate, ServiceDate serviceDate) {
         TripTimesPatch tripTimesPatch =
                 pattern.getScheduledTimetable().createUpdatedTripTimes(
                         tripUpdate,
@@ -68,11 +67,6 @@
                         serviceDate
                 );
         TripTimes updatedTripTimes = tripTimesPatch.getTripTimes();
-=======
-    private boolean updateResolver(TimetableSnapshot resolver, TripPattern pattern, TripUpdate tripUpdate, ServiceDate serviceDate) {
-        TripTimes updatedTripTimes = pattern.getScheduledTimetable().createUpdatedTripTimes(tripUpdate,
-                timeZone, serviceDate);
->>>>>>> e98ba1e5
         return resolver.update(pattern, updatedTripTimes, serviceDate);
     }
 
