--- conflicted
+++ resolved
@@ -57,11 +57,7 @@
           tc.toString(),
           () -> {
             var obaRule = new FareLegRule();
-<<<<<<< HEAD
-            obaRule.setFareProductId(productId);
-=======
             obaRule.setFareProductId(fp.getFareProductId());
->>>>>>> 0feaabdd
             obaRule.setDistanceType(tc.distanceType);
             obaRule.setMinDistance(tc.minDistance);
             obaRule.setMaxDistance(tc.maxDistance);
