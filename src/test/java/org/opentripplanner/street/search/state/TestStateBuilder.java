package org.opentripplanner.street.search.state;

import static org.opentripplanner.transit.model.site.PathwayMode.WALKWAY;

import java.time.Instant;
import java.time.OffsetDateTime;
import java.util.Arrays;
import java.util.List;
import javax.annotation.Nonnull;
import org.opentripplanner.framework.i18n.I18NString;
import org.opentripplanner.framework.i18n.NonLocalizedString;
import org.opentripplanner.routing.api.request.StreetMode;
import org.opentripplanner.service.vehiclerental.model.TestVehicleRentalStationBuilder;
import org.opentripplanner.service.vehiclerental.street.StreetVehicleRentalLink;
import org.opentripplanner.service.vehiclerental.street.VehicleRentalEdge;
import org.opentripplanner.service.vehiclerental.street.VehicleRentalPlaceVertex;
import org.opentripplanner.street.model.RentalFormFactor;
import org.opentripplanner.street.model.StreetTraversalPermission;
import org.opentripplanner.street.model._data.StreetModelForTest;
import org.opentripplanner.street.model.edge.ElevatorAlightEdge;
import org.opentripplanner.street.model.edge.ElevatorBoardEdge;
import org.opentripplanner.street.model.edge.ElevatorHopEdge;
<<<<<<< HEAD
import org.opentripplanner.street.model.edge.StreetTransitStopLink;
=======
import org.opentripplanner.street.model.edge.PathwayEdge;
import org.opentripplanner.street.model.edge.StreetTransitEntranceLink;
>>>>>>> b6c113bf
import org.opentripplanner.street.model.vertex.ElevatorOffboardVertex;
import org.opentripplanner.street.model.vertex.ElevatorOnboardVertex;
import org.opentripplanner.street.model.vertex.StreetVertex;
import org.opentripplanner.street.model.vertex.TransitStopVertexBuilder;
import org.opentripplanner.street.search.TraverseMode;
import org.opentripplanner.street.search.request.StreetSearchRequest;
import org.opentripplanner.transit.model._data.TransitModelForTest;
import org.opentripplanner.transit.model.basic.Accessibility;

/**
 * Builds up a state chain for use in tests.
 */
public class TestStateBuilder {

  private static final Instant DEFAULT_START_TIME = OffsetDateTime
    .parse("2023-04-18T12:00:00+02:00")
    .toInstant();
  private int count = 1;

  private State currentState;

  private TestStateBuilder(StreetMode mode) {
    currentState =
      new State(
        StreetModelForTest.intersectionVertex(count, count),
        StreetSearchRequest.of().withMode(mode).withStartTime(DEFAULT_START_TIME).build()
      );
  }

  /**
   * Create an initial state that starts walking.
   */
  public static TestStateBuilder ofWalking() {
    return new TestStateBuilder(StreetMode.WALK);
  }

  /**
   * Create an initial state that start in a car.
   */
  public static TestStateBuilder ofDriving() {
    return new TestStateBuilder(StreetMode.CAR);
  }

  public static TestStateBuilder ofCarRental() {
    return new TestStateBuilder(StreetMode.CAR_RENTAL);
  }

  /**
   * Traverse a very plain street edge with no special characteristics.
   */
  public TestStateBuilder streetEdge() {
    count++;
    var from = (StreetVertex) currentState.vertex;
    var to = StreetModelForTest.intersectionVertex(count, count);

    var edge = StreetModelForTest.streetEdge(from, to);
    var states = edge.traverse(currentState);
    if (states.length != 1) {
      throw new IllegalStateException("Only single state transitions are supported.");
    }
    currentState = states[0];
    return this;
  }

  /**
   * Traverse a street edge and switch to Car mode
   */
  public TestStateBuilder pickUpCar() {
    count++;

    var station = TestVehicleRentalStationBuilder.of().withVehicleTypeCar().build();

    VehicleRentalPlaceVertex vertex = new VehicleRentalPlaceVertex(station);
    var link = StreetVehicleRentalLink.createStreetVehicleRentalLink(
      (StreetVertex) currentState.vertex,
      vertex
    );
    currentState = link.traverse(currentState)[0];

    var edge = VehicleRentalEdge.createVehicleRentalEdge(vertex, RentalFormFactor.CAR);

    State[] traverse = edge.traverse(currentState);
    currentState =
      Arrays.stream(traverse).filter(it -> it.currentMode() == TraverseMode.CAR).findFirst().get();

    return this;
  }

  /**
   * Traverse an elevator (onboard, hop and offboard edges).
   */
  public TestStateBuilder elevator() {
    count++;

    var onboard1 = elevatorOnBoard(count, "1");
    var onboard2 = elevatorOnBoard(count, "2");
    var offboard1 = elevatorOffBoard(count, "1");
    var offboard2 = elevatorOffBoard(count, "2");

    var from = (StreetVertex) currentState.vertex;
    var link = StreetModelForTest.streetEdge(from, offboard1);

    var boardEdge = ElevatorBoardEdge.createElevatorBoardEdge(offboard1, onboard1);

    var hopEdge = ElevatorHopEdge.createElevatorHopEdge(
      onboard1,
      onboard2,
      StreetTraversalPermission.PEDESTRIAN,
      Accessibility.POSSIBLE
    );

    var alightEdge = ElevatorAlightEdge.createElevatorAlightEdge(
      onboard2,
      offboard2,
      new NonLocalizedString("1")
    );

    currentState =
      EdgeTraverser
        .traverseEdges(currentState, List.of(link, boardEdge, hopEdge, alightEdge))
        .orElseThrow();
    return this;
  }

<<<<<<< HEAD
  /**
   * Add a state that arrives at a transit stop.
   */
  public TestStateBuilder stop() {
    count++;
    var from = (StreetVertex) currentState.vertex;
    var to = new TransitStopVertexBuilder()
      .withStop(TransitModelForTest.stopForTest("stop", count, count))
      .build();

    var edge = StreetTransitStopLink.createStreetTransitStopLink(from, to);
    var states = edge.traverse(currentState);
    if (states.length != 1) {
      throw new IllegalStateException("Only single state transitions are supported.");
    }
=======
  public TestStateBuilder enterStation(String id) {
    count++;
    var from = (StreetVertex) currentState.vertex;
    final var entranceVertex = StreetModelForTest.transitEntranceVertex(id, count, count);
    var edge = StreetTransitEntranceLink.createStreetTransitEntranceLink(from, entranceVertex);
    var states = edge.traverse(currentState);
>>>>>>> b6c113bf
    currentState = states[0];
    return this;
  }

<<<<<<< HEAD
=======
  public TestStateBuilder exitStation(String id) {
    count++;
    var from = (StreetVertex) currentState.vertex;
    var entranceVertex = StreetModelForTest.transitEntranceVertex(id, count, count);
    var edge = PathwayEdge.createLowCostPathwayEdge(from, entranceVertex, WALKWAY);
    var state = edge.traverse(currentState)[0];

    count++;
    var to = StreetModelForTest.intersectionVertex(count, count);
    var link = StreetTransitEntranceLink.createStreetTransitEntranceLink(entranceVertex, to);
    var states = link.traverse(state);
    currentState = states[0];
    return this;
  }

  public TestStateBuilder pathway(String s) {
    count++;
    var from = (StreetVertex) currentState.vertex;
    var tov = StreetModelForTest.intersectionVertex(count, count);
    var edge = PathwayEdge.createPathwayEdge(
      from,
      tov,
      null,
      I18NString.of(s),
      60,
      100,
      0,
      0,
      true,
      WALKWAY
    );
    var state = edge.traverse(currentState)[0];
    currentState = state;
    return this;
  }

>>>>>>> b6c113bf
  @Nonnull
  private static ElevatorOffboardVertex elevatorOffBoard(int count, String suffix) {
    return new ElevatorOffboardVertex(
      StreetModelForTest.intersectionVertex(count, count),
      suffix,
      suffix
    );
  }

  @Nonnull
  private static ElevatorOnboardVertex elevatorOnBoard(int count, String suffix) {
    return new ElevatorOnboardVertex(
      StreetModelForTest.intersectionVertex(count, count),
      suffix,
      suffix
    );
  }

  public State build() {
    return currentState;
  }
}<|MERGE_RESOLUTION|>--- conflicted
+++ resolved
@@ -20,12 +20,9 @@
 import org.opentripplanner.street.model.edge.ElevatorAlightEdge;
 import org.opentripplanner.street.model.edge.ElevatorBoardEdge;
 import org.opentripplanner.street.model.edge.ElevatorHopEdge;
-<<<<<<< HEAD
-import org.opentripplanner.street.model.edge.StreetTransitStopLink;
-=======
 import org.opentripplanner.street.model.edge.PathwayEdge;
 import org.opentripplanner.street.model.edge.StreetTransitEntranceLink;
->>>>>>> b6c113bf
+import org.opentripplanner.street.model.edge.StreetTransitStopLink;
 import org.opentripplanner.street.model.vertex.ElevatorOffboardVertex;
 import org.opentripplanner.street.model.vertex.ElevatorOnboardVertex;
 import org.opentripplanner.street.model.vertex.StreetVertex;
@@ -150,7 +147,6 @@
     return this;
   }
 
-<<<<<<< HEAD
   /**
    * Add a state that arrives at a transit stop.
    */
@@ -166,20 +162,20 @@
     if (states.length != 1) {
       throw new IllegalStateException("Only single state transitions are supported.");
     }
-=======
+    currentState = states[0];
+    return this;
+  }
+
   public TestStateBuilder enterStation(String id) {
     count++;
     var from = (StreetVertex) currentState.vertex;
     final var entranceVertex = StreetModelForTest.transitEntranceVertex(id, count, count);
     var edge = StreetTransitEntranceLink.createStreetTransitEntranceLink(from, entranceVertex);
     var states = edge.traverse(currentState);
->>>>>>> b6c113bf
-    currentState = states[0];
-    return this;
-  }
-
-<<<<<<< HEAD
-=======
+    currentState = states[0];
+    return this;
+  }
+
   public TestStateBuilder exitStation(String id) {
     count++;
     var from = (StreetVertex) currentState.vertex;
@@ -216,7 +212,6 @@
     return this;
   }
 
->>>>>>> b6c113bf
   @Nonnull
   private static ElevatorOffboardVertex elevatorOffBoard(int count, String suffix) {
     return new ElevatorOffboardVertex(
