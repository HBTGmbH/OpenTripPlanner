package org.opentripplanner.routing.core;

import static org.junit.jupiter.api.Assertions.assertEquals;
import static org.junit.jupiter.api.Assertions.assertNotNull;

import java.util.ArrayList;
import java.util.HashSet;
import java.util.List;
import java.util.Set;
import org.junit.jupiter.api.Test;
import org.locationtech.jts.geom.Coordinate;
import org.locationtech.jts.geom.LineString;
import org.opentripplanner.framework.geometry.GeometryUtils;
import org.opentripplanner.routing.graph.Graph;
import org.opentripplanner.street.model.StreetTraversalPermission;
import org.opentripplanner.street.model._data.StreetModelForTest;
import org.opentripplanner.street.model.edge.Edge;
import org.opentripplanner.street.model.edge.FreeEdge;
import org.opentripplanner.street.model.edge.StreetEdge;
import org.opentripplanner.street.model.vertex.StreetVertex;
import org.opentripplanner.street.model.vertex.Vertex;
import org.opentripplanner.street.model.vertex.VertexLabel;

public class GraphTest {

  @Test
  public void testBasic() {
    Graph g = new Graph();
    assertNotNull(g);
  }

  @Test
  public void testAddVertex() {
    Vertex a = StreetModelForTest.intersectionVertex("A", 5, 5);
    assertEquals(a.getLabel(), VertexLabel.string("A"));
  }

  @Test
  public void testGetVertex() {
    var g = new Graph();
    Vertex a = StreetModelForTest.intersectionVertex("A", 5, 5);
    g.addVertex(a);
    Vertex b = g.getVertex("A");
    assertEquals(a, b);
  }

  @Test
  public void testAddEdge() {
<<<<<<< HEAD
    Vertex a = StreetModelForTest.intersectionVertex("A", 5, 5);
    Vertex b = StreetModelForTest.intersectionVertex("B", 6, 6);
    FreeEdge ee = new FreeEdge(a, b);
=======
    Vertex a = new IntersectionVertex("A", 5, 5);
    Vertex b = new IntersectionVertex("B", 6, 6);
    FreeEdge ee = FreeEdge.createFreeEdge(a, b);

>>>>>>> 74025a3d
    assertNotNull(ee);
  }

  @Test
  public void testGetEdgesOneEdge() {
    Graph g = new Graph();
    Vertex a = StreetModelForTest.intersectionVertex("A", 5, 5);
    Vertex b = StreetModelForTest.intersectionVertex("B", 6, 6);

    g.addVertex(a);
    g.addVertex(b);

    FreeEdge ee = FreeEdge.createFreeEdge(a, b);

    List<Edge> edges = new ArrayList<>(g.getEdges());
    assertEquals(1, edges.size());
    assertEquals(ee, edges.get(0));
  }

  @Test
  public void testGetEdgesMultiple() {
    Graph g = new Graph();
    Vertex a = StreetModelForTest.intersectionVertex("A", 5, 5);
    Vertex b = StreetModelForTest.intersectionVertex("B", 6, 6);
    Vertex c = StreetModelForTest.intersectionVertex("C", 3, 2);

    g.addVertex(a);
    g.addVertex(b);
    g.addVertex(c);

    Set<Edge> expectedEdges = new HashSet<>(4);
    expectedEdges.add(FreeEdge.createFreeEdge(a, b));
    expectedEdges.add(FreeEdge.createFreeEdge(b, c));
    expectedEdges.add(FreeEdge.createFreeEdge(c, b));
    expectedEdges.add(FreeEdge.createFreeEdge(c, a));

    Set<Edge> edges = new HashSet<>(g.getEdges());
    assertEquals(4, edges.size());
    assertEquals(expectedEdges, edges);
  }

  @Test
  public void testGetStreetEdgesNone() {
    Graph g = new Graph();
    Vertex a = StreetModelForTest.intersectionVertex("A", 5, 5);
    Vertex b = StreetModelForTest.intersectionVertex("B", 6, 6);
    Vertex c = StreetModelForTest.intersectionVertex("C", 3, 2);

    Set<Edge> allEdges = new HashSet<>(4);
    allEdges.add(FreeEdge.createFreeEdge(a, b));
    allEdges.add(FreeEdge.createFreeEdge(b, c));
    allEdges.add(FreeEdge.createFreeEdge(c, b));
    allEdges.add(FreeEdge.createFreeEdge(c, a));

    Set<StreetEdge> edges = new HashSet<>(g.getStreetEdges());
    assertEquals(0, edges.size());
  }

  @Test
  public void testGetStreetEdgesSeveral() {
    Graph g = new Graph();
    StreetVertex a = StreetModelForTest.intersectionVertex("A", 5, 5);
    StreetVertex b = StreetModelForTest.intersectionVertex("B", 6, 6);
    StreetVertex c = StreetModelForTest.intersectionVertex("C", 3, 2);

    g.addVertex(a);
    g.addVertex(b);
    g.addVertex(c);

    Set<Edge> allStreetEdges = new HashSet<>(4);
    allStreetEdges.add(edge(a, b, 1.0));
    allStreetEdges.add(edge(b, c, 1.0));
    allStreetEdges.add(edge(c, b, 1.0));
    allStreetEdges.add(edge(c, a, 1.0));

    Set<StreetEdge> edges = new HashSet<>(g.getStreetEdges());
    assertEquals(4, edges.size());
    assertEquals(allStreetEdges, edges);
  }

  @Test
  public void testGetEdgesAndVerticesById() {
    StreetVertex a = StreetModelForTest.intersectionVertex("A", 5, 5);
    StreetVertex b = StreetModelForTest.intersectionVertex("B", 6, 6);
    StreetVertex c = StreetModelForTest.intersectionVertex("C", 3, 2);

    Set<Edge> allEdges = new HashSet<>(4);
    allEdges.add(edge(a, b, 1.0));
    allEdges.add(edge(b, c, 1.0));
    allEdges.add(edge(c, b, 1.0));
    allEdges.add(edge(c, a, 1.0));
  }

  /**
   * Create an edge. If twoWay, create two edges (back and forth).
   */
  private StreetEdge edge(StreetVertex vA, StreetVertex vB, double length) {
    var labelA = vA.getLabel();
    var labelB = vB.getLabel();
    String name = String.format("%s_%s", labelA, labelB);
    Coordinate[] coords = new Coordinate[2];
    coords[0] = vA.getCoordinate();
    coords[1] = vB.getCoordinate();
    LineString geom = GeometryUtils.getGeometryFactory().createLineString(coords);

    StreetTraversalPermission perm = StreetTraversalPermission.ALL;
    return StreetEdge.createStreetEdge(vA, vB, geom, name, length, perm, false);
  }
}<|MERGE_RESOLUTION|>--- conflicted
+++ resolved
@@ -46,16 +46,9 @@
 
   @Test
   public void testAddEdge() {
-<<<<<<< HEAD
     Vertex a = StreetModelForTest.intersectionVertex("A", 5, 5);
     Vertex b = StreetModelForTest.intersectionVertex("B", 6, 6);
-    FreeEdge ee = new FreeEdge(a, b);
-=======
-    Vertex a = new IntersectionVertex("A", 5, 5);
-    Vertex b = new IntersectionVertex("B", 6, 6);
     FreeEdge ee = FreeEdge.createFreeEdge(a, b);
-
->>>>>>> 74025a3d
     assertNotNull(ee);
   }
 
