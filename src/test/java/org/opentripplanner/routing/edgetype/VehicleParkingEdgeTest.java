--- conflicted
+++ resolved
@@ -7,11 +7,8 @@
 import org.junit.jupiter.api.Test;
 import org.opentripplanner.routing.algorithm.GraphRoutingTest;
 import org.opentripplanner.routing.api.request.StreetMode;
-<<<<<<< HEAD
 import org.opentripplanner.routing.api.request.preference.VehicleParkingPreferences;
-=======
 import org.opentripplanner.routing.core.AStarRequest;
->>>>>>> 5dcb1a5e
 import org.opentripplanner.routing.core.State;
 import org.opentripplanner.routing.graph.Graph;
 import org.opentripplanner.routing.vehicle_parking.VehicleParking;
@@ -163,17 +160,12 @@
 
     vehicleParkingEdge = new VehicleParkingEdge(vertex);
 
-<<<<<<< HEAD
-    this.request = new RouteRequest();
-    request.journey().direct().setMode(parkingMode);
-    request.withPreferences(p ->p.withParking(VehicleParkingPreferences.of(realtime)));
-    this.streetMode = request.journey().direct().mode();
-=======
-    var builder = AStarRequest.of();
-    builder.withMode(parkingMode);
-    builder.preferences().parking().setUseAvailabilityInformation(realtime);
-    this.request = builder.build();
->>>>>>> 5dcb1a5e
+    this.request =
+      AStarRequest
+        .of()
+        .withMode(parkingMode)
+        .withPreferences(p -> p.withParking(VehicleParkingPreferences.of(realtime)))
+        .build();
   }
 
   private VehicleParking createVehicleParking(
