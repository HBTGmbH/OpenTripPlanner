--- conflicted
+++ resolved
@@ -1697,6 +1697,8 @@
             "name": "-102309",
             "vehicleRentalStation": {
               "allowDropoff": true,
+              "allowOverloading": false,
+              "allowPickup": true,
               "carStation": false,
               "floatingBike": false,
               "id": {
@@ -1804,6 +1806,8 @@
             "name": "-102309",
             "vehicleRentalStation": {
               "allowDropoff": true,
+              "allowOverloading": false,
+              "allowPickup": true,
               "carStation": false,
               "floatingBike": false,
               "id": {
@@ -2004,193 +2008,6 @@
               "latitude": 45.5278491,
               "longitude": -122.6942362,
               "name": {
-<<<<<<< HEAD
-                "name": "-102309"
-              },
-              "realTimeData": false,
-              "spacesAvailable": 0,
-              "spacesDisabled": 0,
-              "vehicleSpacesAvailable": { },
-              "vehicleTypesAvailable": { },
-              "vehiclesAvailable": 0,
-              "vehiclesDisabled": 0
-            },
-            "vertexType": "BIKESHARE"
-          },
-          "generalizedCost": 51,
-          "interlineWithPreviousLeg": false,
-          "legGeometry": {
-            "length": 2,
-            "points": "ic{tGl|{kVV@"
-          },
-          "mode": "WALK",
-          "onStreetNonTransit": true,
-          "pathway": false,
-          "realTime": false,
-          "rentedVehicle": true,
-          "scheduled": false,
-          "startTime": "2009-10-21T23:30:26.000+00:00",
-          "streetNotes": [ ],
-          "to": {
-            "coordinate": {
-              "latitude": 45.5276173,
-              "longitude": -122.7003923
-            },
-            "name": "corner of way -102328 from 0 and Northwest Irving Street",
-            "vertexType": "NORMAL"
-          },
-          "transitAlerts": [ ],
-          "transitLeg": false,
-          "vehicleRentalNetwork": "test-network",
-          "walkSteps": [
-            {
-              "absoluteDirection": "SOUTH",
-              "angle": -3.1159323053692263,
-              "area": false,
-              "bogusName": true,
-              "distance": 13.358,
-              "edges": [ ],
-              "elevation": [ ],
-              "relativeDirection": "HARD_LEFT",
-              "startLocation": {
-                "latitude": 45.5277374,
-                "longitude": -122.70038790000001
-              },
-              "stayOn": false,
-              "streetName": "way -102328 from 0",
-              "streetNotes": [ ]
-            }
-          ],
-          "walkingBike": true,
-          "walkingLeg": true
-        },
-        {
-          "agencyTimeZoneOffset": -25200000,
-          "arrivalDelay": 0,
-          "departureDelay": 0,
-          "distanceMeters": 480.068,
-          "endTime": "2009-10-21T23:32:58.000+00:00",
-          "flexibleTrip": false,
-          "from": {
-            "coordinate": {
-              "latitude": 45.5276173,
-              "longitude": -122.7003923
-            },
-            "name": "corner of way -102328 from 0 and Northwest Irving Street",
-            "vertexType": "NORMAL"
-          },
-          "generalizedCost": 236,
-          "interlineWithPreviousLeg": false,
-          "legGeometry": {
-            "length": 6,
-            "points": "qb{tGn|{kVGsJEuKE}HAwAAo@"
-          },
-          "mode": "BICYCLE",
-          "onStreetNonTransit": true,
-          "pathway": false,
-          "realTime": false,
-          "rentedVehicle": true,
-          "scheduled": false,
-          "startTime": "2009-10-21T23:30:37.000+00:00",
-          "streetNotes": [ ],
-          "to": {
-            "coordinate": {
-              "latitude": 45.5278491,
-              "longitude": -122.6942362
-            },
-            "name": "-102323",
-            "vehicleRentalStation": {
-              "allowDropoff": true,
-              "allowOverloading": false,
-              "allowPickup": true,
-              "carStation": false,
-              "floatingBike": false,
-              "id": {
-                "feedId": "test-network",
-                "id": "-102323"
-              },
-              "isInstalled": true,
-              "isKeepingVehicleRentalAtDestinationAllowed": true,
-              "isRenting": true,
-              "isReturning": true,
-              "isValetStation": false,
-              "isVirtualStation": false,
-              "keepingVehicleRentalAtDestinationAllowed": true,
-              "latitude": 45.5278491,
-              "longitude": -122.6942362,
-              "name": {
-                "name": "-102323"
-              },
-              "realTimeData": false,
-              "spacesAvailable": 0,
-              "spacesDisabled": 0,
-              "vehicleSpacesAvailable": { },
-              "vehicleTypesAvailable": { },
-              "vehiclesAvailable": 0,
-              "vehiclesDisabled": 0
-            },
-            "vertexType": "BIKESHARE"
-          },
-          "transitAlerts": [ ],
-          "transitLeg": false,
-          "vehicleRentalNetwork": "test-network",
-          "walkSteps": [
-            {
-              "absoluteDirection": "EAST",
-              "angle": 1.5441765471733384,
-              "area": false,
-              "bogusName": false,
-              "distance": 480.068,
-              "edges": [ ],
-              "elevation": [ ],
-              "relativeDirection": "LEFT",
-              "startLocation": {
-                "latitude": 45.5276173,
-                "longitude": -122.7003923
-              },
-              "stayOn": false,
-              "streetName": "Northwest Irving Street",
-              "streetNotes": [ ]
-            }
-          ],
-          "walkingBike": false,
-          "walkingLeg": false
-        },
-        {
-          "agencyTimeZoneOffset": -25200000,
-          "arrivalDelay": 0,
-          "departureDelay": 0,
-          "distanceMeters": 29.461000000000002,
-          "endTime": "2009-10-21T23:33:25.000+00:00",
-          "flexibleTrip": false,
-          "from": {
-            "coordinate": {
-              "latitude": 45.5278491,
-              "longitude": -122.6942362
-            },
-            "name": "-102323",
-            "vehicleRentalStation": {
-              "allowDropoff": true,
-              "allowOverloading": false,
-              "allowPickup": true,
-              "carStation": false,
-              "floatingBike": false,
-              "id": {
-                "feedId": "test-network",
-                "id": "-102323"
-              },
-              "isInstalled": true,
-              "isKeepingVehicleRentalAtDestinationAllowed": true,
-              "isRenting": true,
-              "isReturning": true,
-              "isValetStation": false,
-              "isVirtualStation": false,
-              "keepingVehicleRentalAtDestinationAllowed": true,
-              "latitude": 45.5278491,
-              "longitude": -122.6942362,
-              "name": {
-=======
->>>>>>> 28468a21
                 "name": "-102323"
               },
               "realTimeData": false,
@@ -2913,6 +2730,8 @@
             "name": "-102323",
             "vehicleRentalStation": {
               "allowDropoff": true,
+              "allowOverloading": false,
+              "allowPickup": true,
               "carStation": false,
               "floatingBike": false,
               "id": {
@@ -3330,44 +3149,8 @@
           "flexibleTrip": false,
           "from": {
             "coordinate": {
-<<<<<<< HEAD
-              "latitude": 45.5278491,
-              "longitude": -122.6942362
-            },
-            "name": "-102323",
-            "vehicleRentalStation": {
-              "allowDropoff": true,
-              "allowOverloading": false,
-              "allowPickup": true,
-              "carStation": false,
-              "floatingBike": false,
-              "id": {
-                "feedId": "test-network",
-                "id": "-102323"
-              },
-              "isInstalled": true,
-              "isKeepingVehicleRentalAtDestinationAllowed": true,
-              "isRenting": true,
-              "isReturning": true,
-              "isValetStation": false,
-              "isVirtualStation": false,
-              "keepingVehicleRentalAtDestinationAllowed": true,
-              "latitude": 45.5278491,
-              "longitude": -122.6942362,
-              "name": {
-                "name": "-102323"
-              },
-              "realTimeData": false,
-              "spacesAvailable": 0,
-              "spacesDisabled": 0,
-              "vehicleSpacesAvailable": { },
-              "vehicleTypesAvailable": { },
-              "vehiclesAvailable": 0,
-              "vehiclesDisabled": 0
-=======
               "latitude": 45.52832,
               "longitude": -122.70059
->>>>>>> 28468a21
             },
             "name": "SW Johnson St. & NW 24th Ave. (P1)",
             "vertexType": "NORMAL"
