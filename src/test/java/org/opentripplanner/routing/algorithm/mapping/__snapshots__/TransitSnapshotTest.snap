--- conflicted
+++ resolved
@@ -788,12 +788,8 @@
           }
         }
       },
-<<<<<<< HEAD
+      "flaggedForDeletion": false,
       "generalizedCost": 2349,
-=======
-      "flaggedForDeletion": false,
-      "generalizedCost": 2315,
->>>>>>> 3f2bb5af
       "legs": [
         {
           "agencyTimeZoneOffset": -28800000,
@@ -1689,12 +1685,8 @@
           }
         }
       },
-<<<<<<< HEAD
+      "flaggedForDeletion": false,
       "generalizedCost": 2409,
-=======
-      "flaggedForDeletion": false,
-      "generalizedCost": 2385,
->>>>>>> 3f2bb5af
       "legs": [
         {
           "agencyTimeZoneOffset": -28800000,
@@ -4948,12 +4940,8 @@
           }
         }
       },
-<<<<<<< HEAD
+      "flaggedForDeletion": false,
       "generalizedCost": 3060,
-=======
-      "flaggedForDeletion": false,
-      "generalizedCost": 3290,
->>>>>>> 3f2bb5af
       "legs": [
         {
           "agencyTimeZoneOffset": -28800000,
