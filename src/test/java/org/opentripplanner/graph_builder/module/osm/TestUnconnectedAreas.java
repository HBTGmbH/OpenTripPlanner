package org.opentripplanner.graph_builder.module.osm;

import static org.junit.Assert.assertEquals;
import static org.junit.Assert.assertNotNull;
import static org.junit.Assert.assertTrue;

import java.io.File;
<<<<<<< HEAD
=======
import java.net.URISyntaxException;
import java.util.ArrayList;
>>>>>>> 1f9f52af
import java.util.HashMap;
import java.util.HashSet;
import java.util.List;
import java.util.stream.Collectors;
import org.junit.Test;
import org.opentripplanner.graph_builder.DataImportIssueStore;
import org.opentripplanner.graph_builder.module.StreetLinkerModule;
import org.opentripplanner.openstreetmap.BinaryOpenStreetMapProvider;
import org.opentripplanner.routing.edgetype.StreetVehicleParkingLink;
import org.opentripplanner.routing.edgetype.VehicleParkingEdge;
import org.opentripplanner.routing.graph.Graph;
import org.opentripplanner.routing.vertextype.VehicleParkingEntranceVertex;

public class TestUnconnectedAreas {

    /**
     * The P+R.osm.gz file contains 2 park and ride, one a single way area and the other a
     * multipolygon with a hole. Both are not linked to any street, apart from three roads that
     * crosses the P+R with w/o common nodes.
     * 
     * This test just make sure we correctly link those P+R with the street network by creating
     * virtual nodes at the place where the street intersects the P+R areas. See ticket #1562.
     */
    @Test
    public void testUnconnectedCarParkAndRide() {
      DataImportIssueStore issueStore = new DataImportIssueStore(true);
      Graph gg = buildOSMGraph("P+R.osm.pbf", issueStore);

      assertEquals(2, issueStore.getIssues().size());

      var vehicleParkingVertices = gg.getVerticesOfType(VehicleParkingEntranceVertex.class);
      int nParkAndRide = vehicleParkingVertices.size();
      int nParkAndRideLink = gg.getEdgesOfType(StreetVehicleParkingLink.class).size();
      int nParkAndRideEdge = gg.getEdgesOfType(VehicleParkingEdge.class).size();

      assertEquals(11, nParkAndRide);
      assertEquals(30, nParkAndRideLink);
      assertEquals(41, nParkAndRideEdge);
    }

    @Test
    public void testUnconnectedBikeParkAndRide() {
        DataImportIssueStore issueStore = new DataImportIssueStore(true);
        Graph gg = buildOSMGraph("B+R.osm.pbf", issueStore);

<<<<<<< HEAD
        assertEquals(3, issueStore.getIssues().size());

        var vehicleParkingVertices = gg.getVerticesOfType(VehicleParkingEntranceVertex.class);
        int nParkAndRideEntrances = vehicleParkingVertices.size();
        int nParkAndRideLink = gg.getEdgesOfType(StreetVehicleParkingLink.class).size();
        int nParkAndRideEdge = gg.getEdgesOfType(VehicleParkingEdge.class).size();

        assertEquals(11, nParkAndRideEntrances);
        assertEquals(24, nParkAndRideLink);
        assertEquals(31, nParkAndRideEdge);
=======
        OpenStreetMapModule loader = new OpenStreetMapModule();
        loader.setDefaultWayPropertySetSource(new DefaultWayPropertySetSource());
        File file = new File(getClass().getResource("P+R.osm.pbf").toURI());
        BinaryOpenStreetMapProvider provider = new BinaryOpenStreetMapProvider(file, false);
        loader.setProvider(provider);
        loader.buildGraph(gg, new HashMap<Class<?>, Object>(), issueStore);

        assertEquals(1, issueStore.getIssues().size());

        int nParkAndRide = 0;
        int nParkAndRideLink = 0;
        for (Vertex v : gg.getVertices()) {
            if (v instanceof ParkAndRideVertex) {
                nParkAndRide++;
            }
        }
        for (Edge e : gg.getEdges()) {
            if (e instanceof ParkAndRideLinkEdge) {
                nParkAndRideLink++;
            }
        }
        assertEquals(2, nParkAndRide);
        assertEquals(10, nParkAndRideLink);
>>>>>>> 1f9f52af
    }

    /**
     * This test ensures that if a Park and Ride has a node that is exactly atop a node on a way, the graph
     * builder will not loop forever trying to split it. The hackett-pr.osm.gz file contains a park-and-ride lot in
     * Hackettstown, NJ, which demonstrates this behavior. See discussion in ticket 1605.
     */
    @Test
<<<<<<< HEAD
    public void testCoincidentNodeUnconnectedParkAndRide () {
      List<String> connections = testGeometricGraphWithClasspathFile("hackett_pr.osm.pbf", 4, 8);

      assertTrue(connections.contains("osm:node:3096570222"));
      assertTrue(connections.contains("osm:node:3094264704"));
      assertTrue(connections.contains("osm:node:3094264709"));
      assertTrue(connections.contains("osm:node:3096570227"));
=======
    public void testCoincidentNodeUnconnectedParkAndRide () throws URISyntaxException {
    	
    	Graph g = new Graph();
    	
        OpenStreetMapModule loader = new OpenStreetMapModule();
        loader.setDefaultWayPropertySetSource(new DefaultWayPropertySetSource());
        File file = new File(getClass().getResource("hackett_pr.osm.pbf").toURI());
        BinaryOpenStreetMapProvider provider = new BinaryOpenStreetMapProvider(file, false);
        loader.setProvider(provider);
        loader.buildGraph(g, new HashMap<Class<?>, Object>());
    	
        Vertex washTwp = null;
        
        int nParkAndRide = 0;
        int nParkAndRideLink = 0;
        for (Vertex v : g.getVertices()) {
        	if (v instanceof ParkAndRideVertex) {
        		nParkAndRide++;
        		washTwp = v;
        	}
        }
        
        for (Edge e : g.getEdges()) {
            if (e instanceof ParkAndRideLinkEdge) {
                nParkAndRideLink++;
            }
        }
        
        assertEquals(1, nParkAndRide);
        // the P+R should get four connections, since the entrance road is duplicated as well, and crosses twice
        // since there are in and out edges, that brings the total to 8 per P+R.
        // Even though the park and rides get merged, duplicate edges remain from when they were separate.
        // FIXME: we shouldn't have duplicate edges.
        assertEquals(16, nParkAndRideLink);
        
        assertNotNull(washTwp);
        
        List<String> connections = new ArrayList<String>();
        
        for (Edge e : washTwp.getOutgoing()) {
        	if (e instanceof ParkAndRideEdge)
        		continue;
        	
        	assertTrue(e instanceof ParkAndRideLinkEdge);
        	
        	connections.add(e.getToVertex().getLabel());
        }
        
        // symmetry
        for (Edge e : washTwp.getIncoming()) {
        	if (e instanceof ParkAndRideEdge)
        		continue;
        	
        	assertTrue(e instanceof ParkAndRideLinkEdge);
        	assertTrue(connections.contains(e.getFromVertex().getLabel()));
        }
        
        assertTrue(connections.contains("osm:node:3096570222"));
        assertTrue(connections.contains("osm:node:3094264704"));
        assertTrue(connections.contains("osm:node:3094264709"));
        assertTrue(connections.contains("osm:node:3096570227"));
>>>>>>> 1f9f52af
    }
    
    /**
     * Test the situation where a road passes over a node of a park and ride but does not have a node there.
     */
     @Test
     public void testRoadPassingOverNode () {
    	 List<String> connections = testGeometricGraphWithClasspathFile("coincident_pr.osm.pbf", 1, 2);
    	 assertTrue(connections.contains("osm:node:-102236"));
     }
     
     /**
      * Test the situation where a park and ride passes over the node of a road but does not have a node there.
      * Additionally, the node of the road is duplicated to test this corner case.
      */
     @Test
     public void testAreaPassingOverNode () {
    	 List<String> connections = testGeometricGraphWithClasspathFile("coincident_pr_reverse.osm.pbf", 1, 2);
    	 assertTrue(connections.contains("osm:node:-102296"));
     }

     /**
     * Test the situation where a road passes over a node of a park and ride but does not have a node there.
      * Additionally, the node of the ring is duplicated to test this corner case.
      */
     @Test
<<<<<<< HEAD
     public void testRoadPassingOverDuplicatedNode () {
    	 List<String> connections = testGeometricGraphWithClasspathFile("coincident_pr_dupl.osm.pbf", 1, 2);
=======
     public void testRoadPassingOverDuplicatedNode () throws URISyntaxException {
    	 List<String> connections = testGeometricGraphWithClasspathFile("coincident_pr.osm.pbf", 1, 2);
>>>>>>> 1f9f52af
    	 
    	 // depending on what order everything comes out of the spatial index, we will inject one of
    	 // the duplicated nodes into the way. When we get to the other ringsegments, we will just inject
    	 // the node that has already been injected into the way. So either of these cases are valid.
    	 assertTrue(connections.contains("osm:node:-102266") || connections.contains("osm:node:-102267"));
     }

    /**
     * Test the situation where a road passes over an edge of the park and ride. Both ends of the
     * way are connected to the park and ride.
     */
    @Test
    public void testRoadPassingOverParkRide() {
        List<String> connections = testGeometricGraphWithClasspathFile("coincident_pr_overlap.osm.pbf", 2, 4);

        assertTrue(connections.contains("osm:node:-102283"));
        assertTrue(connections.contains("osm:node:-102284"));
    }

    private Graph buildOSMGraph(String osmFileName) {
        return buildOSMGraph(osmFileName, new DataImportIssueStore(false));
      }

      private Graph buildOSMGraph(String osmFileName, DataImportIssueStore issueStore) {
        Graph graph = new Graph();

        OpenStreetMapModule loader = new OpenStreetMapModule();
        loader.setDefaultWayPropertySetSource(new DefaultWayPropertySetSource());
        loader.staticParkAndRide = true;
        loader.staticBikeParkAndRide = true;

        var fileUrl = getClass().getResource(osmFileName);
        assertNotNull(fileUrl);
        File file = new File(fileUrl.getFile());

        BinaryOpenStreetMapProvider provider = new BinaryOpenStreetMapProvider(file, false);
        loader.setProvider(provider);
        loader.buildGraph(graph, new HashMap<>(), issueStore);

        StreetLinkerModule streetLinkerModule = new StreetLinkerModule();
        streetLinkerModule.buildGraph(graph, new HashMap<>(), issueStore);

        return graph;
      }
     
     /**
      * We've written several OSM files that exhibit different situations but should show the same results. Test with this code.
      */
<<<<<<< HEAD
     private List<String> testGeometricGraphWithClasspathFile(String fileName, int prCount, int prlCount) {

       Graph graph = buildOSMGraph(fileName);

       var vehicleParkingVertices = graph.getVerticesOfType(VehicleParkingEntranceVertex.class);
       int nParkAndRide = vehicleParkingVertices.size();

       int nParkAndRideLink = graph.getEdgesOfType(StreetVehicleParkingLink.class).size();

       assertEquals(prCount, nParkAndRide);
       assertEquals(prlCount, nParkAndRideLink);

       var outgoingEdges = vehicleParkingVertices
           .stream()
           .flatMap(v -> v.getOutgoing().stream())
           .filter(e -> !(e instanceof VehicleParkingEdge))
           // make sure it is connected
           .peek(e -> assertTrue(e instanceof StreetVehicleParkingLink))
           .map(StreetVehicleParkingLink.class::cast)
           .collect(Collectors.toCollection(HashSet::new));

       List<String> connections = outgoingEdges
           .stream()
           .map(e -> e.getToVertex().getLabel())
           .collect(Collectors.toList());

       // Test symmetry
       vehicleParkingVertices
           .stream()
           .flatMap(v -> v.getIncoming().stream())
           .filter(e -> !(e instanceof VehicleParkingEdge))
           .peek(e -> assertTrue(e instanceof StreetVehicleParkingLink))
           .map(StreetVehicleParkingLink.class::cast)
           .forEach(e -> assertTrue(connections.contains(e.getFromVertex().getLabel())));

       return connections;
=======
     public List<String> testGeometricGraphWithClasspathFile(String fn, int prCount, int prlCount) throws URISyntaxException {
    	 
     	Graph g = new Graph();
     	
         OpenStreetMapModule loader = new OpenStreetMapModule();
         loader.setDefaultWayPropertySetSource(new DefaultWayPropertySetSource());
         File file = new File(getClass().getResource(fn).toURI());
         BinaryOpenStreetMapProvider provider = new BinaryOpenStreetMapProvider(file, false);
         loader.setProvider(provider);
         loader.buildGraph(g, new HashMap<>());

         Vertex pr = null;
         
         int nParkAndRide = 0;
         int nParkAndRideLink = 0;
         for (Vertex v : g.getVertices()) {
         	if (v instanceof ParkAndRideVertex) {
         		nParkAndRide++;
         		pr = v;
         	}
         }
         
         for (Edge e : g.getEdges()) {
             if (e instanceof ParkAndRideLinkEdge) {
                 nParkAndRideLink++;
             }
         }
         
         assertEquals(prCount, nParkAndRide);
         assertEquals(prlCount, nParkAndRideLink);
         assertNotNull(pr);
         
         // make sure it is connected
        
         List<String> connections = new ArrayList<String>();
         
         for (Edge e : pr.getOutgoing()) {
         	if (e instanceof ParkAndRideEdge)
         		continue;
         	
         	assertTrue(e instanceof ParkAndRideLinkEdge);
         	
         	connections.add(e.getToVertex().getLabel());
         }
         
         // symmetry
         for (Edge e : pr.getIncoming()) {
         	if (e instanceof ParkAndRideEdge)
         		continue;
         	
         	assertTrue(e instanceof ParkAndRideLinkEdge);
         	assertTrue(connections.contains(e.getFromVertex().getLabel()));
         }
         
         return connections;
>>>>>>> 1f9f52af
     }
}<|MERGE_RESOLUTION|>--- conflicted
+++ resolved
@@ -5,11 +5,7 @@
 import static org.junit.Assert.assertTrue;
 
 import java.io.File;
-<<<<<<< HEAD
-=======
 import java.net.URISyntaxException;
-import java.util.ArrayList;
->>>>>>> 1f9f52af
 import java.util.HashMap;
 import java.util.HashSet;
 import java.util.List;
@@ -55,7 +51,6 @@
         DataImportIssueStore issueStore = new DataImportIssueStore(true);
         Graph gg = buildOSMGraph("B+R.osm.pbf", issueStore);
 
-<<<<<<< HEAD
         assertEquals(3, issueStore.getIssues().size());
 
         var vehicleParkingVertices = gg.getVerticesOfType(VehicleParkingEntranceVertex.class);
@@ -66,31 +61,6 @@
         assertEquals(11, nParkAndRideEntrances);
         assertEquals(24, nParkAndRideLink);
         assertEquals(31, nParkAndRideEdge);
-=======
-        OpenStreetMapModule loader = new OpenStreetMapModule();
-        loader.setDefaultWayPropertySetSource(new DefaultWayPropertySetSource());
-        File file = new File(getClass().getResource("P+R.osm.pbf").toURI());
-        BinaryOpenStreetMapProvider provider = new BinaryOpenStreetMapProvider(file, false);
-        loader.setProvider(provider);
-        loader.buildGraph(gg, new HashMap<Class<?>, Object>(), issueStore);
-
-        assertEquals(1, issueStore.getIssues().size());
-
-        int nParkAndRide = 0;
-        int nParkAndRideLink = 0;
-        for (Vertex v : gg.getVertices()) {
-            if (v instanceof ParkAndRideVertex) {
-                nParkAndRide++;
-            }
-        }
-        for (Edge e : gg.getEdges()) {
-            if (e instanceof ParkAndRideLinkEdge) {
-                nParkAndRideLink++;
-            }
-        }
-        assertEquals(2, nParkAndRide);
-        assertEquals(10, nParkAndRideLink);
->>>>>>> 1f9f52af
     }
 
     /**
@@ -99,7 +69,6 @@
      * Hackettstown, NJ, which demonstrates this behavior. See discussion in ticket 1605.
      */
     @Test
-<<<<<<< HEAD
     public void testCoincidentNodeUnconnectedParkAndRide () {
       List<String> connections = testGeometricGraphWithClasspathFile("hackett_pr.osm.pbf", 4, 8);
 
@@ -107,69 +76,6 @@
       assertTrue(connections.contains("osm:node:3094264704"));
       assertTrue(connections.contains("osm:node:3094264709"));
       assertTrue(connections.contains("osm:node:3096570227"));
-=======
-    public void testCoincidentNodeUnconnectedParkAndRide () throws URISyntaxException {
-    	
-    	Graph g = new Graph();
-    	
-        OpenStreetMapModule loader = new OpenStreetMapModule();
-        loader.setDefaultWayPropertySetSource(new DefaultWayPropertySetSource());
-        File file = new File(getClass().getResource("hackett_pr.osm.pbf").toURI());
-        BinaryOpenStreetMapProvider provider = new BinaryOpenStreetMapProvider(file, false);
-        loader.setProvider(provider);
-        loader.buildGraph(g, new HashMap<Class<?>, Object>());
-    	
-        Vertex washTwp = null;
-        
-        int nParkAndRide = 0;
-        int nParkAndRideLink = 0;
-        for (Vertex v : g.getVertices()) {
-        	if (v instanceof ParkAndRideVertex) {
-        		nParkAndRide++;
-        		washTwp = v;
-        	}
-        }
-        
-        for (Edge e : g.getEdges()) {
-            if (e instanceof ParkAndRideLinkEdge) {
-                nParkAndRideLink++;
-            }
-        }
-        
-        assertEquals(1, nParkAndRide);
-        // the P+R should get four connections, since the entrance road is duplicated as well, and crosses twice
-        // since there are in and out edges, that brings the total to 8 per P+R.
-        // Even though the park and rides get merged, duplicate edges remain from when they were separate.
-        // FIXME: we shouldn't have duplicate edges.
-        assertEquals(16, nParkAndRideLink);
-        
-        assertNotNull(washTwp);
-        
-        List<String> connections = new ArrayList<String>();
-        
-        for (Edge e : washTwp.getOutgoing()) {
-        	if (e instanceof ParkAndRideEdge)
-        		continue;
-        	
-        	assertTrue(e instanceof ParkAndRideLinkEdge);
-        	
-        	connections.add(e.getToVertex().getLabel());
-        }
-        
-        // symmetry
-        for (Edge e : washTwp.getIncoming()) {
-        	if (e instanceof ParkAndRideEdge)
-        		continue;
-        	
-        	assertTrue(e instanceof ParkAndRideLinkEdge);
-        	assertTrue(connections.contains(e.getFromVertex().getLabel()));
-        }
-        
-        assertTrue(connections.contains("osm:node:3096570222"));
-        assertTrue(connections.contains("osm:node:3094264704"));
-        assertTrue(connections.contains("osm:node:3094264709"));
-        assertTrue(connections.contains("osm:node:3096570227"));
->>>>>>> 1f9f52af
     }
     
     /**
@@ -196,14 +102,9 @@
       * Additionally, the node of the ring is duplicated to test this corner case.
       */
      @Test
-<<<<<<< HEAD
-     public void testRoadPassingOverDuplicatedNode () {
-    	 List<String> connections = testGeometricGraphWithClasspathFile("coincident_pr_dupl.osm.pbf", 1, 2);
-=======
      public void testRoadPassingOverDuplicatedNode () throws URISyntaxException {
-    	 List<String> connections = testGeometricGraphWithClasspathFile("coincident_pr.osm.pbf", 1, 2);
->>>>>>> 1f9f52af
-    	 
+         List<String> connections = testGeometricGraphWithClasspathFile("coincident_pr_dupl.osm.pbf", 1, 2);
+
     	 // depending on what order everything comes out of the spatial index, we will inject one of
     	 // the duplicated nodes into the way. When we get to the other ringsegments, we will just inject
     	 // the node that has already been injected into the way. So either of these cases are valid.
@@ -251,7 +152,6 @@
      /**
       * We've written several OSM files that exhibit different situations but should show the same results. Test with this code.
       */
-<<<<<<< HEAD
      private List<String> testGeometricGraphWithClasspathFile(String fileName, int prCount, int prlCount) {
 
        Graph graph = buildOSMGraph(fileName);
@@ -288,62 +188,5 @@
            .forEach(e -> assertTrue(connections.contains(e.getFromVertex().getLabel())));
 
        return connections;
-=======
-     public List<String> testGeometricGraphWithClasspathFile(String fn, int prCount, int prlCount) throws URISyntaxException {
-    	 
-     	Graph g = new Graph();
-     	
-         OpenStreetMapModule loader = new OpenStreetMapModule();
-         loader.setDefaultWayPropertySetSource(new DefaultWayPropertySetSource());
-         File file = new File(getClass().getResource(fn).toURI());
-         BinaryOpenStreetMapProvider provider = new BinaryOpenStreetMapProvider(file, false);
-         loader.setProvider(provider);
-         loader.buildGraph(g, new HashMap<>());
-
-         Vertex pr = null;
-         
-         int nParkAndRide = 0;
-         int nParkAndRideLink = 0;
-         for (Vertex v : g.getVertices()) {
-         	if (v instanceof ParkAndRideVertex) {
-         		nParkAndRide++;
-         		pr = v;
-         	}
-         }
-         
-         for (Edge e : g.getEdges()) {
-             if (e instanceof ParkAndRideLinkEdge) {
-                 nParkAndRideLink++;
-             }
-         }
-         
-         assertEquals(prCount, nParkAndRide);
-         assertEquals(prlCount, nParkAndRideLink);
-         assertNotNull(pr);
-         
-         // make sure it is connected
-        
-         List<String> connections = new ArrayList<String>();
-         
-         for (Edge e : pr.getOutgoing()) {
-         	if (e instanceof ParkAndRideEdge)
-         		continue;
-         	
-         	assertTrue(e instanceof ParkAndRideLinkEdge);
-         	
-         	connections.add(e.getToVertex().getLabel());
-         }
-         
-         // symmetry
-         for (Edge e : pr.getIncoming()) {
-         	if (e instanceof ParkAndRideEdge)
-         		continue;
-         	
-         	assertTrue(e instanceof ParkAndRideLinkEdge);
-         	assertTrue(connections.contains(e.getFromVertex().getLabel()));
-         }
-         
-         return connections;
->>>>>>> 1f9f52af
      }
 }