package org.opentripplanner.transit.raptor.speed_test.model;

import org.opentripplanner.model.FeedScopedId;
import org.opentripplanner.model.WgsCoordinate;

import javax.annotation.Nullable;

/**
 * A Place is where a journey starts or ends, or a transit stop along the way.
 */
public class Place {

    /** For transit stops, the name of the stop.  For points of interest, the name of the POI. */
    public final String name;

    public final FeedScopedId stopId;
    public final WgsCoordinate coordinate;

    /** This is the stop index in the RaptorTransitData */
    public final int rrStopIndex;

<<<<<<< HEAD
    public Place(org.opentripplanner.model.Stop stop, int rrStopIndex) {
        this(stop.getName().toString(), stop.getId(), stop.getCoordinate(), rrStopIndex);
=======
    public Place(org.opentripplanner.model.StopLocation stop, int rrStopIndex) {
        this(stop.getName(), stop.getId(), stop.getCoordinate(), rrStopIndex);
>>>>>>> 1b2eb9b0
    }

    public Place(String name, String feedId, String stopId, Double lat, Double lon) {
        this(
            name,
            id(feedId, stopId),
            new WgsCoordinate(lat, lon),
            -1
        );
    }


    private Place(String name, FeedScopedId stopId, WgsCoordinate coordinate, int rrStopIndex) {
        this.name = name;
        this.stopId = stopId;
        this.coordinate = coordinate;
        this.rrStopIndex = rrStopIndex;
    }

    @Nullable
    private static FeedScopedId id(String feedId, String id) {
        if(id == null || id.isBlank()) { return null; }
        return new FeedScopedId(feedId, id);
    }
}<|MERGE_RESOLUTION|>--- conflicted
+++ resolved
@@ -19,13 +19,8 @@
     /** This is the stop index in the RaptorTransitData */
     public final int rrStopIndex;
 
-<<<<<<< HEAD
-    public Place(org.opentripplanner.model.Stop stop, int rrStopIndex) {
+    public Place(org.opentripplanner.model.StopLocation stop, int rrStopIndex) {
         this(stop.getName().toString(), stop.getId(), stop.getCoordinate(), rrStopIndex);
-=======
-    public Place(org.opentripplanner.model.StopLocation stop, int rrStopIndex) {
-        this(stop.getName(), stop.getId(), stop.getCoordinate(), rrStopIndex);
->>>>>>> 1b2eb9b0
     }
 
     public Place(String name, String feedId, String stopId, Double lat, Double lon) {
