package org.opentripplanner.transit.raptor._data.stoparrival;

import static org.junit.Assert.assertEquals;
import static org.opentripplanner.transit.raptor._data.transit.TestTransfer.walk;
import static org.opentripplanner.transit.raptor._data.transit.TestTripPattern.pattern;
import static org.opentripplanner.transit.raptor.api.transit.RaptorCostConverter.toOtpDomainCost;
import static org.opentripplanner.transit.raptor.api.transit.RaptorCostConverter.toRaptorCost;
import static org.opentripplanner.util.time.DurationUtils.durationToStr;
import static org.opentripplanner.util.time.TimeUtils.time;

import java.util.Arrays;
import java.util.List;
import org.junit.Test;
import org.opentripplanner.transit.raptor._data.RaptorTestConstants;
import org.opentripplanner.transit.raptor._data.transit.TestTripSchedule;
import org.opentripplanner.transit.raptor.api.path.AccessPathLeg;
import org.opentripplanner.transit.raptor.api.path.EgressPathLeg;
import org.opentripplanner.transit.raptor.api.path.Path;
import org.opentripplanner.transit.raptor.api.path.PathLeg;
import org.opentripplanner.transit.raptor.api.path.TransferPathLeg;
import org.opentripplanner.transit.raptor.api.path.TransitPathLeg;
import org.opentripplanner.transit.raptor.api.transit.CostCalculator;
import org.opentripplanner.transit.raptor.api.transit.DefaultCostCalculator;
import org.opentripplanner.transit.raptor.api.transit.RaptorSlackProvider;
import org.opentripplanner.transit.raptor.api.transit.RaptorTransfer;
import org.opentripplanner.transit.raptor.rangeraptor.WorkerLifeCycle;
import org.opentripplanner.transit.raptor.rangeraptor.path.DestinationArrival;
import org.opentripplanner.transit.raptor.rangeraptor.workerlifecycle.LifeCycleSubscriptions;


/**
 * This class is used to create a journeys with stop arrivals.
 * <p>
 * It creates different data structures representing the same 'basic' trip to be used in unit-tests:
 * <pre>
 *   ~
 *   Origin 10:00:00
 *   ~ Walk 3m15s ~ A
 *   ~ BUS L11 10:04 10:35 ~ B
 *   ~ Walk 3m45s ~ C
 *   ~ BUS L21 11:00 11:23 ~ D
 *   ~ BUS L31 11:40 11:52 ~ E
 *   ~ Walk 7m45s
 *   ~ Destination 12:00
 *   Duration: 2h $8184
 * </pre>
 * The Trip has 2 transfers, 1 connected by walking and without. The trip start at 10:00 and ends
 * at 12:00, total 2 hours.
 */
public class BasicPathTestCase implements RaptorTestConstants {
    public static final String BASIC_PATH_AS_DETAILED_STRING =
            "Walk 3m15s 10:00 10:03:15 $390 "
            + "~ 1 45s ~ "
            + "BUS L11 10:04 10:35 31m $1998 "
            + "~ 2 15s ~ "
            + "Walk 3m45s 10:35:15 10:39 $450 "
            + "~ 3 21m ~ "
            + "BUS L21 11:00 11:23 23m $2640 "
            + "~ 4 17m ~ "
            + "BUS L31 11:40 11:52 12m $1776 "
            + "~ 5 15s ~ "
            + "Walk 7m45s 11:52:15 12:00 $930 "
            + "[10:00 12:00 2h $8184]";

    public static final String BASIC_PATH_AS_STRING =
        "Walk 3m15s ~ 1"
        + " ~ BUS L11 10:04 10:35 ~ 2"
        + " ~ Walk 3m45s ~ 3"
        + " ~ BUS L21 11:00 11:23 ~ 4"
        + " ~ BUS L31 11:40 11:52 ~ 5"
        + " ~ Walk 7m45s "
        + "[10:00 12:00 2h $8184]";

<<<<<<< HEAD
    public static final int BOARD_COST_SEC = 60;
    public static final int TRANSFER_COST_SEC = 120;
    public static final double TRANSFER_RELUCTANCE = 2.0;
    public static final double[] TRANSIT_RELUCTANCE = new double[] { 1.0 };
    public static final int TRANSIT_RELUCTANCE_INDEX = 0;
    public static final double WAIT_RELUCTANCE = 0.8;
=======
    private static final int BOARD_COST_SEC = 60;
    private static final int TRANSFER_COST_SEC = 120;
    private static final double WALK_RELUCTANCE = 2.0;
    private static final double WAIT_RELUCTANCE = 0.8;
>>>>>>> 2942a84d

    /** Stop cost for stop NA, A, C, E .. H is zero(0), B: 30s, and D: 60s. ?=0, A=1 .. H=8 */
    private static final int[] STOP_COSTS = {0, 0, 3_000, 0, 6_000, 0, 0, 0, 0, 0};

    // Some times witch should not have eny effect on tests
    private static final int VERY_EARLY = time("00:00");
    private static final int VERY_LATE = time("23:59");

    // Access (Walk 3m15s ~ A)
    public static final int ACCESS_START = time("10:00");
    public static final int ACCESS_END = time("10:03:15");
    public static final int ACCESS_DURATION = ACCESS_END - ACCESS_START;
    public static final int ACCESS_COST = toRaptorCost(ACCESS_DURATION * WALK_RELUCTANCE);

    // Trip 1 (A ~ BUS L11 10:04 10:35 ~ B)
    public static final int L11_START = time("10:04");
    private static final int L11_END = time("10:35");
    public static final int L11_DURATION = L11_END - L11_START;
    private static final int L11_WAIT_DURATION = L11_START - ACCESS_END + ALIGHT_SLACK;
    public static final int LINE_11_COST = STOP_COSTS[STOP_A] + STOP_COSTS[STOP_B]
        + toRaptorCost(BOARD_COST_SEC + WAIT_RELUCTANCE * L11_WAIT_DURATION + L11_DURATION);

    // Transfers (B ~ Walk 3m45s ~ C)
    private static final int TX_START = time("10:35:15");
    private static final int TX_END = time("10:39:00");
    public static final int TX_DURATION = TX_END - TX_START;
    public static final int TX_COST = toRaptorCost(TX_DURATION * WALK_RELUCTANCE);

    // Trip 2 (C ~ BUS L21 11:00 11:23 ~ D)
    public static final int L21_START = time("11:00");
    private static final int L21_END = time("11:23");
    public static final int L21_DURATION = L21_END - L21_START;
    private static final int L21_WAIT_DURATION = L21_START - TX_END + ALIGHT_SLACK;
    public static final int LINE_21_COST = STOP_COSTS[STOP_C] + STOP_COSTS[STOP_D]
        + toRaptorCost(BOARD_COST_SEC + TRANSFER_COST_SEC + WAIT_RELUCTANCE * L21_WAIT_DURATION + L21_DURATION);

    // Trip 3 (D ~ BUS L31 11:40 11:52 ~ E)
    public static final int L31_START = time("11:40");
    private static final int L31_END = time("11:52");
    public static final int L31_DURATION = L31_END - L31_START;
    private static final int L31_WAIT_DURATION = L31_START - (L21_END + ALIGHT_SLACK) + ALIGHT_SLACK;
    public static final int LINE_31_COST = STOP_COSTS[STOP_D] + STOP_COSTS[STOP_E]
        + toRaptorCost(BOARD_COST_SEC + TRANSFER_COST_SEC + WAIT_RELUCTANCE * L31_WAIT_DURATION + L31_DURATION);

    // Egress (E ~ Walk 7m45s ~ )
    public static final int EGRESS_START = time("11:52:15");
    public static final int EGRESS_END = time("12:00");
    public static final int EGRESS_DURATION = EGRESS_END - EGRESS_START;
    public static final int EGRESS_COST = toRaptorCost(EGRESS_DURATION * WALK_RELUCTANCE);

    public static final int TRIP_DURATION = EGRESS_END - ACCESS_START;

    private static final RaptorTransfer ACCESS = walk(STOP_B, ACCESS_DURATION);
    private static final RaptorTransfer EGRESS = walk(STOP_F, EGRESS_DURATION);

    public static final String LINE_11 = "L11";
    public static final String LINE_21 = "L21";
    public static final String LINE_31 = "L31";

    private static final TestTripSchedule TRIP_1 = TestTripSchedule
        .schedule(pattern(LINE_11, STOP_A, STOP_B))
        .times(L11_START, L11_END)
        .build();
    private static final TestTripSchedule TRIP_2 = TestTripSchedule
        .schedule(pattern(LINE_21, STOP_C, STOP_D))
        .times(L21_START, L21_END)
        .build();
    private static final TestTripSchedule TRIP_3 = TestTripSchedule
        .schedule(pattern(LINE_31, STOP_D, STOP_E))
        // The early arrival and late departure should not have any effect on tests
        .arrivals(VERY_EARLY, L31_END)
        .departures(L31_START, VERY_LATE)
        .build();


    public static final CostCalculator<TestTripSchedule> COST_CALCULATOR = new DefaultCostCalculator<>(
<<<<<<< HEAD
            STOP_COSTS,
            TRANSIT_RELUCTANCE,
            BOARD_COST_SEC,
            TRANSFER_COST_SEC,
            TRANSFER_RELUCTANCE,
            WAIT_RELUCTANCE
=======
        STOP_COSTS, BOARD_COST_SEC, TRANSFER_COST_SEC, WALK_RELUCTANCE, WAIT_RELUCTANCE
>>>>>>> 2942a84d
    );

    public static final RaptorSlackProvider SLACK_PROVIDER =
        RaptorSlackProvider.defaultSlackProvider(TRANSFER_SLACK, BOARD_SLACK, ALIGHT_SLACK);

    public static final int TOTAL_COST = ACCESS_COST + LINE_11_COST + TX_COST + LINE_21_COST
        + LINE_31_COST + EGRESS_COST;

    /** Wait time between trip L11 and L21 including slack */
    public static final int WAIT_TIME_L11_L21 = L21_START - L11_END - TX_DURATION;

    /** Wait time between trip L21 and L31 including slack */
    public static final int WAIT_TIME_L21_L31 = L31_START - L21_END;

    public static WorkerLifeCycle lifeCycle() {
        return new LifeCycleSubscriptions();
    }

    public static DestinationArrival<TestTripSchedule> basicTripByForwardSearch() {
        AbstractStopArrival prevArrival;
        prevArrival = new Access(STOP_A, ACCESS_START, ACCESS_END, ACCESS_COST);
        prevArrival = new Bus(1, STOP_B, L11_END, LINE_11_COST, TRIP_1, prevArrival);
        prevArrival = new Walk(1, STOP_C, TX_START, TX_END, TX_COST,  prevArrival);
        prevArrival = new Bus(2, STOP_D, L21_END, LINE_21_COST, TRIP_2, prevArrival);
        prevArrival = new Bus(3, STOP_E, L31_END, LINE_31_COST, TRIP_3, prevArrival);
        Egress egress = new Egress(EGRESS_START, EGRESS_END, EGRESS_COST, prevArrival);
        return new DestinationArrival<>(
                walk(egress.previous().stop(), egress.durationInSeconds()),
                egress.previous(),
                egress.arrivalTime(),
                egress.additionalCost()
        );
    }

    /**
     * This is the same itinerary as {@link #basicTripByForwardSearch()}, as found by a reverse
     * search:
     */
    public static DestinationArrival<TestTripSchedule> basicTripByReverseSearch() {
        AbstractStopArrival nextArrival;
        nextArrival = new Access(STOP_E, EGRESS_END, EGRESS_START, EGRESS_COST);
        // Board slack is subtracted from the arrival time to get the latest possible
        nextArrival = new Bus(1, STOP_D, L31_START, LINE_31_COST, TRIP_3, nextArrival);
        nextArrival = new Bus(2, STOP_C, L21_START, LINE_21_COST, TRIP_2, nextArrival);
        nextArrival = new Walk(2, STOP_B, TX_END, TX_START, TX_COST, nextArrival);
        nextArrival = new Bus(3, STOP_A, L11_START, LINE_11_COST, TRIP_1, nextArrival);
        Egress egress = new Egress(ACCESS_END, ACCESS_START, ACCESS_COST, nextArrival);
        return new DestinationArrival<>(
                walk(egress.previous().stop(), egress.durationInSeconds()),
                egress.previous(),
                egress.arrivalTime(),
                egress.additionalCost()
        );
    }

    /**
     * Both {@link #basicTripByForwardSearch()} and {@link #basicTripByReverseSearch()} should
     * return the same trip, here returned as a path.
     */
    public static Path<TestTripSchedule> basicTripAsPath() {
        PathLeg<TestTripSchedule> leg6 = new EgressPathLeg<>(
                EGRESS, STOP_E, EGRESS_START, EGRESS_END, toOtpDomainCost(EGRESS_COST)
        );
        TransitPathLeg<TestTripSchedule> leg5 = new TransitPathLeg<>(
            STOP_D, L31_START, STOP_E, L31_END, toOtpDomainCost(LINE_31_COST), TRIP_3, leg6
        );
        TransitPathLeg<TestTripSchedule> leg4 = new TransitPathLeg<>(
            STOP_C, L21_START, STOP_D, L21_END, toOtpDomainCost(LINE_21_COST), TRIP_2, leg5
        );
        var transfer = new RaptorTransfer() {
            @Override public int stop() { return STOP_C; }
            @Override public int durationInSeconds() { return TX_END - TX_START; }
        };
        PathLeg<TestTripSchedule> leg3 = new TransferPathLeg<>(
            STOP_B, TX_START, STOP_C, TX_END, toOtpDomainCost(TX_COST), transfer, leg4.asTransitLeg()
        );
        TransitPathLeg<TestTripSchedule> leg2 = new TransitPathLeg<>(
            STOP_A, L11_START, STOP_B, L11_END, toOtpDomainCost(LINE_11_COST), TRIP_1, leg3
        );
        AccessPathLeg<TestTripSchedule> leg1 = new AccessPathLeg<>(
            ACCESS, STOP_A, ACCESS_START, ACCESS_END, toOtpDomainCost(ACCESS_COST), leg2.asTransitLeg()
        );
        return new Path<>(1, leg1, toOtpDomainCost(TOTAL_COST));
    }

    public static List<Integer> basicTripStops() {
        return Arrays.asList(STOP_A, STOP_B, STOP_C, STOP_D, STOP_E);
    }

    @Test
    public void testSetup() {
        // Assert test data is configured correct
        assertEquals(ACCESS_END + BOARD_SLACK, L11_START);
        assertEquals(BOARD_SLACK + ALIGHT_SLACK, L11_WAIT_DURATION);
        assertEquals(L31_END + ALIGHT_SLACK, EGRESS_START);
        assertEquals(
            "Access: " + durationToStr(ACCESS_DURATION)
                + ", Line 11: " + durationToStr(L11_DURATION)
                + " (wait " + durationToStr(L11_WAIT_DURATION) + ")"
                + ", Tx: " + durationToStr(TX_DURATION)
                + ", Line 21: " + durationToStr(L21_DURATION)
                + " (wait " + durationToStr(L21_WAIT_DURATION) + ")"
                + ", Line 31: " + durationToStr(L31_DURATION)
                + " (wait " + durationToStr(L31_WAIT_DURATION) + ")"
                + ", Egress: " + durationToStr(EGRESS_DURATION)
            ,
            durationToStr(TRIP_DURATION),
            durationToStr(
                ACCESS_DURATION
                    + L11_DURATION + L11_WAIT_DURATION
                    + TX_DURATION
                    + L21_DURATION + L21_WAIT_DURATION
                    + L31_DURATION + L31_WAIT_DURATION
                    + EGRESS_DURATION
            )
        );

        // The calculator is not under test here, so we assert everything is as expected
        assertEquals(ACCESS_COST, COST_CALCULATOR.walkCost(ACCESS_DURATION));
        assertEquals(
            LINE_11_COST,
            COST_CALCULATOR.transitArrivalCost(
                true, STOP_A, L11_WAIT_DURATION, L11_DURATION, TRANSIT_RELUCTANCE_INDEX, STOP_B
            )
        );
        assertEquals(TX_COST, COST_CALCULATOR.walkCost(TX_DURATION));
        assertEquals(
            LINE_21_COST,
            COST_CALCULATOR.transitArrivalCost(
                false, STOP_C, L21_WAIT_DURATION, L21_DURATION, TRANSIT_RELUCTANCE_INDEX, STOP_D
            )
        );
        assertEquals(
            LINE_31_COST,
            COST_CALCULATOR.transitArrivalCost(
                false, STOP_D, L31_WAIT_DURATION, L31_DURATION, TRANSIT_RELUCTANCE_INDEX, STOP_E
            )
        );
        assertEquals(EGRESS_COST, COST_CALCULATOR.walkCost(EGRESS_DURATION));

        assertEquals(
            BASIC_PATH_AS_STRING,
            basicTripAsPath().toString()
        );
    }
}
<|MERGE_RESOLUTION|>--- conflicted
+++ resolved
@@ -71,19 +71,12 @@
         + " ~ Walk 7m45s "
         + "[10:00 12:00 2h $8184]";
 
-<<<<<<< HEAD
-    public static final int BOARD_COST_SEC = 60;
-    public static final int TRANSFER_COST_SEC = 120;
-    public static final double TRANSFER_RELUCTANCE = 2.0;
-    public static final double[] TRANSIT_RELUCTANCE = new double[] { 1.0 };
-    public static final int TRANSIT_RELUCTANCE_INDEX = 0;
-    public static final double WAIT_RELUCTANCE = 0.8;
-=======
     private static final int BOARD_COST_SEC = 60;
     private static final int TRANSFER_COST_SEC = 120;
+    private static final double[] TRANSIT_RELUCTANCE = new double[] { 1.0 };
+    public static final int TRANSIT_RELUCTANCE_INDEX = 0;
+    private static final double WAIT_RELUCTANCE = 0.8;
     private static final double WALK_RELUCTANCE = 2.0;
-    private static final double WAIT_RELUCTANCE = 0.8;
->>>>>>> 2942a84d
 
     /** Stop cost for stop NA, A, C, E .. H is zero(0), B: 30s, and D: 60s. ?=0, A=1 .. H=8 */
     private static final int[] STOP_COSTS = {0, 0, 3_000, 0, 6_000, 0, 0, 0, 0, 0};
@@ -160,16 +153,12 @@
 
 
     public static final CostCalculator<TestTripSchedule> COST_CALCULATOR = new DefaultCostCalculator<>(
-<<<<<<< HEAD
-            STOP_COSTS,
-            TRANSIT_RELUCTANCE,
             BOARD_COST_SEC,
             TRANSFER_COST_SEC,
-            TRANSFER_RELUCTANCE,
-            WAIT_RELUCTANCE
-=======
-        STOP_COSTS, BOARD_COST_SEC, TRANSFER_COST_SEC, WALK_RELUCTANCE, WAIT_RELUCTANCE
->>>>>>> 2942a84d
+            WALK_RELUCTANCE,
+            WAIT_RELUCTANCE,
+            STOP_COSTS,
+            TRANSIT_RELUCTANCE
     );
 
     public static final RaptorSlackProvider SLACK_PROVIDER =
