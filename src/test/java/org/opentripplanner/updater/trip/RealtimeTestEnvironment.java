package org.opentripplanner.updater.trip;

import static org.opentripplanner.transit.model._data.TransitModelForTest.id;
import static org.opentripplanner.updater.trip.UpdateIncrementality.DIFFERENTIAL;
import static org.opentripplanner.updater.trip.UpdateIncrementality.FULL_DATASET;

import com.google.transit.realtime.GtfsRealtime;
import java.time.Duration;
import java.time.LocalDate;
import java.util.List;
import java.util.Objects;
import org.opentripplanner.DateTimeHelper;
import org.opentripplanner.ext.siri.SiriTimetableSnapshotSource;
import org.opentripplanner.ext.siri.updater.EstimatedTimetableHandler;
import org.opentripplanner.model.TimetableSnapshot;
import org.opentripplanner.routing.graph.Graph;
import org.opentripplanner.transit.model._data.TransitModelForTest;
import org.opentripplanner.transit.model.framework.FeedScopedId;
import org.opentripplanner.transit.model.network.TripPattern;
<<<<<<< HEAD
=======
import org.opentripplanner.transit.model.organization.Operator;
import org.opentripplanner.transit.model.site.RegularStop;
import org.opentripplanner.transit.model.site.Station;
import org.opentripplanner.transit.model.site.StopLocation;
import org.opentripplanner.transit.model.timetable.Trip;
import org.opentripplanner.transit.model.timetable.TripOnServiceDate;
>>>>>>> c00ea1e5
import org.opentripplanner.transit.model.timetable.TripTimes;
import org.opentripplanner.transit.model.timetable.TripTimesStringBuilder;
import org.opentripplanner.transit.service.DefaultTransitService;
import org.opentripplanner.transit.service.TransitModel;
import org.opentripplanner.transit.service.TransitService;
import org.opentripplanner.updater.DefaultRealTimeUpdateContext;
import org.opentripplanner.updater.TimetableSnapshotSourceParameters;
import org.opentripplanner.updater.spi.UpdateResult;
import uk.org.siri.siri20.EstimatedTimetableDeliveryStructure;

/**
 * This class exists so that you can share the data building logic for GTFS and Siri tests.
 * Since it's not possible to add a Siri and GTFS updater to the transit model at the same time,
 * they each have their own test environment.
 * <p>
 * It is however a goal to change that and then these two can be combined.
 */
public final class RealtimeTestEnvironment implements RealtimeTestConstants {

  // static constants
  private static final TimetableSnapshotSourceParameters PARAMETERS = new TimetableSnapshotSourceParameters(
    Duration.ZERO,
    false
  );
<<<<<<< HEAD

=======
  public static final LocalDate SERVICE_DATE = LocalDate.of(2024, 5, 8);
  public static final FeedScopedId SERVICE_ID = TransitModelForTest.id("CAL_1");
  public static final String STOP_A1_ID = "A1";
  public static final String STOP_B1_ID = "B1";
  public static final String STOP_C1_ID = "C1";
  private final TransitModelForTest testModel = TransitModelForTest.of();
  public final ZoneId timeZone = ZoneId.of(TransitModelForTest.TIME_ZONE_ID);
  public final Station stationA = testModel.station("A").build();
  public final Station stationB = testModel.station("B").build();
  public final Station stationC = testModel.station("C").build();
  public final Station stationD = testModel.station("D").build();
  public final RegularStop stopA1 = testModel.stop(STOP_A1_ID).withParentStation(stationA).build();
  public final RegularStop stopB1 = testModel.stop(STOP_B1_ID).withParentStation(stationB).build();
  public final RegularStop stopB2 = testModel.stop("B2").withParentStation(stationB).build();
  public final RegularStop stopC1 = testModel.stop(STOP_C1_ID).withParentStation(stationC).build();
  public final RegularStop stopD1 = testModel.stop("D1").withParentStation(stationD).build();
  public final StopModel stopModel = testModel
    .stopModelBuilder()
    .withRegularStop(stopA1)
    .withRegularStop(stopB1)
    .withRegularStop(stopB2)
    .withRegularStop(stopC1)
    .withRegularStop(stopD1)
    .build();
  public final FeedScopedId operator1Id = TransitModelForTest.id("TestOperator1");
  public final FeedScopedId route1Id = TransitModelForTest.id("TestRoute1");
  public final Trip trip1;
  public final Trip trip2;
  public final Operator operator1;
>>>>>>> c00ea1e5
  public final TransitModel transitModel;
  private final SiriTimetableSnapshotSource siriSource;
  private final TimetableSnapshotSource gtfsSource;
  private final DateTimeHelper dateTimeHelper;

  enum SourceType {
    GTFS_RT,
    SIRI,
  }

  /**
   * Siri and GTFS-RT cannot be run at the same time, so you need to decide.
   */
  public static RealtimeTestEnvironmentBuilder siri() {
    return new RealtimeTestEnvironmentBuilder().withSourceType(SourceType.SIRI);
  }

  /**
   * Siri and GTFS-RT cannot be run at the same time, so you need to decide.
   */
  public static RealtimeTestEnvironmentBuilder gtfs() {
    return new RealtimeTestEnvironmentBuilder().withSourceType(SourceType.GTFS_RT);
  }

<<<<<<< HEAD
  RealtimeTestEnvironment(SourceType sourceType, TransitModel transitModel) {
    Objects.requireNonNull(sourceType);
    this.transitModel = transitModel;
=======
  private RealtimeTestEnvironment(SourceType sourceType) {
    transitModel = new TransitModel(stopModel, new Deduplicator());
    transitModel.initTimeZone(timeZone);
    transitModel.addAgency(TransitModelForTest.AGENCY);

    operator1 = Operator.of(operator1Id).withName("Operator 1").build();
    transitModel.getOperators().add(operator1);

    Route route1 = TransitModelForTest.route(route1Id).withOperator(operator1).build();

    trip1 =
      createTrip(
        "TestTrip1",
        route1,
        List.of(new StopCall(stopA1, 10, 11), new StopCall(stopB1, 20, 21))
      );
    trip2 =
      createTrip(
        "TestTrip2",
        route1,
        List.of(
          new StopCall(stopA1, 60, 61),
          new StopCall(stopB1, 70, 71),
          new StopCall(stopC1, 80, 81)
        )
      );

    CalendarServiceData calendarServiceData = new CalendarServiceData();
    calendarServiceData.putServiceDatesForServiceId(
      SERVICE_ID,
      List.of(SERVICE_DATE.minusDays(1), SERVICE_DATE, SERVICE_DATE.plusDays(1))
    );
    transitModel.getServiceCodes().put(SERVICE_ID, 0);
    transitModel.updateCalendarServiceData(true, calendarServiceData, DataImportIssueStore.NOOP);

    transitModel.index();
>>>>>>> c00ea1e5

    this.transitModel.index();
    // SIRI and GTFS-RT cannot be registered with the transit model at the same time
    // we are actively refactoring to remove this restriction
    // for the time being you cannot run a SIRI and GTFS-RT test at the same time
    if (sourceType == SourceType.SIRI) {
      siriSource = new SiriTimetableSnapshotSource(PARAMETERS, transitModel);
      gtfsSource = null;
    } else {
      gtfsSource = new TimetableSnapshotSource(PARAMETERS, transitModel);
      siriSource = null;
    }
    dateTimeHelper = new DateTimeHelper(TIME_ZONE, SERVICE_DATE);
  }

  /**
   * Returns a new fresh TransitService
   */
  public TransitService getTransitService() {
    return new DefaultTransitService(transitModel);
  }

  /**
   * Find the current TripTimes for a trip id on a serviceDate
   */
  public TripTimes getTripTimesForTrip(FeedScopedId tripId, LocalDate serviceDate) {
    var transitService = getTransitService();
    var trip = transitService.getTripOnServiceDateById(tripId).getTrip();
    var pattern = transitService.getPatternForTrip(trip, serviceDate);
    var timetable = transitService.getTimetableForTripPattern(pattern, serviceDate);
    return timetable.getTripTimes(trip);
  }

  public String getFeedId() {
    return TransitModelForTest.FEED_ID;
  }

  private EstimatedTimetableHandler getEstimatedTimetableHandler(boolean fuzzyMatching) {
    return new EstimatedTimetableHandler(siriSource, fuzzyMatching, getFeedId());
  }

  public TripPattern getPatternForTrip(FeedScopedId tripId) {
    return getPatternForTrip(tripId, SERVICE_DATE);
  }

  public TripPattern getPatternForTrip(String id) {
    return getPatternForTrip(id(id));
  }

  public TripPattern getPatternForTrip(FeedScopedId tripId, LocalDate serviceDate) {
    var transitService = getTransitService();
    var trip = transitService.getTripOnServiceDateById(tripId);
    return transitService.getPatternForTrip(trip.getTrip(), serviceDate);
  }

  /**
   * Find the current TripTimes for a trip id on the default serviceDate
   */
  public TripTimes getTripTimesForTrip(String id) {
    return getTripTimesForTrip(id(id), SERVICE_DATE);
  }

  public DateTimeHelper getDateTimeHelper() {
    return dateTimeHelper;
  }

  public TimetableSnapshot getTimetableSnapshot() {
    if (siriSource != null) {
      return siriSource.getTimetableSnapshot();
    } else {
      return gtfsSource.getTimetableSnapshot();
    }
  }

  public String getRealtimeTimetable(String tripId) {
    return getRealtimeTimetable(id(tripId), SERVICE_DATE);
  }

  public String getRealtimeTimetable(FeedScopedId tripId, LocalDate serviceDate) {
    var tt = getTripTimesForTrip(tripId, serviceDate);
    var pattern = getPatternForTrip(tripId);

    return TripTimesStringBuilder.encodeTripTimes(tt, pattern);
  }

  public String getScheduledTimetable(String tripId) {
    return getScheduledTimetable(id(tripId));
  }

  public String getScheduledTimetable(FeedScopedId tripId) {
    var pattern = getPatternForTrip(tripId);
    var tt = pattern.getScheduledTimetable().getTripTimes(tripId);

    return TripTimesStringBuilder.encodeTripTimes(tt, pattern);
  }

  // SIRI updates

  public UpdateResult applyEstimatedTimetableWithFuzzyMatcher(
    List<EstimatedTimetableDeliveryStructure> updates
  ) {
    return applyEstimatedTimetable(updates, true);
  }

  public UpdateResult applyEstimatedTimetable(List<EstimatedTimetableDeliveryStructure> updates) {
    return applyEstimatedTimetable(updates, false);
  }

  // GTFS-RT updates

  public UpdateResult applyTripUpdate(GtfsRealtime.TripUpdate update) {
    return applyTripUpdates(List.of(update), FULL_DATASET);
  }

  public UpdateResult applyTripUpdate(
    GtfsRealtime.TripUpdate update,
    UpdateIncrementality incrementality
  ) {
    return applyTripUpdates(List.of(update), incrementality);
  }

  public UpdateResult applyTripUpdates(
    List<GtfsRealtime.TripUpdate> updates,
    UpdateIncrementality incrementality
  ) {
    Objects.requireNonNull(gtfsSource, "Test environment is configured for SIRI only");
    UpdateResult updateResult = gtfsSource.applyTripUpdates(
      null,
      BackwardsDelayPropagationType.REQUIRED_NO_DATA,
      incrementality,
      updates,
      getFeedId()
    );
    commitTimetableSnapshot();
    return updateResult;
  }

  // private methods

  private UpdateResult applyEstimatedTimetable(
    List<EstimatedTimetableDeliveryStructure> updates,
    boolean fuzzyMatching
  ) {
    Objects.requireNonNull(siriSource, "Test environment is configured for GTFS-RT only");
    UpdateResult updateResult = getEstimatedTimetableHandler(fuzzyMatching)
      .applyUpdate(
        updates,
        DIFFERENTIAL,
        new DefaultRealTimeUpdateContext(
          new Graph(),
          transitModel,
          siriSource.getTimetableSnapshotBuffer()
        )
      );
    commitTimetableSnapshot();
    return updateResult;
  }

  private void commitTimetableSnapshot() {
    if (siriSource != null) {
      siriSource.flushBuffer();
    }
    if (gtfsSource != null) {
      gtfsSource.flushBuffer();
    }
  }
}<|MERGE_RESOLUTION|>--- conflicted
+++ resolved
@@ -17,15 +17,12 @@
 import org.opentripplanner.transit.model._data.TransitModelForTest;
 import org.opentripplanner.transit.model.framework.FeedScopedId;
 import org.opentripplanner.transit.model.network.TripPattern;
-<<<<<<< HEAD
-=======
 import org.opentripplanner.transit.model.organization.Operator;
 import org.opentripplanner.transit.model.site.RegularStop;
 import org.opentripplanner.transit.model.site.Station;
 import org.opentripplanner.transit.model.site.StopLocation;
 import org.opentripplanner.transit.model.timetable.Trip;
 import org.opentripplanner.transit.model.timetable.TripOnServiceDate;
->>>>>>> c00ea1e5
 import org.opentripplanner.transit.model.timetable.TripTimes;
 import org.opentripplanner.transit.model.timetable.TripTimesStringBuilder;
 import org.opentripplanner.transit.service.DefaultTransitService;
@@ -50,39 +47,7 @@
     Duration.ZERO,
     false
   );
-<<<<<<< HEAD
-
-=======
-  public static final LocalDate SERVICE_DATE = LocalDate.of(2024, 5, 8);
-  public static final FeedScopedId SERVICE_ID = TransitModelForTest.id("CAL_1");
-  public static final String STOP_A1_ID = "A1";
-  public static final String STOP_B1_ID = "B1";
-  public static final String STOP_C1_ID = "C1";
-  private final TransitModelForTest testModel = TransitModelForTest.of();
-  public final ZoneId timeZone = ZoneId.of(TransitModelForTest.TIME_ZONE_ID);
-  public final Station stationA = testModel.station("A").build();
-  public final Station stationB = testModel.station("B").build();
-  public final Station stationC = testModel.station("C").build();
-  public final Station stationD = testModel.station("D").build();
-  public final RegularStop stopA1 = testModel.stop(STOP_A1_ID).withParentStation(stationA).build();
-  public final RegularStop stopB1 = testModel.stop(STOP_B1_ID).withParentStation(stationB).build();
-  public final RegularStop stopB2 = testModel.stop("B2").withParentStation(stationB).build();
-  public final RegularStop stopC1 = testModel.stop(STOP_C1_ID).withParentStation(stationC).build();
-  public final RegularStop stopD1 = testModel.stop("D1").withParentStation(stationD).build();
-  public final StopModel stopModel = testModel
-    .stopModelBuilder()
-    .withRegularStop(stopA1)
-    .withRegularStop(stopB1)
-    .withRegularStop(stopB2)
-    .withRegularStop(stopC1)
-    .withRegularStop(stopD1)
-    .build();
-  public final FeedScopedId operator1Id = TransitModelForTest.id("TestOperator1");
-  public final FeedScopedId route1Id = TransitModelForTest.id("TestRoute1");
-  public final Trip trip1;
-  public final Trip trip2;
-  public final Operator operator1;
->>>>>>> c00ea1e5
+
   public final TransitModel transitModel;
   private final SiriTimetableSnapshotSource siriSource;
   private final TimetableSnapshotSource gtfsSource;
@@ -107,48 +72,11 @@
     return new RealtimeTestEnvironmentBuilder().withSourceType(SourceType.GTFS_RT);
   }
 
-<<<<<<< HEAD
   RealtimeTestEnvironment(SourceType sourceType, TransitModel transitModel) {
     Objects.requireNonNull(sourceType);
     this.transitModel = transitModel;
-=======
-  private RealtimeTestEnvironment(SourceType sourceType) {
-    transitModel = new TransitModel(stopModel, new Deduplicator());
-    transitModel.initTimeZone(timeZone);
-    transitModel.addAgency(TransitModelForTest.AGENCY);
-
     operator1 = Operator.of(operator1Id).withName("Operator 1").build();
     transitModel.getOperators().add(operator1);
-
-    Route route1 = TransitModelForTest.route(route1Id).withOperator(operator1).build();
-
-    trip1 =
-      createTrip(
-        "TestTrip1",
-        route1,
-        List.of(new StopCall(stopA1, 10, 11), new StopCall(stopB1, 20, 21))
-      );
-    trip2 =
-      createTrip(
-        "TestTrip2",
-        route1,
-        List.of(
-          new StopCall(stopA1, 60, 61),
-          new StopCall(stopB1, 70, 71),
-          new StopCall(stopC1, 80, 81)
-        )
-      );
-
-    CalendarServiceData calendarServiceData = new CalendarServiceData();
-    calendarServiceData.putServiceDatesForServiceId(
-      SERVICE_ID,
-      List.of(SERVICE_DATE.minusDays(1), SERVICE_DATE, SERVICE_DATE.plusDays(1))
-    );
-    transitModel.getServiceCodes().put(SERVICE_ID, 0);
-    transitModel.updateCalendarServiceData(true, calendarServiceData, DataImportIssueStore.NOOP);
-
-    transitModel.index();
->>>>>>> c00ea1e5
 
     this.transitModel.index();
     // SIRI and GTFS-RT cannot be registered with the transit model at the same time
