package org.opentripplanner.framework.time;

import static org.junit.jupiter.api.Assertions.assertEquals;
<<<<<<< HEAD
import static org.junit.jupiter.api.Assertions.assertThrows;
import static org.opentripplanner.framework.time.DurationUtils.requireNonNegative;
=======
import static org.opentripplanner.framework.time.DurationUtils.toIntMilliseconds;
>>>>>>> db98dae4

import java.time.Duration;
import java.time.temporal.ChronoUnit;
import java.util.List;
import java.util.Locale;
import org.junit.jupiter.api.Test;
import org.junit.jupiter.api.parallel.ResourceLock;
import org.junit.jupiter.api.parallel.Resources;

public class DurationUtilsTest {

  private final Duration D3d = Duration.ofDays(3);
  private final Duration D2h = Duration.ofHours(2);
  private final Duration D5m = Duration.ofMinutes(5);
  private final Duration D9s = Duration.ofSeconds(9);
  private final Duration D3d5m9s = D3d.plus(D5m).plus(D9s);
  private final int I9h31m = durationSec(9, 31, 0);
  private final int I9h36m55s = durationSec(9, 36, 55);
  private final int I13h33m57s = durationSec(13, 33, 57);
  private final int I14h0m47s = durationSec(14, 0, 47);
  private final int I15h37m = durationSec(15, 37, 0);

  @Test
  public void durationToStrFromSeconds() {
    assertEquals("9h36m55s", DurationUtils.durationToStr(I9h36m55s));
    assertEquals("13h33m57s", DurationUtils.durationToStr(I13h33m57s));
    assertEquals("9h31m", DurationUtils.durationToStr(I9h31m));
    assertEquals("9s", DurationUtils.durationToStr(D9s));
    assertEquals("14h47s", DurationUtils.durationToStr(I14h0m47s));
    assertEquals("15h37m", DurationUtils.durationToStr(I15h37m));
    int timeSeconds2 = -I13h33m57s;
    assertEquals("-13h33m57s", DurationUtils.durationToStr(timeSeconds2));
    int timeSeconds1 = -I9h31m;
    assertEquals("-9h31m", DurationUtils.durationToStr(timeSeconds1));
    int timeSeconds = -(int) D9s.toSeconds();
    assertEquals("-9s", DurationUtils.durationToStr(timeSeconds));

    int notSet = 999_999;
    assertEquals("", DurationUtils.durationToStr(notSet, notSet));
  }

  @Test
  public void durationToStrFromDurationType() {
    assertEquals("9h36m55s", DurationUtils.durationToStr(Duration.ofSeconds(I9h36m55s)));
    assertEquals("9h31m", DurationUtils.durationToStr(Duration.ofSeconds(I9h31m)));
    assertEquals("9s", DurationUtils.durationToStr(D9s));
    assertEquals("", DurationUtils.durationToStr(null));
  }

  @Test
  public void durationInSeconds() {
    assertEquals(1, DurationUtils.durationInSeconds("1s"));
    assertEquals(60, DurationUtils.durationInSeconds("1m"));
    assertEquals(3600, DurationUtils.durationInSeconds("1h"));
    assertEquals(3600 + 120 + 3, DurationUtils.durationInSeconds("1h2m3s"));
    assertEquals(26 * 3600, DurationUtils.durationInSeconds("26h"));
    assertEquals(48 * 3600, DurationUtils.durationInSeconds("P2d"));
  }

  @Test
  public void duration() {
    assertEquals(D9s, DurationUtils.duration("9s"));
    assertEquals(D2h, DurationUtils.duration("2h"));
    assertEquals(D3d, DurationUtils.duration("3D"));
    assertEquals(D3d5m9s, DurationUtils.duration("3d5m9s"));

    // With the PT prefix/divider
    assertEquals(D9s, DurationUtils.duration("PT9s"));
    assertEquals(D3d, DurationUtils.duration("P3d"));
    assertEquals(D3d5m9s, DurationUtils.duration("P3dT5m9s"));

    // With unit
    assertEquals(D9s, DurationUtils.duration("PT9s", ChronoUnit.DAYS), "ignore unit");
    assertEquals(D9s, DurationUtils.duration("9", ChronoUnit.SECONDS));
    assertEquals(-D9s.toSeconds(), DurationUtils.duration("-9", ChronoUnit.SECONDS).toSeconds());
  }

  @Test
  public void durations() {
    assertEquals(List.of(), DurationUtils.durations(""));
    assertEquals(List.of(Duration.ZERO), DurationUtils.durations("0s"));
    assertEquals(List.of(D9s, D2h, D5m), DurationUtils.durations("9s 2h 5m"));
    assertEquals(List.of(D9s, D2h, D5m), DurationUtils.durations("9s;2h,5m"));
  }

  @Test
<<<<<<< HEAD
  public void testRequireNonNegative() {
    assertThrows(NullPointerException.class, () -> requireNonNegative(null));
    assertThrows(IllegalArgumentException.class, () -> requireNonNegative(Duration.ofSeconds(-1)));
=======
  public void testToIntMilliseconds() {
    assertEquals(20, toIntMilliseconds(null, 20));
    assertEquals(0, toIntMilliseconds(Duration.ZERO, 20));
    assertEquals(123000, toIntMilliseconds(Duration.ofSeconds(123), -1));
>>>>>>> db98dae4
  }

  @Test
  @ResourceLock(Resources.LOCALE)
  public void msToSecondsStr() {
    Locale defaultLocale = Locale.getDefault();
    try {
      // Setting the default locale should have no effect
      Locale.setDefault(Locale.FRANCE);
      assertEquals("0 seconds", DurationUtils.msToSecondsStr(0));
      assertEquals("0.001 seconds", DurationUtils.msToSecondsStr(1));
      assertEquals("0.099 seconds", DurationUtils.msToSecondsStr(99));
      assertEquals("0.10 seconds", DurationUtils.msToSecondsStr(100));
      assertEquals("0.99 seconds", DurationUtils.msToSecondsStr(994));
      assertEquals("1.0 seconds", DurationUtils.msToSecondsStr(995));
      assertEquals("1.0 seconds", DurationUtils.msToSecondsStr(999));
      assertEquals("1 second", DurationUtils.msToSecondsStr(1000));
      assertEquals("1.0 seconds", DurationUtils.msToSecondsStr(1001));
      assertEquals("9.9 seconds", DurationUtils.msToSecondsStr(9_949));
      assertEquals("10 seconds", DurationUtils.msToSecondsStr(9_950));
      assertEquals("-0.456 seconds", DurationUtils.msToSecondsStr(-456));
    } finally {
      Locale.setDefault(defaultLocale);
    }
  }

  private static int durationSec(int hour, int min, int sec) {
    return 60 * (60 * hour + min) + sec;
  }
}<|MERGE_RESOLUTION|>--- conflicted
+++ resolved
@@ -1,12 +1,9 @@
 package org.opentripplanner.framework.time;
 
 import static org.junit.jupiter.api.Assertions.assertEquals;
-<<<<<<< HEAD
 import static org.junit.jupiter.api.Assertions.assertThrows;
 import static org.opentripplanner.framework.time.DurationUtils.requireNonNegative;
-=======
 import static org.opentripplanner.framework.time.DurationUtils.toIntMilliseconds;
->>>>>>> db98dae4
 
 import java.time.Duration;
 import java.time.temporal.ChronoUnit;
@@ -93,16 +90,16 @@
   }
 
   @Test
-<<<<<<< HEAD
   public void testRequireNonNegative() {
     assertThrows(NullPointerException.class, () -> requireNonNegative(null));
     assertThrows(IllegalArgumentException.class, () -> requireNonNegative(Duration.ofSeconds(-1)));
-=======
+  }
+
+  @Test
   public void testToIntMilliseconds() {
     assertEquals(20, toIntMilliseconds(null, 20));
     assertEquals(0, toIntMilliseconds(Duration.ZERO, 20));
     assertEquals(123000, toIntMilliseconds(Duration.ofSeconds(123), -1));
->>>>>>> db98dae4
   }
 
   @Test
