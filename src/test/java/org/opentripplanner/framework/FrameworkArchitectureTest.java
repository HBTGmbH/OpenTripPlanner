package org.opentripplanner.framework;

import static org.opentripplanner.OtpArchitectureModules.FRAMEWORK;
import static org.opentripplanner.OtpArchitectureModules.GEO_JSON;
import static org.opentripplanner.OtpArchitectureModules.GEO_TOOLS;
import static org.opentripplanner.OtpArchitectureModules.GNU_TROVE;
import static org.opentripplanner.OtpArchitectureModules.JTS_GEOM;
import static org.opentripplanner.OtpArchitectureModules.OPEN_GIS;

import org.junit.jupiter.api.Test;
import org.opentripplanner._support.arch.Module;
import org.opentripplanner._support.arch.Package;

public class FrameworkArchitectureTest {

  private static final Package APACHE_HTTP = Package.of("org.apache.http..");

  private static final Module XML_MODULES = Module.of(
    Package.of("com.fasterxml.jackson.."),
    Package.of("org.w3c.dom"),
    Package.of("org.xml.sax")
  );
  private static final Package APPLICATION = FRAMEWORK.subPackage("application");
  private static final Package COLLECTION = FRAMEWORK.subPackage("collection");
  private static final Package GEOMETRY = FRAMEWORK.subPackage("geometry");
  private static final Package I18N = FRAMEWORK.subPackage("i18n");
  private static final Package IO = FRAMEWORK.subPackage("io");
  private static final Package LANG = FRAMEWORK.subPackage("lang");
  private static final Package LOGGING = FRAMEWORK.subPackage("logging");
<<<<<<< HEAD
=======
  private static final Package RESOURCES = FRAMEWORK.subPackage("resources");
  private static final Package STATISTICS = FRAMEWORK.subPackage("statistics");
>>>>>>> 8eb4c639
  private static final Package TEXT = FRAMEWORK.subPackage("text");
  private static final Package TIME = FRAMEWORK.subPackage("time");
  private static final Package TO_STRING = FRAMEWORK.subPackage("tostring");

  @Test
  void enforceApplicationPackageDependencies() {
    APPLICATION.verify();
  }

  @Test
  void enforceCollectionPackageDependencies() {
    COLLECTION.dependsOn(GNU_TROVE).verify();
  }

  @Test
  void enforceGeometryPackageDependencies() {
    GEOMETRY
      .dependsOn(GEO_JSON, GEO_TOOLS, GNU_TROVE, JTS_GEOM, OPEN_GIS, LANG, TO_STRING)
      .verify();
  }

  @Test
  void enforceI18nPackageDependencies() {
    I18N.dependsOn(RESOURCES).verify();
  }

  @Test
  void enforceIoPackageDependencies() {
    IO.dependsOn(APACHE_HTTP, XML_MODULES).verify();
  }

  @Test
  void enforceLangPackageDependencies() {
    LANG.verify();
<<<<<<< HEAD
  }

  @Test
  void enforceLoggingPackageDependencies() {
    LOGGING.dependsOn(TEXT, TIME).verify();
=======
  }

  @Test
  void enforceLoggingPackageDependencies() {
    LOGGING.dependsOn(TEXT, TIME).verify();
  }

  @Test
  void enforceResourcesPackageDependencies() {
    RESOURCES.verify();
  }

  @Test
  void enforceStatisticsPackageDependencies() {
    STATISTICS.verify();
>>>>>>> 8eb4c639
  }

  @Test
  void enforceTextPackageDependencies() {
    TEXT.dependsOn(LANG).verify();
  }

  @Test
  void enforceTimePackageDependencies() {
    TIME.verify();
  }

  @Test
  void enforceToStingPackageDependencies() {
    TO_STRING.dependsOn(LANG, TIME).verify();
  }
}<|MERGE_RESOLUTION|>--- conflicted
+++ resolved
@@ -27,11 +27,8 @@
   private static final Package IO = FRAMEWORK.subPackage("io");
   private static final Package LANG = FRAMEWORK.subPackage("lang");
   private static final Package LOGGING = FRAMEWORK.subPackage("logging");
-<<<<<<< HEAD
-=======
   private static final Package RESOURCES = FRAMEWORK.subPackage("resources");
   private static final Package STATISTICS = FRAMEWORK.subPackage("statistics");
->>>>>>> 8eb4c639
   private static final Package TEXT = FRAMEWORK.subPackage("text");
   private static final Package TIME = FRAMEWORK.subPackage("time");
   private static final Package TO_STRING = FRAMEWORK.subPackage("tostring");
@@ -66,13 +63,6 @@
   @Test
   void enforceLangPackageDependencies() {
     LANG.verify();
-<<<<<<< HEAD
-  }
-
-  @Test
-  void enforceLoggingPackageDependencies() {
-    LOGGING.dependsOn(TEXT, TIME).verify();
-=======
   }
 
   @Test
@@ -83,12 +73,6 @@
   @Test
   void enforceResourcesPackageDependencies() {
     RESOURCES.verify();
-  }
-
-  @Test
-  void enforceStatisticsPackageDependencies() {
-    STATISTICS.verify();
->>>>>>> 8eb4c639
   }
 
   @Test
