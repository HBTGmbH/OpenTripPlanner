--- conflicted
+++ resolved
@@ -81,7 +81,7 @@
     if (onTripId != null && !onTripId.isEmpty()) {
       routingRequest.startingTransitTripId = (new FeedScopedId(feedId.getId(), onTripId));
     }
-    routingRequest.setWheelchairAccessible(wheelchairAccessible);
+    routingRequest.setAccessibility(wheelchairAccessible);
     routingRequest.transferCost = (preferLeastTransfers ? 300 : 0);
     routingRequest.setStreetSubRequestModes(new TraverseModeSet(TraverseMode.WALK, mode));
     if (excludedRoute != null && !excludedRoute.isEmpty()) {
@@ -99,50 +99,11 @@
     routingRequest.setWalkBoardCost(30);
     routingRequest.transferSlack = 0;
 
-<<<<<<< HEAD
-    public Itinerary plan(long dateTime, String fromVertex, String toVertex, String onTripId,
-            boolean wheelchairAccessible, boolean preferLeastTransfers, TraverseMode preferredMode,
-            String excludedRoute, String excludedStop, int legCount
-    ) {
-        final TraverseMode mode = preferredMode != null ? preferredMode : TraverseMode.TRANSIT;
-        RoutingRequest routingRequest = new RoutingRequest();
-        routingRequest.setNumItineraries(1);
-        
-        routingRequest.setArriveBy(dateTime < 0);
-        routingRequest.setDateTime(Instant.ofEpochSecond(Math.abs(dateTime)));
-        if (fromVertex != null && !fromVertex.isEmpty()) {
-            routingRequest.from = LocationStringParser.getGenericLocation(null, feedId.getId() + ":" + fromVertex);
-        }
-        if (toVertex != null && !toVertex.isEmpty()) {
-            routingRequest.to = LocationStringParser.getGenericLocation(null, feedId.getId() + ":" + toVertex);
-        }
-        if (onTripId != null && !onTripId.isEmpty()) {
-            routingRequest.startingTransitTripId = (new FeedScopedId(feedId.getId(), onTripId));
-        }
-        routingRequest.setAccessibility(wheelchairAccessible);
-        routingRequest.transferCost = (preferLeastTransfers ? 300 : 0);
-        routingRequest.setStreetSubRequestModes(new TraverseModeSet(TraverseMode.WALK, mode));
-        if (excludedRoute != null && !excludedRoute.isEmpty()) {
-            routingRequest.setBannedRoutes(List.of(new FeedScopedId(feedId.getId(), excludedRoute)));
-        }
-        if (excludedStop != null && !excludedStop.isEmpty()) {
-            throw new UnsupportedOperationException("Stop banning is not yet implemented in OTP2");
-        }
-        routingRequest.setOtherThanPreferredRoutesPenalty(0);
-        // The walk board cost is set low because it interferes with test 2c1.
-        // As long as boarding has a very low cost, waiting should not be "better" than riding
-        // since this makes interlining _worse_ than alighting and re-boarding the same line.
-        // TODO rethink whether it makes sense to weight waiting to board _less_ than 1.
-        routingRequest.setWaitReluctance(1);
-        routingRequest.setWalkBoardCost(30);
-        routingRequest.transferSlack = 0;
-=======
     RoutingResponse res = new RoutingWorker(router, routingRequest, graph.getTimeZone().toZoneId())
       .route();
     List<Itinerary> itineraries = res.getTripPlan().itineraries;
     // Stored in instance field for use in individual tests
     Itinerary itinerary = itineraries.get(0);
->>>>>>> 27c89a65
 
     assertEquals(legCount, itinerary.legs.size());
 
